<<<<<<< HEAD
       CBL ARTH(EXTEND)
       CBL TestValue
      *TypeCobol_Version:v1.1.2
	   IDENTIFICATION DIVISION.
=======
       IDENTIFICATION DIVISION.
>>>>>>> 1e91ac8d
       PROGRAM-ID. ProcedureCall.
      
       DATA DIVISION.
       LOCAL-STORAGE SECTION.
      
      *01  somedate     TYPE Date.
       01 somedate.
           02 YYYY PIC 9(4).
           02 MM PIC 9(2).
           02 DD PIC 9(2).
      
      *01 myDate2       type Date.
       01 myDate2.
           02 YYYY PIC 9(4).
           02 MM PIC 9(2).
           02 DD PIC 9(2).
      
      *01 myDate3       type Date.
       01 myDate3.
           02 YYYY PIC 9(4).
           02 MM PIC 9(2).
           02 DD PIC 9(2).
      
      *01 myDate4       type Date.
       01 myDate4.
           02 YYYY PIC 9(4).
           02 MM PIC 9(2).
           02 DD PIC 9(2).
      
      
       01  someformat   PIC X(08).
      *01  flag         TYPE Bool.
       01  flag-value PIC X VALUE LOW-VALUE.
           88  flag       VALUE 'T'.
           88  flag-false VALUE 'F'.
      
       01  realformat   PIC X(08).
      
       PROCEDURE DIVISION.
      
      *DECLARE PROCEDURE ValidateDateFormat PRIVATE.
      
      *DECLARE PROCEDURE ValidateDateFormat PRIVATE
      *    INPUT mydate        TYPE Date
      *          format        PIC X(08)
      *   OUTPUT okay          TYPE Bool
      *          actual-format PIC X(08).
      *  .
      
      *DECLARE PROCEDURE myProc PRIVATE
      *   INPUT  mydate        TYPE Date
      *          format        PIC X(08)
      *          myDate2       type Date
      *   IN-OUT myDate3       type Date
      *          myDate4       type Date
      *   OUTPUT okay          TYPE Bool
      *          actual-format PIC X(08).
      *  .
      
       TRAITEMENT.
      * __________________________________________________
      * OK : proper parameter list (TCRFUN_CALL_PARAMETER_ORDER)
      *    CALL ValidateDateFormat
      *             INPUT      somedate someformat
      *             OUTPUT     flag     realformat
           CALL 'c5875eec' USING
                                 somedate
                                 someformat
                    by reference flag-value
                                 realformat
           end-call
      
      
      *    CALL ValidateDateFormat
      *             INPUT      somedate by content 'YYYYMMDD'
      *             OUTPUT     flag     realformat
           CALL 'c5875eec' USING
                                 somedate
                    by content   'YYYYMMDD'
                    by reference flag-value
                                 realformat
      
           END-CALL
      * __________________________________________________
      * OK : parameter number for a procedure
      *      however, this is parsed as a standard COBOL call
      *    Will change after issue #366
           CALL ValidateDateFormat END-CALL
      * __________________________________________________
      * OK with INPUT on the same line as call
      *    CALL ValidateDateFormat INPUT      somedate
      *                                       by content 'YYYYMMDD'
      *                            OUTPUT     flag     realformat
           CALL 'c5875eec' USING
                                 somedate
                    by content   'YYYYMMDD'
                    by reference flag-value
                                 realformat
      
           END-CALL
           .
      * __________________________________________________
      * OK  by content
      *    CALL ValidateDateFormat INPUT     by content somedate
      *                                        'YYYYMMDD'
      *                            OUTPUT     flag     realformat
           CALL 'c5875eec' USING
                    by content   somedate
                                 'YYYYMMDD'
                    by reference flag-value
                                 realformat
      
           END-CALL
           .
      * __________________________________________________
      * OK
      *    CALL myProc  INPUT     by content somedate
      *                                        'YYYYMMDD'
      *                                      myDate2
      *                 IN-OUT myDate3 myDate4
      *                            OUTPUT     flag     realformat
           CALL 'd5ec4efc' USING
                    by content   somedate
                                 'YYYYMMDD'
                                 myDate2
                    by reference myDate3
                                 myDate4
                    by reference flag-value
                                 realformat
      
           END-CALL
      * __________________________________________________
      * OK
      *    CALL myProc  INPUT  somedate
      *                        by content 'YYYYMMDD'
      *                        by reference myDate2
      *                 IN-OUT myDate3
      *                        myDate4
      *                 OUTPUT flag
      *                        realformat
           CALL 'd5ec4efc' USING
                                 somedate
                    by content   'YYYYMMDD'
                    by reference myDate2
                    by reference myDate3
                                 myDate4
                    by reference flag-value
                                 realformat
      
           END-CALL
           .
      
       END PROGRAM ProcedureCall.
      *
      *DECLARE PROCEDURE ValidateDateFormat PRIVATE.
      *_________________________________________________________________
       IDENTIFICATION DIVISION.
       PROGRAM-ID. d5130bbc.
       END PROGRAM d5130bbc.
      *
      *DECLARE PROCEDURE ValidateDateFormat PRIVATE
      *    INPUT mydate        TYPE Date
      *          format        PIC X(08)
      *   OUTPUT okay          TYPE Bool
      *          actual-format PIC X(08).
      *  .
      *_________________________________________________________________
       IDENTIFICATION DIVISION.
       PROGRAM-ID. c5875eec.
       DATA DIVISION.
       LINKAGE SECTION.
       01 mydate.
           02 YYYY PIC 9(4).
           02 MM PIC 9(2).
           02 DD PIC 9(2).
       01 format PIC X(08).
       01 okay-value PIC X     VALUE LOW-VALUE.
           88 okay       VALUE 'T'.
           88 okay-false VALUE 'F'.
       01 actual-format PIC X(08).
       PROCEDURE DIVISION
             USING BY REFERENCE mydate
                   BY REFERENCE format
                   BY REFERENCE okay-value
                   BY REFERENCE actual-format
           .
           CONTINUE.
       END PROGRAM c5875eec.
      *
      *DECLARE PROCEDURE myProc PRIVATE
      *   INPUT  mydate        TYPE Date
      *          format        PIC X(08)
      *          myDate2       type Date
      *   IN-OUT myDate3       type Date
      *          myDate4       type Date
      *   OUTPUT okay          TYPE Bool
      *          actual-format PIC X(08).
      *  .
      *_________________________________________________________________
       IDENTIFICATION DIVISION.
       PROGRAM-ID. d5ec4efc.
       DATA DIVISION.
       LINKAGE SECTION.
       01 mydate.
           02 YYYY PIC 9(4).
           02 MM PIC 9(2).
           02 DD PIC 9(2).
       01 format PIC X(08).
       01 myDate2.
           02 YYYY PIC 9(4).
           02 MM PIC 9(2).
           02 DD PIC 9(2).
       01 myDate3.
           02 YYYY PIC 9(4).
           02 MM PIC 9(2).
           02 DD PIC 9(2).
       01 myDate4.
           02 YYYY PIC 9(4).
           02 MM PIC 9(2).
           02 DD PIC 9(2).
       01 okay-value PIC X     VALUE LOW-VALUE.
           88 okay       VALUE 'T'.
           88 okay-false VALUE 'F'.
       01 actual-format PIC X(08).
       PROCEDURE DIVISION
             USING BY REFERENCE mydate
                   BY REFERENCE format
                   BY REFERENCE myDate2
                   BY REFERENCE myDate3
                   BY REFERENCE myDate4
                   BY REFERENCE okay-value
                   BY REFERENCE actual-format
           .
           CONTINUE.
       END PROGRAM d5ec4efc.<|MERGE_RESOLUTION|>--- conflicted
+++ resolved
@@ -1,11 +1,7 @@
-<<<<<<< HEAD
        CBL ARTH(EXTEND)
        CBL TestValue
       *TypeCobol_Version:v1.1.2
-	   IDENTIFICATION DIVISION.
-=======
-       IDENTIFICATION DIVISION.
->>>>>>> 1e91ac8d
+       IDENTIFICATION DIVISION.
        PROGRAM-ID. ProcedureCall.
       
        DATA DIVISION.
