--- conflicted
+++ resolved
@@ -5,21 +5,11 @@
 // --- Starting rule ---
 cobolCodeElements: codeElement* EOF;
 
-qualifiedDataName:                                    ((dataNameReferenceOrFileNameReference                                     ColonSeparator ColonSeparator)* dataNameReference)                                                                                    | legacyQualifiedDataName;
+qualifiedDataName:                                    ((dataNameReferenceOrFileNameReference                                     ColonSeparator ColonSeparator)* dataNameReferenceOrIndexNameReference)                                                                | legacyQualifiedDataNameOrIndexName;
 qualifiedConditionName:                               ((dataNameReferenceOrFileNameReferenceOrMnemonicForUPSISwitchNameReference ColonSeparator ColonSeparator)* conditionNameReferenceOrConditionForUPSISwitchNameReference)                                          | legacyQualifiedConditionName;
 
 legacyQualifiedDataName:                                    dataNameReference                                                                                  ((IN | OF) dataNameReferenceOrFileNameReference)*;
-<<<<<<< HEAD
 legacyQualifiedConditionName:                               conditionNameReferenceOrConditionForUPSISwitchNameReference                                        ((IN | OF) dataNameReferenceOrFileNameReferenceOrMnemonicForUPSISwitchNameReference)*;
-=======
-legacyQualifiedDataNameOrIndexName:                         dataNameReferenceOrIndexNameReference                                                              ((IN | OF) dataNameReferenceOrFileNameReference)*;
-legacyQualifiedConditionName:                               conditionNameReferenceOrConditionForUPSISwitchNameReference                                        ((IN | OF) dataNameReferenceOrFileNameReferenceOrMnemonicForUPSISwitchNameReference)*;
-legacyQualifiedDataNameOrConditionName:                     dataNameReferenceOrConditionNameReferenceOrConditionForUPSISwitchNameReference                     ((IN | OF) dataNameReferenceOrFileNameReferenceOrMnemonicForUPSISwitchNameReference)*;
-legacyQualifiedDataNameOrQualifiedConditionNameOrIndexName: dataNameReferenceOrConditionNameReferenceOrConditionForUPSISwitchNameReferenceOrIndexNameReference ((IN | OF) dataNameReferenceOrFileNameReferenceOrMnemonicForUPSISwitchNameReference)*;
-legacyQualifiedDataNameOrQualifiedConditionNameOrFileName:  dataNameReferenceOrConditionNameReferenceOrConditionForUPSISwitchNameReferenceOrFileNameReference  ((IN | OF) dataNameReferenceOrFileNameReferenceOrMnemonicForUPSISwitchNameReference)*;
-legacyQualifiedDataNameOrQualifiedConditionNameOrClassName: dataNameReferenceOrConditionNameReferenceOrConditionForUPSISwitchNameReferenceOrClassNameReference ((IN | OF) dataNameReferenceOrFileNameReferenceOrMnemonicForUPSISwitchNameReference)*;
-
 
 moveStatement:
-	MOVE UNSAFE? corresponding? identifierOrLiteral TO identifier+;
->>>>>>> bae19a8f
+	MOVE UNSAFE? corresponding? identifierOrLiteral TO identifier+;