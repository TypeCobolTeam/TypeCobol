﻿using System;
using System.Collections.Generic;
using System.IO;
using System.Linq;
using System.Text;
using System.Threading.Tasks;
using TypeCobol.Analysis.Cfg;
using TypeCobol.Compiler.CodeElements;
using TypeCobol.Compiler.Nodes;

namespace TypeCobol.Analysis.Graph
{
    /// <summary>
    /// Graphviz Dot file generator for a Control Flow Graph
    /// </summary>
    /// <typeparam name="D"></typeparam>
    public class CfgDotFileForNodeGenerator<D> : CfgDotFileGenerator<Node, D>
    {
        /// <summary>
        /// Constructor
        /// </summary>
        /// <param name="cfg"></param>
        /// <param name="bInverse">True if an inverse graph must be generated, that is to say using predecessor edges</param>
        public CfgDotFileForNodeGenerator(bool bInverse = false) : base(bInverse)
        {            
        }

        /// <summary>
        /// Constructor
        /// </summary>
        /// <param name="cfg">The underlying Control Flow Graph</param>
        /// <param name="bInverse">True if an inverse graph must be generated, that is to say using predecessor edges</param>
        public CfgDotFileForNodeGenerator(ControlFlowGraph<Node, D> cfg, bool bInverse = false) : base (cfg, bInverse)
        {
        }

        /// <summary>
        /// Set whether full instruction must be generated are not.
        /// If not only the instruction name will be generated.
        /// </summary>
        public bool FullInstruction
        {
            get;
            set;
        }

        /// <summary>
        /// Get the string representing an instruction.
        /// </summary>
        /// <param name="instruction">The instruction to get the string representation.</param>
        protected override string InstructionToString(Node instruction)
        {
            return (instruction == null || instruction.CodeElement == null) ? "<null>" :
                FullInstruction ? Escape(instruction.CodeElement.SourceText) :
                System.Enum.GetName(typeof(CodeElementType), instruction.CodeElement.Type);
        }

        /// <summary>
        /// Get the dot format name of a block.
        /// </summary>
        /// <param name="block">The block to get the dot format name.</param>
        /// <returns>The block's name</returns>
        protected override string BlockName(BasicBlock<Node, D> block)
        {
            string name = base.BlockName(block);
            ControlFlowGraphBuilder<D>.BasicBlockForNode nodeBlock = (ControlFlowGraphBuilder<D>.BasicBlockForNode)block;
            if (!block.HasFlag(BasicBlock<Node, D>.Flags.Start) && nodeBlock.Tag != null)
            {
                string tag = nodeBlock.Tag.ToString();
                if (!tag.Equals(ControlFlowGraphBuilder<D>.ROOT_SECTION_NAME))
                {
                    name = tag.ToUpper() + ". " + name;
                }
            }
            return name;
        }

        /// <summary>
        /// Memoïzed emitted group to avoid infinite recursion.
        /// </summary>
        internal HashSet<int> EmittedGroupIndices
        {
            get;
            set;
        }

        /// <summary>
        /// Emit a basic block, with also handling recursive BasicBlock Groups that can appear for
        /// instance for recursive PERFORM.
        /// </summary>
        /// <param name="block">The BasicBlock to emit</param>
        /// <param name="adjacentEdge">Edge from which to access to the block</param>
        /// <param name="adjacentBlock">The adjacent block that access to the Block by the edge</param>
        /// <param name="cfg">The target Control Flow Graph that contains the Basic Block</param>
        /// <returns>true</returns>
        protected override bool EmitBasicBlock(BasicBlock<Node, D> block, int adjacentEdge, BasicBlock<Node, D> adjacentBlock, ControlFlowGraph<Node, D> cfg)
        {
            if (block is ControlFlowGraphBuilder<D>.BasicBlockForNodeGroup bg)
            {
                if (bg.IsIterativeGroup && adjacentEdge == bg.EntryIndexInSuccessors && !bg.IsAfterIterativeGroup)
                {//Don't follow the iteration edge
                    return false;
                }
                if (bg.IsIterativeGroup && adjacentEdge == bg.EntryIndexInSuccessors && bg.IsAfterIterativeGroup)
                { //For an AFTER iteration group - Draw/Traverse only once the Group
                  //So if the Group has been already entered don't redraw it
                    if (EmittedGroupIndices != null && EmittedGroupIndices.Contains(bg.GroupIndex))
                        return false;
                }
            }
            bool bResult = base.EmitBasicBlock(block, adjacentEdge, adjacentBlock, cfg);
            if ((block is ControlFlowGraphBuilder<D>.BasicBlockForNodeGroup) && ! block.HasFlag(BasicBlock<Node, D>.Flags.GroupGrafted))
            {
                ControlFlowGraphBuilder<D>.BasicBlockForNodeGroup group = (ControlFlowGraphBuilder<D>.BasicBlockForNodeGroup)block;
                if (group.IsIterativeGroup && group.IsExplicitIterativeGroup)
                    return bResult;
                if (EmittedGroupIndices == null)
                {
                    EmittedGroupIndices = new HashSet<int>();
                }
                StringWriter sw = new StringWriter();
                if (!EmittedGroupIndices.Contains(group.GroupIndex))
                {
                    EmittedGroupIndices.Add(group.GroupIndex);
                    //we are emitting a sub graph.
                    sw.WriteLine("subgraph cluster_" + group.GroupIndex + '{');
                    sw.WriteLine("color = blue;");
                    if (group.Group.Count > 0)
                    {
                        sw.WriteLine(string.Format("label = \"{0}\";", ((ControlFlowGraphBuilder<D>.BasicBlockForNode)group.Group.First.Value).Tag));
                        CfgDotFileForNodeGenerator<D> cfgDot = new CfgDotFileForNodeGenerator<D>(cfg, this.Inverse)
                        {
                            EmittedGroupIndices = EmittedGroupIndices,
                            FullInstruction = this.FullInstruction,
                            Writer = sw,
                            DigraphBuilder = new StringBuilder()
                        };
                        //Emit block starting at the first block.
                        LinkedListNode<BasicBlock<Node, D>> first = group.Group.First;
<<<<<<< HEAD
                        if (Inverse)
                            cfg.DFSInverse(first.Value, (b, g) => cfgDot.EmitBasicBlock(b, g));
                        else
                            cfg.DFS(first.Value, (b, g) => cfgDot.EmitBasicBlock(b, g));
=======
                        cfg.DFS(first.Value, (b, e, p, g) => cfgDot.EmitBasicBlock(b, e, p, g));
>>>>>>> 62a1c968
                        sw.WriteLine(cfgDot.DigraphBuilder.ToString());
                    }
                    sw.WriteLine('}');
                }
                //Create dashed link to the group
                if (group.Group.Count > 0)
<<<<<<< HEAD
                {
                    if (Inverse)
                        sw.WriteLine(string.Format("Block{1} -> Block{0} [style=dashed]", block.Index, group.Group.First.Value.Index));
                    else
                        sw.WriteLine(string.Format("Block{0} -> Block{1} [style=dashed]", block.Index, group.Group.First.Value.Index));
=======
                {   //For an  iterative group an plein arrow is drawn to indicate the target group
                    sw.WriteLine(string.Format("Block{0} -> Block{1} {2}", block.Index, group.Group.First.Value.Index, group.IsExplicitIterativeGroup ? "" : "[style=dashed]"));
>>>>>>> 62a1c968
                }
                else
                {
                    sw.WriteLine(string.Format("Block{0} -> \"\" {1}", block.Index, group.IsExplicitIterativeGroup ? "" : "[style=dashed]"));
                }

                sw.Flush();
                this.Writer.WriteLine(sw.ToString());
            }
            return bResult;
        }
    }
}<|MERGE_RESOLUTION|>--- conflicted
+++ resolved
@@ -85,7 +85,7 @@
         }
 
         /// <summary>
-        /// Emit a basic block, with also handling recursive BasicBlock Groups that can appear for
+        /// Emit a basic block, with also handling recusive BasicBlock Groups that can appear for
         /// instance for recursive PERFORM.
         /// </summary>
         /// <param name="block">The BasicBlock to emit</param>
@@ -137,36 +137,26 @@
                         };
                         //Emit block starting at the first block.
                         LinkedListNode<BasicBlock<Node, D>> first = group.Group.First;
-<<<<<<< HEAD
                         if (Inverse)
-                            cfg.DFSInverse(first.Value, (b, g) => cfgDot.EmitBasicBlock(b, g));
+                            cfg.DFSInverse(first.Value, (b, e, a, g) => cfgDot.EmitBasicBlock(b, e, a, g));
                         else
-                            cfg.DFS(first.Value, (b, g) => cfgDot.EmitBasicBlock(b, g));
-=======
-                        cfg.DFS(first.Value, (b, e, p, g) => cfgDot.EmitBasicBlock(b, e, p, g));
->>>>>>> 62a1c968
+                            cfg.DFS(first.Value, (b, e, a, g) => cfgDot.EmitBasicBlock(b, e, a, g));
                         sw.WriteLine(cfgDot.DigraphBuilder.ToString());
                     }
                     sw.WriteLine('}');
                 }
                 //Create dashed link to the group
                 if (group.Group.Count > 0)
-<<<<<<< HEAD
                 {
                     if (Inverse)
-                        sw.WriteLine(string.Format("Block{1} -> Block{0} [style=dashed]", block.Index, group.Group.First.Value.Index));
+                        sw.WriteLine(string.Format("Block{1} -> Block{0} {2}", block.Index, group.Group.First.Value.Index, group.IsExplicitIterativeGroup ? "" : "[style=dashed]"));
                     else
-                        sw.WriteLine(string.Format("Block{0} -> Block{1} [style=dashed]", block.Index, group.Group.First.Value.Index));
-=======
-                {   //For an  iterative group an plein arrow is drawn to indicate the target group
-                    sw.WriteLine(string.Format("Block{0} -> Block{1} {2}", block.Index, group.Group.First.Value.Index, group.IsExplicitIterativeGroup ? "" : "[style=dashed]"));
->>>>>>> 62a1c968
+                        sw.WriteLine(string.Format("Block{0} -> Block{1} {2}", block.Index, group.Group.First.Value.Index, group.IsExplicitIterativeGroup ? "" : "[style=dashed]"));
                 }
                 else
                 {
                     sw.WriteLine(string.Format("Block{0} -> \"\" {1}", block.Index, group.IsExplicitIterativeGroup ? "" : "[style=dashed]"));
                 }
-
                 sw.Flush();
                 this.Writer.WriteLine(sw.ToString());
             }
