﻿using System;
using System.Collections.Generic;
using System.Linq;
using System.Text;
using System.Threading.Tasks;

namespace TypeCobol.Analysis.Graph
{
    /// <summary>
    /// A set of basic blocks, each of which has a list of successor blocks and some other information.
    /// Each block consists of a list of instructions, each of which can point to previous instructions that compute the operands it consumes.
    /// </summary>
    /// <typeparam name="N"></typeparam>
    /// <typeparam name="D"></typeparam>
    public class ControlFlowGraph<N, D>
    {
        /// <summary>
        /// BasicBlock calllback type.
        /// </summary>
        /// <param name="block">The accessed BasicBlock</param>
        /// <param name="edge">Edge from which to access to the block</param>
        /// <param name="adjacentBlock">The adjacent block that access to the Block by the edge</param>
        /// <param name="cfg">The Control Flow Graph in wich the basic Block belongs to.</param>
        /// <returns>true if ok, false otherwise</returns>
        public delegate bool BasicBlockCallback(BasicBlock<N, D> block, int edge, BasicBlock<N, D> adjacentBlock, ControlFlowGraph<N, D> cfg);

        /// <summary>
        /// Flag on a Cfg.
        /// </summary>
        [Flags]
        public enum Flags : uint
        {
            Compound = 0x01 << 0,       //Flag to indicate that this Cfg graph has subgraphs.
        }

        /// <summary>
        /// Symbol Flags.
        /// </summary>
        public Flags Flag
        {
            get;
            internal set;
        }

        /// <summary>
        /// Set a set of flags to true or false.
        /// </summary>
        /// <param name="flag"></param>
        /// <param name="value"></param>
        internal virtual void SetFlag(Flags flag, bool value)
        {
            this.Flag = value ? (Flags)(this.Flag | flag)
                              : (Flags)(this.Flag & ~flag);
        }

        /// <summary>
        /// Determines if the given flag is set.
        /// </summary>
        /// <param name="flag">The flag to be tested</param>
        /// <returns>true if yes, false otherwise.</returns>
        public bool HasFlag(Flags flag)
        {
            return (this.Flag & flag) != 0;
        }

        /// <summary>
        /// Root blocks. Usually it is a singleton it is the first block in the program, but alos on Exception handlers.
        /// </summary>
        public List<BasicBlock<N, D>> RootBlocks
        {
            get;
            internal set;
        }

        /// <summary>
        /// Terminals blocks, those blocks that don't have successors.
        /// </summary>
        public LinkedList<BasicBlock<N, D>> TerminalsBlocks
        {
            get;
            internal set;
        }

        /// <summary>
        /// All blocks. A list of basic blocks in the graph.
        /// </summary>
        public List<BasicBlock<N, D>> AllBlocks
        {
            get;
            internal set;
        }

        /// <summary>
        /// A map from Node to corresponding basic block.
        /// </summary>
        public Dictionary<N, BasicBlock<N,D>> BlockFor
        {
            get;
            internal set;
        }

        /// <summary>
        /// The list of all Successor edges. The successor list for each basic block is a sublist of this list
        /// </summary>
        public List<BasicBlock<N, D>> SuccessorEdges
        {
            get;
            internal set;
        }

        /// <summary>
        /// The list of all Predeccessor edges. The predeccessor list for each basic block is a sublist of this list
        /// </summary>
        public List<BasicBlock<N, D>> PredecessorEdges
        {
            get;
            internal set;
        }

        /// <summary>
        /// The Node of the program for which this control Flow Graph has been created.
        /// </summary>
        public N ProgramNode
        {
            get;
            internal set;
        }

        /// <summary>
        /// The Node of the procedure for which this control Flow Graph has been created.
        /// </summary>
        public N ProcedureNode
        {
            get;
            internal set;
        }

        /// <summary>
<<<<<<< HEAD
        /// Constructor
        /// </summary>
        public ControlFlowGraph()
        {    
            //At least empty if not Initialized
            AllBlocks = new List<BasicBlock<N, D>>(0);
        }

        /// <summary>
        /// Intialize the construction of the Control Flow Graph.
=======
        /// Initialize the construction of the Control Flow Graph.
>>>>>>> 62a1c968
        /// </summary>
        internal virtual void Initialize()
        {
            BlockFor = new Dictionary<N, BasicBlock<N, D>>();
            AllBlocks = new List<BasicBlock<N, D>>();
            RootBlocks = new List<BasicBlock<N, D>>();
            SuccessorEdges = new List<BasicBlock<N, D>>();
        }

        /// <summary>
        /// Determine if this Cfg is entered in its Procedure.
        /// </summary>
        public bool IsInProcedure => ProcedureNode != null;

        /// <summary>
        /// All basic blocks that can be reached via control flow out of the given basic block.
        /// </summary>
        /// <param name="basicBlock">The basic block to get the successors</param>
        /// <returns>The sublist of successors</returns>
        public List<BasicBlock<N,D>> SuccessorsFor(BasicBlock<N, D> basicBlock)
        {
            System.Diagnostics.Contracts.Contract.Requires(basicBlock != null);
            System.Diagnostics.Contracts.Contract.Assume(basicBlock.SuccessorEdges != null);
            List<BasicBlock<N, D>> result = new List<BasicBlock<N, D>>();
            foreach(var n in basicBlock.SuccessorEdges)
            {
                result.Add(SuccessorEdges[n]);
            }
            return result;
        }

        /// <summary>
        /// Set up the Precessor Edges list from the start block.
        /// </summary>
        public void SetupPredecessorEdgesFromStart()
        {
            if (AllBlocks.Count > 0)
                SetupPredecessorEdgesFromRoot(AllBlocks[0]);
        }
        /// <summary>
        /// Set up the Precessor Edges list from a root block.
        /// </summary>
        /// <param name="root">The Root block</param>
        public void SetupPredecessorEdgesFromRoot(BasicBlock<N, D> root)
        {
            if (this.PredecessorEdges != null || this.SuccessorEdges == null)
                return;
            this.TerminalsBlocks = new LinkedList<BasicBlock<N, D>>();
            this.PredecessorEdges = new List<BasicBlock<N, D>>(this.SuccessorEdges.Count);
            System.Collections.BitArray discovered = new System.Collections.BitArray(AllBlocks.Count);
            Stack<BasicBlock<N, D>> stack = new Stack<BasicBlock<N, D>>();
            stack.Push(root);
            while(stack.Count > 0)
            {
                BasicBlock < N, D > block = stack.Pop();
                if (discovered.Get(block.Index))
                    continue;
                discovered.Set(block.Index, true);
                if (block.PredecessorEdges == null)
                {
                    block.PredecessorEdges = new List<int>(0);
                }
                if (block.SuccessorEdges.Count == 0)
                {
                    TerminalsBlocks.AddLast(block);
                }
                else
                {
                    int predIndex = -1;
                    foreach (int successor in block.SuccessorEdges)
                    {
                        BasicBlock<N, D> successorBlock = SuccessorEdges[successor];
                        stack.Push(successorBlock);
                        if (successorBlock.PredecessorEdges == null)
                        {
                            successorBlock.PredecessorEdges = new List<int>();
                        }
                        if (predIndex == -1)
                        {
                            predIndex = this.PredecessorEdges.Count;
                            this.PredecessorEdges.Add(block);
                        }
                        successorBlock.PredecessorEdges.Add(predIndex);
                    }
                }
            }
        }

        /// <summary>
        /// Set up the Precessor Edges list, and do it for all blocks.
        /// </summary>
        public void SetupPredecessorEdges()
        {
            if (this.PredecessorEdges != null || this.SuccessorEdges == null)
                return;
            this.TerminalsBlocks = new LinkedList<BasicBlock<N, D>>();
            this.PredecessorEdges = new List<BasicBlock<N, D>>(this.SuccessorEdges.Count);
            foreach(BasicBlock<N, D> block in AllBlocks)
            {
                if (block.PredecessorEdges == null)
                {
                    block.PredecessorEdges = new List<int>(0);
                }
                if (block.SuccessorEdges.Count == 0)
                {
                    TerminalsBlocks.AddLast(block);
                }
                else
                {
                    int predIndex = -1;
                    foreach (int successor in block.SuccessorEdges)
                    {
                        BasicBlock<N, D> successorBlock = SuccessorEdges[successor];
                        if (successorBlock.PredecessorEdges == null)
                        {
                            successorBlock.PredecessorEdges = new List<int>();
                        }
                        if (predIndex == -1)
                        {
                            predIndex = this.PredecessorEdges.Count;
                            this.PredecessorEdges.Add(block);
                        }
                        successorBlock.PredecessorEdges.Add(predIndex);
                    }
                }
            }
        }

        /// <summary>
        /// DFS Depth First Search implementation
        /// </summary>
        /// <param name="block">The current block</param>
        /// <param name="edgePredToBlock">Edge of the next block to the block</param>
        /// <param name="predBlock">The predecessor Block</param>
        /// <param name="discovered">Array of already discovered nodes</param>
        /// <param name="callback">CallBack function</param>
        internal void DFS(BasicBlock<N, D> block, int edgePredToBlock, BasicBlock<N, D> predBlock, System.Collections.BitArray discovered, BasicBlockCallback callback)
        {
            discovered[block.Index] = true;
            if (!callback(block, edgePredToBlock, predBlock, this))
                return;//Means stop
            foreach (var edge in block.SuccessorEdges)
            {
                if (!discovered[SuccessorEdges[edge].Index])
                {
                    DFS(SuccessorEdges[edge], edge, block, discovered, callback);
                }
            }
        }

        /// <summary>
        /// DFS Depth First Search implementation
        /// </summary>
        /// <param name="rootBlock">The root block.</param>
        /// <param name="callback">CallBack function</param>
        public void DFS(BasicBlock<N, D> rootBlock, BasicBlockCallback callback)
        {
            System.Collections.BitArray discovered = new System.Collections.BitArray(AllBlocks.Count);
            DFS(rootBlock, -1, null, discovered, callback);
        }

        /// <summary>
        /// DFS Depth First Search implementation.
        /// </summary>
        /// <param name="callback">CallBack function</param>
        public void DFS(BasicBlockCallback callback)
        {
            if (RootBlocks != null)
            {
                foreach (var root in RootBlocks)
                {
                    DFS(root, callback);
                }
            }
        }

        /// <summary>
        /// DFSInverse Depth First Search implementation using predecessors edge.
        /// </summary>
        /// <param name="block">The current block</param>
        /// <param name="discovered">Array of already discovered nodes</param>
        /// <param name="callback">CallBack function</param>
        internal void DFSInverse(BasicBlock<N, D> block, System.Collections.BitArray discovered, BasicBlockCallback callback)
        {
            discovered[block.Index] = true;
            if (!callback(block, this))
                return;//Means stop
            foreach (var edge in block.PredecessorEdges)
            {
                if (!discovered[PredecessorEdges[edge].Index])
                {
                    DFSInverse(PredecessorEdges[edge], discovered, callback);
                }
            }
        }

        /// <summary>
        /// DFSInverse Depth First Search implementation using predecessors edge.
        /// </summary>
        /// <param name="terminalBlock">The terminal block.</param>
        /// <param name="callback">CallBack function</param>
        public void DFSInverse(BasicBlock<N, D> terminalBlock, BasicBlockCallback callback)
        {
            System.Collections.BitArray discovered = new System.Collections.BitArray(AllBlocks.Count);
            DFSInverse(terminalBlock, discovered, callback);
        }

        /// <summary>
        /// DFSInverse Depth First Search implementation using predecessors edge.
        /// </summary>
        /// <param name="callback">CallBack function</param>
        public void DFSInverse(BasicBlockCallback callback)
        {
            foreach (var terminal in TerminalsBlocks)
            {
                DFSInverse(terminal, callback);
            }
        }

        /// <summary>
        /// Iterative version of DFS Depth First Search implementation
        /// </summary>
        /// <param name="callback">CallBack function</param>
        public void DFSIterative(BasicBlockCallback callback)
        {
            System.Collections.BitArray discovered = new System.Collections.BitArray(AllBlocks.Count);
            foreach (var root in RootBlocks)
            {
                Stack<Tuple<BasicBlock<N, D>, int, BasicBlock<N, D>>> stack = new Stack<Tuple<BasicBlock<N, D>, int, BasicBlock<N, D>>>();
                stack.Push(new Tuple<BasicBlock<N, D>, int, BasicBlock<N, D>>(root, -1, null));
                while (stack.Count > 0)
                {
                    Tuple < BasicBlock<N, D>, int, BasicBlock< N, D >> data = stack.Pop();
                    BasicBlock<N, D> block = data.Item1;
                    int predEdge = data.Item2;
                    BasicBlock<N, D> predBlock = data.Item3;
                    if (!discovered[block.Index])
                    {
                        if (!callback(block, predEdge, predBlock, this))
                        {   //Don't traverse edges
                            continue;
                        }
                        foreach (var edge in block.SuccessorEdges)
                        {
                            stack.Push(new Tuple<BasicBlock<N, D>, int, BasicBlock<N, D>>(SuccessorEdges[edge], edge, block));
                        }
                    }
                }
            }
        }

        /// <summary>
        /// Iterative version of DFS Depth First Search implementation using predecessors edge.
        /// </summary>
        /// <param name="callback">CallBack function</param>
        public void DFSIterativeInverse(BasicBlockCallback callback)
        {
            System.Collections.BitArray discovered = new System.Collections.BitArray(AllBlocks.Count);
            foreach (var root in TerminalsBlocks)
            {
                Stack<BasicBlock<N, D>> stack = new Stack<BasicBlock<N, D>>();
                stack.Push(root);
                while (stack.Count > 0)
                {
                    BasicBlock<N, D> block = stack.Pop();
                    if (!discovered[block.Index])
                    {
                        if (!callback(block, this))
                        {   //Don't traverse edges
                            continue;
                        }
                        foreach (var edge in block.PredecessorEdges)
                        {
                            stack.Push(PredecessorEdges[edge]);
                        }
                    }
                }
            }
        }
    }
}<|MERGE_RESOLUTION|>--- conflicted
+++ resolved
@@ -19,10 +19,10 @@
         /// </summary>
         /// <param name="block">The accessed BasicBlock</param>
         /// <param name="edge">Edge from which to access to the block</param>
-        /// <param name="adjacentBlock">The adjacent block that access to the Block by the edge</param>
+        /// <param name="siblingBlock">The sibling block that access to the Block by the edge</param>
         /// <param name="cfg">The Control Flow Graph in wich the basic Block belongs to.</param>
         /// <returns>true if ok, false otherwise</returns>
-        public delegate bool BasicBlockCallback(BasicBlock<N, D> block, int edge, BasicBlock<N, D> adjacentBlock, ControlFlowGraph<N, D> cfg);
+        public delegate bool BasicBlockCallback(BasicBlock<N, D> block, int edge, BasicBlock<N, D> siblingBlock, ControlFlowGraph<N, D> cfg);
 
         /// <summary>
         /// Flag on a Cfg.
@@ -136,7 +136,6 @@
         }
 
         /// <summary>
-<<<<<<< HEAD
         /// Constructor
         /// </summary>
         public ControlFlowGraph()
@@ -147,9 +146,6 @@
 
         /// <summary>
         /// Intialize the construction of the Control Flow Graph.
-=======
-        /// Initialize the construction of the Control Flow Graph.
->>>>>>> 62a1c968
         /// </summary>
         internal virtual void Initialize()
         {
@@ -282,10 +278,10 @@
         /// DFS Depth First Search implementation
         /// </summary>
         /// <param name="block">The current block</param>
-        /// <param name="edgePredToBlock">Edge of the next block to the block</param>
+        /// <param name="discovered">Array of already discovered nodes</param>
+        /// <param name="callback">CallBack function</param>
+        /// <param name="edgePredToBlock">Edge of the previous bloc to the block</param>
         /// <param name="predBlock">The predecessor Block</param>
-        /// <param name="discovered">Array of already discovered nodes</param>
-        /// <param name="callback">CallBack function</param>
         internal void DFS(BasicBlock<N, D> block, int edgePredToBlock, BasicBlock<N, D> predBlock, System.Collections.BitArray discovered, BasicBlockCallback callback)
         {
             discovered[block.Index] = true;
@@ -330,18 +326,20 @@
         /// DFSInverse Depth First Search implementation using predecessors edge.
         /// </summary>
         /// <param name="block">The current block</param>
+        /// <param name="edgeSuccToBlock">Edge of the next block to the block</param>
+        /// <param name="succBlock">The successor Block</param>
         /// <param name="discovered">Array of already discovered nodes</param>
         /// <param name="callback">CallBack function</param>
-        internal void DFSInverse(BasicBlock<N, D> block, System.Collections.BitArray discovered, BasicBlockCallback callback)
+        internal void DFSInverse(BasicBlock<N, D> block, int edgeSuccToBlock, BasicBlock<N, D> succBlock, System.Collections.BitArray discovered, BasicBlockCallback callback)
         {
             discovered[block.Index] = true;
-            if (!callback(block, this))
+            if (!callback(block, edgeSuccToBlock, succBlock, this))
                 return;//Means stop
             foreach (var edge in block.PredecessorEdges)
             {
                 if (!discovered[PredecessorEdges[edge].Index])
                 {
-                    DFSInverse(PredecessorEdges[edge], discovered, callback);
+                    DFSInverse(PredecessorEdges[edge], edge, block, discovered, callback);
                 }
             }
         }
@@ -354,7 +352,7 @@
         public void DFSInverse(BasicBlock<N, D> terminalBlock, BasicBlockCallback callback)
         {
             System.Collections.BitArray discovered = new System.Collections.BitArray(AllBlocks.Count);
-            DFSInverse(terminalBlock, discovered, callback);
+            DFSInverse(terminalBlock, -1, null, discovered, callback);
         }
 
         /// <summary>
@@ -382,7 +380,7 @@
                 stack.Push(new Tuple<BasicBlock<N, D>, int, BasicBlock<N, D>>(root, -1, null));
                 while (stack.Count > 0)
                 {
-                    Tuple < BasicBlock<N, D>, int, BasicBlock< N, D >> data = stack.Pop();
+                    Tuple<BasicBlock<N, D>, int, BasicBlock<N, D>> data = stack.Pop();
                     BasicBlock<N, D> block = data.Item1;
                     int predEdge = data.Item2;
                     BasicBlock<N, D> predBlock = data.Item3;
@@ -400,6 +398,7 @@
                 }
             }
         }
+  
 
         /// <summary>
         /// Iterative version of DFS Depth First Search implementation using predecessors edge.
@@ -410,20 +409,23 @@
             System.Collections.BitArray discovered = new System.Collections.BitArray(AllBlocks.Count);
             foreach (var root in TerminalsBlocks)
             {
-                Stack<BasicBlock<N, D>> stack = new Stack<BasicBlock<N, D>>();
-                stack.Push(root);
+                Stack<Tuple<BasicBlock<N, D>, int, BasicBlock<N, D>>> stack = new Stack<Tuple<BasicBlock<N, D>, int, BasicBlock<N, D>>>();
+                stack.Push(new Tuple<BasicBlock<N, D>, int, BasicBlock<N, D>>(root, -1, null));
                 while (stack.Count > 0)
                 {
-                    BasicBlock<N, D> block = stack.Pop();
+                    Tuple<BasicBlock<N, D>, int, BasicBlock<N, D>> data = stack.Pop();
+                    BasicBlock<N, D> block = data.Item1;
+                    int succEdge = data.Item2;
+                    BasicBlock<N, D> succBlock = data.Item3;
                     if (!discovered[block.Index])
                     {
-                        if (!callback(block, this))
+                        if (!callback(block, succEdge, succBlock, this))
                         {   //Don't traverse edges
                             continue;
                         }
                         foreach (var edge in block.PredecessorEdges)
                         {
-                            stack.Push(PredecessorEdges[edge]);
+                            stack.Push(new Tuple<BasicBlock<N, D>, int, BasicBlock<N, D>>(PredecessorEdges[edge], edge, block));
                         }
                     }
                 }
