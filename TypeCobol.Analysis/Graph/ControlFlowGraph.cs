﻿using System;
using System.Collections.Generic;

namespace TypeCobol.Analysis.Graph
{
    /// <summary>
    /// A set of basic blocks, each of which has a list of successor blocks and some other information.
    /// Each block consists of a list of instructions, each of which can point to previous instructions that compute the operands it consumes.
    /// </summary>
    /// <typeparam name="N"></typeparam>
    /// <typeparam name="D"></typeparam>
    public class ControlFlowGraph<N, D>
    {
        /// <summary>
        /// BasicBlock callback type.
        /// </summary>
        /// <param name="block">The BasicBlock</param>
        /// <param name="cfg">The Control Flow Graph in which the basic Block belongs to.</param>
        /// <returns>true if ok, false otherwise</returns>
        public delegate bool BasicBlockCallback(BasicBlock<N, D> block, ControlFlowGraph<N, D> cfg);

        /// <summary>
        /// Flag on a Cfg.
        /// </summary>
        [Flags]
        public enum Flags : uint
        {
            Compound = 0x01 << 0,       //Flag to indicate that this Cfg graph has subgraphs.
        }

        /// <summary>
        /// Symbol Flags.
        /// </summary>
        public Flags Flag
        {
            get;
            private set;
        }

        /// <summary>
        /// Set a set of flags to true or false.
        /// </summary>
        /// <param name="flag"></param>
        /// <param name="value"></param>
        internal virtual void SetFlag(Flags flag, bool value)
        {
            this.Flag = value ? this.Flag | flag
                              : this.Flag & ~flag;
        }

        /// <summary>
        /// Determines if the given flag is set.
        /// </summary>
        /// <param name="flag">The flag to be tested</param>
        /// <returns>true if yes, false otherwise.</returns>
        public bool HasFlag(Flags flag)
        {
            return (this.Flag & flag) != 0;
        }

        /// <summary>
        /// Root block of this graph. This is the first block accessed in the program.
        /// </summary>
<<<<<<< HEAD
        public List<BasicBlock<N, D>> RootBlocks { get; private set; }
=======
        public BasicBlock<N, D> RootBlock
        {
            get;
            internal set;
        }
>>>>>>> 27de692e

        /// <summary>
        /// All blocks. A list of basic blocks in the graph.
        /// </summary>
        public List<BasicBlock<N, D>> AllBlocks { get; private set; }

        /// <summary>
        /// A map from Node to corresponding basic block.
        /// </summary>
        public Dictionary<N, BasicBlock<N,D>> BlockFor { get; private set; }

        /// <summary>
        /// The list of all Successor edges. The successor list for each basic block is a sublist of this list
        /// </summary>
        public List<BasicBlock<N, D>> SuccessorEdges { get; private set; }

        /// <summary>
        /// The parent graph of this graph.
        /// </summary>
        public ControlFlowGraph<N, D> ParentGraph { get; }

        /// <summary>
        /// The collection of nested graphs of this graph.
        /// </summary>
        public List<ControlFlowGraph<N, D>> NestedGraphs { get; private set; }

        /// <summary>
        /// The Node of the program or function for which this control Flow Graph has been created.
        /// </summary>
        public N ProgramOrFunctionNode { get; }

        /// <summary>
        /// The Node of the procedure division containing the statements represented by this graph.
        /// </summary>
        public N ProcedureDivisionNode { get; private set; }

        /// <summary>
        /// Constructor.
        /// </summary>
        /// <param name="programOrFunctionNode">The program of function node of the graph.</param>
        /// <param name="parentGraph">The parent graph if any.</param>
        internal ControlFlowGraph(N programOrFunctionNode, ControlFlowGraph<N, D> parentGraph)
        {
            ProgramOrFunctionNode = programOrFunctionNode;
            ParentGraph = parentGraph;
        }

        /// <summary>
        /// Initialize the construction of the Control Flow Graph.
        /// </summary>
        internal virtual void Initialize(N procedureDivisionNode)
        {
<<<<<<< HEAD
            ProcedureDivisionNode = procedureDivisionNode;
            RootBlocks = new List<BasicBlock<N, D>>();
            AllBlocks = new List<BasicBlock<N, D>>();
            BlockFor = new Dictionary<N, BasicBlock<N, D>>();
=======
            BlockFor = new Dictionary<N, BasicBlock<N, D>>();
            AllBlocks = new List<BasicBlock<N, D>>();
>>>>>>> 27de692e
            SuccessorEdges = new List<BasicBlock<N, D>>();
        }

        /// <summary>
        /// Add a child graph to this graph.
        /// </summary>
        /// <param name="nestedGraph">New nested graph.</param>
        /// <remarks>Nested graph's parent must be this instance.</remarks>
        internal void AddNestedGraph(ControlFlowGraph<N, D> nestedGraph)
        {
            System.Diagnostics.Debug.Assert(nestedGraph.ParentGraph == this);
            if (NestedGraphs == null)
            {
                NestedGraphs = new List<ControlFlowGraph<N, D>>();
            }
            NestedGraphs.Add(nestedGraph);
        }

        /// <summary>
        /// DFS Depth First Search implementation
        /// </summary>
        /// <param name="block">The current block</param>
        /// <param name="discovered">Array of already discovered nodes</param>
        /// <param name="callback">CallBack function</param>
        private void DFS(BasicBlock<N, D> block, System.Collections.BitArray discovered, BasicBlockCallback callback)
        {
            discovered[block.Index] = true;
            if (!callback(block, this))
                return;//Means stop
            foreach (var edge in block.SuccessorEdges)
            {
                if (!discovered[SuccessorEdges[edge].Index])
                {
                    DFS(SuccessorEdges[edge], discovered, callback);
                }
            }
        }

        /// <summary>
        /// DFS Depth First Search implementation
        /// </summary>
        /// <param name="startBlock">The start block.</param>
        /// <param name="callback">CallBack function</param>
        public void DFS(BasicBlock<N, D> startBlock, BasicBlockCallback callback)
        {
            System.Collections.BitArray discovered = new System.Collections.BitArray(AllBlocks.Count);
            DFS(startBlock, discovered, callback);
        }

        /// <summary>
        /// DFS Depth First Search implementation.
        /// </summary>
        /// <param name="callback">CallBack function</param>
        public void DFS(BasicBlockCallback callback)
        {
            DFS(RootBlock, callback);
        }
    }
}<|MERGE_RESOLUTION|>--- conflicted
+++ resolved
@@ -61,15 +61,11 @@
         /// <summary>
         /// Root block of this graph. This is the first block accessed in the program.
         /// </summary>
-<<<<<<< HEAD
-        public List<BasicBlock<N, D>> RootBlocks { get; private set; }
-=======
         public BasicBlock<N, D> RootBlock
         {
             get;
             internal set;
         }
->>>>>>> 27de692e
 
         /// <summary>
         /// All blocks. A list of basic blocks in the graph.
@@ -122,15 +118,10 @@
         /// </summary>
         internal virtual void Initialize(N procedureDivisionNode)
         {
-<<<<<<< HEAD
             ProcedureDivisionNode = procedureDivisionNode;
-            RootBlocks = new List<BasicBlock<N, D>>();
+            RootBlock = null;
             AllBlocks = new List<BasicBlock<N, D>>();
             BlockFor = new Dictionary<N, BasicBlock<N, D>>();
-=======
-            BlockFor = new Dictionary<N, BasicBlock<N, D>>();
-            AllBlocks = new List<BasicBlock<N, D>>();
->>>>>>> 27de692e
             SuccessorEdges = new List<BasicBlock<N, D>>();
         }
 
