--- conflicted
+++ resolved
@@ -2,11 +2,8 @@
 using System.Collections.Generic;
 using System.IO;
 using System.Text;
-<<<<<<< HEAD
+using Microsoft.VisualStudio.TestTools.UnitTesting;
 using TypeCobol.Analysis.Dfa;
-=======
-using Microsoft.VisualStudio.TestTools.UnitTesting;
->>>>>>> 4851ca32
 using TypeCobol.Analysis.Graph;
 using TypeCobol.Compiler;
 using TypeCobol.Compiler.Nodes;
@@ -24,16 +21,30 @@
         private static readonly AnalyzerProvider _AnalyzerProvider;
         private static readonly AnalyzerProvider _AnalyzerForDfaProvider;
 
-        public static string BasicTestsDir;
-        public static string ThirdPartyDir;
+        public static readonly string ThirdPartyDir;
+        //Project dirs
+        public static readonly string BasicCfgInstrs;
+        public static readonly string BasicCfgPrograms;
+        public static readonly string BasicDfaSamples;
+        public static readonly string CfgDfaBuildTests;
+        public static readonly string Report;
 
         static CfgTestUtils()
         {
             _AnalyzerProvider = new AnalyzerProvider();
-<<<<<<< HEAD
             _AnalyzerProvider.AddActivator((o, t) => CfgDfaAnalyzerFactory.CreateCfgAnalyzer(CFG_ANALYZER_IDENTIFIER, CfgBuildingMode.Standard));
             _AnalyzerForDfaProvider = new AnalyzerProvider();
             _AnalyzerForDfaProvider.AddActivator((o, t) => CfgDfaAnalyzerFactory.CreateCfgAnalyzer(CFG_FOR_DFA_ANALYZER_IDENTIFIER, CfgBuildingMode.WithDfa));
+
+            string currentDir = Directory.GetCurrentDirectory();
+            string solutionDir = Path.GetDirectoryName(Path.GetDirectoryName(currentDir));
+            Assert.IsNotNull(solutionDir);
+            ThirdPartyDir = Path.Combine(solutionDir, "TypeCobol.Test", "ThirdParty");
+            BasicCfgInstrs = Path.Combine(solutionDir, "TypeCobol.Analysis.Test", "BasicCfgInstrs");
+            BasicCfgPrograms = Path.Combine(solutionDir, "TypeCobol.Analysis.Test", "BasicCfgPrograms");
+            BasicDfaSamples = Path.Combine(solutionDir, "TypeCobol.Analysis.Test", "BasicDfaSamples");
+            CfgDfaBuildTests = Path.Combine(solutionDir, "TypeCobol.Analysis.Test", "CfgDfaBuildTests");
+            Report = Path.Combine(solutionDir, "TypeCobol.Analysis.Test", "Report");
         }
 
         /// <summary>
@@ -60,15 +71,6 @@
             string expectedDiagnosticsFilePath = null)
         {
             return ParseCompareDiagnostics<object>(_AnalyzerProvider, CFG_ANALYZER_IDENTIFIER, sourceFilePath, expectedDiagnosticsFilePath);
-=======
-            _AnalyzerProvider.AddActivator((o, t) => CfgDfaAnalyzerFactory.CreateCfgDfaAnalyzer(CFG_ANALYZER_IDENTIFIER, CfgBuildingMode.Standard));
-
-            string currentDir = Directory.GetCurrentDirectory();
-            string solutionDir = Path.GetDirectoryName(Path.GetDirectoryName(currentDir));
-            Assert.IsNotNull(solutionDir);
-            BasicTestsDir = Path.Combine(solutionDir, "TypeCobol.Analysis.Test", "BasicCfgInstrs");
-            ThirdPartyDir = Path.Combine(solutionDir, "TypeCobol.Test", "ThirdParty");
->>>>>>> 4851ca32
         }
 
         /// <summary>
