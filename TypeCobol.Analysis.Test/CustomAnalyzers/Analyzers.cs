--- conflicted
+++ resolved
@@ -26,20 +26,12 @@
 
         public override void StartCobolProgram(ProgramIdentification programIdentification, LibraryCopyCodeElement libraryCopy)
         {
-<<<<<<< HEAD
-            DiagnosticList.Add(new Diagnostic(MessageCode.Info, 0, 0, 0, $"Analyzer '{Identifier}': starting AST building..."));
-=======
-            AddDiagnostic(new Diagnostic(MessageCode.Info, Diagnostic.Position.Default, $"Analyzer '{Identifier}': starting AST building..."));
->>>>>>> 616c45a6
+            DiagnosticList.Add(new Diagnostic(MessageCode.Info, Diagnostic.Position.Default, $"Analyzer '{Identifier}': starting AST building..."));
         }
 
         public override void EndCobolProgram(ProgramEnd end)
         {
-<<<<<<< HEAD
-            DiagnosticList.Add(new Diagnostic(MessageCode.Info, 0, 0, 0, $"Analyzer '{Identifier}': finished AST building."));
-=======
-            AddDiagnostic(new Diagnostic(MessageCode.Info, Diagnostic.Position.Default, $"Analyzer '{Identifier}': finished AST building."));
->>>>>>> 616c45a6
+            DiagnosticList.Add(new Diagnostic(MessageCode.Info, Diagnostic.Position.Default, $"Analyzer '{Identifier}': finished AST building."));
         }
     }
 
@@ -79,11 +71,7 @@
 
         private void AddInfo(string info)
         {
-<<<<<<< HEAD
-            DiagnosticList.Add(new Diagnostic(MessageCode.Info, 0, 0, 0, $"Analyzer '{Identifier}': {info}"));
-=======
-            AddDiagnostic(new Diagnostic(MessageCode.Info, Diagnostic.Position.Default, $"Analyzer '{Identifier}': {info}"));
->>>>>>> 616c45a6
+            DiagnosticList.Add(new Diagnostic(MessageCode.Info, Diagnostic.Position.Default, $"Analyzer '{Identifier}': {info}"));
         }
 
         public override void Inspect(ProcessedTokensDocument processedTokensDocument)
