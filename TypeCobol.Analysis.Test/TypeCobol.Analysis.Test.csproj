--- conflicted
+++ resolved
@@ -24,29 +24,12 @@
     <Reference Include="System.Core" />
   </ItemGroup>
   <ItemGroup>
-<<<<<<< HEAD
-    <None Include="**\*.cbl">
-      <CopyToOutputDirectory>PreserveNewest</CopyToOutputDirectory>
-    </None>
-    <None Include="**\*.tcbl">
-      <CopyToOutputDirectory>PreserveNewest</CopyToOutputDirectory>
-    </None>
-    <None Include="**\*.dot">
-      <CopyToOutputDirectory>PreserveNewest</CopyToOutputDirectory>
-    </None>
-    <None Include="**\*.diag">
-      <CopyToOutputDirectory>PreserveNewest</CopyToOutputDirectory>
-    </None>
-    <None Include="**\*.csv">
-      <CopyToOutputDirectory>PreserveNewest</CopyToOutputDirectory>
-    </None>
-    <Compile Include="BasicCfgProgramTest.cs" />
-=======
     <None Include="**\*.cbl" />
     <None Include="**\*.tcbl" />
     <None Include="**\*.dot" />
     <None Include="**\*.diag" />
->>>>>>> 4851ca32
+    <None Include="**\*.csv" />
+    <Compile Include="BasicCfgProgramTest.cs" />
     <Compile Include="BasicControlFlowInstructionTest.cs" />
     <Compile Include="BitSetTest.cs" />
     <Compile Include="CfgDfaBuildingTests.cs" />
