﻿using System;
using System.Collections.Generic;
using System.IO;
using Castle.Core.Internal;
using Mono.Options;
using TypeCobol.Compiler;
using TypeCobol.Compiler.Diagnostics;

namespace TypeCobol.Tools.Options_Config
{
    /// <summary>
    /// TypeCobolConfiguration class holds all the argument information like input files, output files, error file etc.
    /// </summary>
    public class TypeCobolConfiguration : ITypeCobolCheckOptions
    {
        public string CommandLine { get; set; }
        public DocumentFormat Format = DocumentFormat.RDZReferenceFormat;
        public bool AutoRemarks;
        public string HaltOnMissingCopyFilePath;
        public string ExpandingCopyFilePath;
        public string ExtractedCopiesFilePath;
        public bool UseAntlrProgramParsing;
        public string ReportCopyMoveInitializeFilePath;
        public string ReportZCallFilePath;
        public List<string> CopyFolders = new List<string>();
        public List<string> InputFiles = new List<string>();
        public List<string> OutputFiles = new List<string>();
        public List<string> LineMapFiles = new List<string>();
        public ExecutionStep ExecToStep = ExecutionStep.Generate; //Default value is Generate
        public string ErrorFile = null;
        public string skeletonPath = "";
<<<<<<< HEAD
        public bool UseDfa;//Inform to Data Flow Analysis Information
=======
        public string LogFile = null;

        //Log file name
        public const string DefaultLogFileName = "TypeCobol.CLI.log";
>>>>>>> 21574c4f

#if EUROINFO_RULES
        public bool UseEuroInformationLegacyReplacingSyntax = true;
#else
        public bool UseEuroInformationLegacyReplacingSyntax = false;
#endif
        public TypeCobolCheckOption CheckEndAlignment { get; set; }

        public bool IsErrorXML
        {
            get { return ErrorFile != null && ErrorFile.ToLower().EndsWith(".xml"); }
        }
        public List<string> Copies = new List<string>();
        public List<string> Dependencies = new List<string>();
        public string EncFormat = null;
        public bool Telemetry;
        public int MaximumDiagnostics;
        public OutputFormat OutputFormat = OutputFormat.Cobol85;


        // Raw values (it has to be verified)
        public string RawFormat = "rdz";
        public string RawExecToStep = "5";
        public string RawMaximumDiagnostics;
        public string RawOutputFormat = "0";
        public bool UseSemanticDomain = true;


        public static Dictionary<ReturnCode, string> ErrorMessages = new Dictionary<ReturnCode, string>()
        {
            // Warnings
            { ReturnCode.Warning,                ""},
            // Errors   
            { ReturnCode.ParsingDiagnostics,     "Syntax or semantic error in one or more input file."},
            { ReturnCode.OutputFileError,        "The number of output files must be equal to the number of input files."},
            { ReturnCode.MissingCopy,            "Use of option --haltonmissingcopy and at least one COPY is missing."},
            { ReturnCode.GenerationError,        "Error during Code generation."},
            { ReturnCode.FatalError,             "Unhandled error occurs."},
            { ReturnCode.UnexpectedParamError,   "Unexpected parameter given."},
            // Missing Parameters
            { ReturnCode.InputFileMissing,       "Input file(s) are required." },
            { ReturnCode.OutputFileMissing,      "Output are required in execution to generate step." },
            { ReturnCode.SkeletonMissing,        "Skeleton file is required in execution to generate step." }, 
            // Wrong parameter
            { ReturnCode.InputFileError,         "Input files given are unreachable." },
            { ReturnCode.OutputPathError,        "Output paths given are unreachable." },
            { ReturnCode.ErrorFileError,         "Error diagnostics path is unreachable." },
            { ReturnCode.SkeletonFileError,      "Skeleton file given is unreachable." },
            { ReturnCode.HaltOnMissingCopyError, "Missing copy path given is unreachable." },
            { ReturnCode.ExecToStepError,        "Unexpected parameter given for ExecToStep. Accepted parameters are \"Scanner\"/0, \"Preprocessor\"/1, \"SyntaxCheck\"/2, \"SemanticCheck\"/3, \"CrossCheck\"/4, \"Generate\"/5(default)." },
            { ReturnCode.EncodingError,          "Unexpected parameter given for encoding option. Accepted parameters are \"rdz\"(default), \"zos\", \"utf8\"." },
            { ReturnCode.IntrinsicError,         "Intrinsic files given are unreachable." },
            { ReturnCode.CopiesError,            "Copies files given are unreachable." },
            { ReturnCode.DependenciesError,      "Dependencies files given are unreachable: " },
            { ReturnCode.MaxDiagnosticsError,    "Maximum diagnostics have to be an integer." },
            { ReturnCode.OutputFormatError,      "Unexpected parameter given for Output format option. Accepted parameters are Cobol85/0(default), PublicSignature/1." },
            { ReturnCode.ExpandingCopyError,     "Expanding copy path given is unreachable." },
            { ReturnCode.ExtractusedCopyError,   "Extractused copy path given is unreachable." },
            { ReturnCode.LogFileError,           "Log file path is unreachable." },

        };

        public TypeCobolConfiguration()
        {
            // default values for checks
            TypeCobolCheckOptionsInitializer.SetDefaultValues(this);
        }
    }

    /// <summary>
    /// Categories of ReturnCode:
    /// * 0000 : Everything is ok
    ///         Output files are generated
    /// * 0001 to 0999 : Ok but there are warnings.
    ///         Output files are generated
    ///         Diagnostic file should contains warnings
    /// * >= 1000 : Errors
    ///         Output files are NOT generated
    ///         Diagnostic file should contains errors and warnings
    /// </summary>
    public enum ReturnCode
    {
        Success = 0,

        //Warnings
        Warning = 1,                    // Warning(s) issued during parsing of input file


        //Errors
        ParsingDiagnostics = 1000,      // Syntax or semantic error in one or more input file
        OutputFileError = 1001,         // CLI parameters error
        MissingCopy = 1002,             // Use of option --haltonmissingcopy and at least one COPY is missing
        GenerationError = 1003,         // Error during Code generation
        FatalError = 1004,              // Not managed exception
        UnexpectedParamError = 1005,     // Unexpected token given

        // Missing parameter           
        InputFileMissing = 1010,        // Missing input file parameter
        OutputFileMissing = 1011,       // Missing output files and ExecToStep set to "Generate"
        SkeletonMissing = 1012,         // Missing skeleton file and ExecToStep set to "Generate"

        // Wrong parameter
        InputFileError = 1020,          // Wrong input file(s) given
        OutputPathError = 1021,         // Output paths given are unreachable.
        ErrorFileError = 1022,          // Wrong error path given
        SkeletonFileError = 1023,       // Wrong skeleton file given
        HaltOnMissingCopyError = 1024,  // Missing copy path given is unreachable.
        ExecToStepError = 1025,         // Unexpected user input for exectostep option
        EncodingError = 1026,           // Unexpected user input for encoding option
        IntrinsicError = 1027,          // Wrong intrinsic file(s) given
        CopiesError = 1028,             // Wrong copies folder(s) given
        DependenciesError = 1029,       // Wrong dependencies folder given
        MaxDiagnosticsError = 1030,     // Unexpected user input for maximundiagnostics option (not an int)
        OutputFormatError = 1031,       // Unexpected user input for outputFormat option
        ExpandingCopyError = 1032,      // Expanding copy path given is unreachable.
        ExtractusedCopyError = 1033,    // Extractused copy path given is unreachable.
        LogFileError = 1034,            // Wrong log path given

        MultipleErrors = 9999

    }

    public enum OutputFormat {
        Cobol85,
        PublicSignatures,
        ExpandingCopy,
        Cobol85Mixed,
        Cobol85Nested,
        Documentation
    }

    public class TypeCobolCheckOption
    {
        public static TypeCobolCheckOption Parse(string argument)
        {
            if (Enum.TryParse(argument, true, out Severity diagnosticLevel))
            {
                return new TypeCobolCheckOption(diagnosticLevel);
            }

            if (string.Equals(argument, "ignore", StringComparison.OrdinalIgnoreCase))
            {
                return new TypeCobolCheckOption(null);
            }

            throw new ArgumentException();
        }

        private readonly Severity? _diagnosticLevel;

        public TypeCobolCheckOption(Severity? diagnosticLevel)
        {
            _diagnosticLevel = diagnosticLevel;
        }

        public bool IsActive => _diagnosticLevel.HasValue;

        public MessageCode GetMessageCode()
        {
            switch (_diagnosticLevel)
            {
                case Severity.Error:
                    return MessageCode.SyntaxErrorInParser;
                case Severity.Info:
                    return MessageCode.Info;
                case Severity.Warning:
                    return MessageCode.Warning;
                default:
                    // invalid Severity or not set
                    throw new InvalidOperationException("The considered check is not active!");
            }
        }
    }

    public interface ITypeCobolCheckOptions
    {
        TypeCobolCheckOption CheckEndAlignment { get; set; }
    }

    public static class TypeCobolCheckOptionsInitializer
    {
        public static void SetDefaultValues(ITypeCobolCheckOptions checkOptions)
        {
            checkOptions.CheckEndAlignment = new TypeCobolCheckOption(Severity.Warning);
        }
    }

    public static class TypeCobolOptionSet
    {
        public static OptionSet GetCommonTypeCobolOptions(TypeCobolConfiguration typeCobolConfig)
        {
            var commonOptions = new OptionSet() {
                { "i|input=", "{PATH} to an input file to parse. This option can be specified more than once.", v => typeCobolConfig.InputFiles.Add(v) },
                { "o|output=","{PATH} to an output file where to generate code. This option can be specified more than once.", v => typeCobolConfig.OutputFiles.Add(v) },
                { "d|diagnostics=", "{PATH} to the error diagnostics file.", v => typeCobolConfig.ErrorFile = v },
                { "s|skeletons=", "{PATH} to the skeletons file.", v => typeCobolConfig.skeletonPath = null },
                { "a|autoremarks", "Enable automatic remarks creation while parsing and generating Cobol.", v => typeCobolConfig.AutoRemarks = true },
                { "hc|haltonmissingcopy=", "HaltOnMissingCopy will generate a file to list all the absent copies.", v => typeCobolConfig.HaltOnMissingCopyFilePath = v },
                { "ets|exectostep=", "ExecToStep will execute TypeCobol Compiler until the included given step (Scanner/0, Preprocessor/1, SyntaxCheck/2, SemanticCheck/3, CrossCheck/4, Generate/5).", v => typeCobolConfig.RawExecToStep = v},
                { "e|encoding=", "{ENCODING} of the file(s) to parse. It can be one of \"rdz\"(this is the default), \"zos\", or \"utf8\". "+"If this option is not present, the parser will attempt to guess the {ENCODING} automatically.",
                    v => typeCobolConfig.RawFormat = v},
                { "y|intrinsic=", "{PATH} to intrinsic definitions to load.\nThis option can be specified more than once.", v => typeCobolConfig.Copies.Add(v) },
                { "c|copies=",  "Folder where COBOL copies can be found.\nThis option can be specified more than once.", v => typeCobolConfig.CopyFolders.Add(v) },
                { "dp|dependencies=", "Path to folder containing programs to load and to use for parsing a generating the input program.", v => typeCobolConfig.Dependencies.Add(v) },
                { "t|telemetry", "If set to true telemetry will send automatic email in case of bug and it will provide to TypeCobol Team data on your usage.", v => typeCobolConfig.Telemetry = true },
                { "md|maximumdiagnostics=", "Wait for an int value that will represent the maximum number of diagnostics that TypeCobol have to return.", v =>  typeCobolConfig.RawMaximumDiagnostics = v},
                { "f|outputFormat=", "Output format (default is Cobol 85). (Cobol85/0, PublicSignature/1, Cobol85Mixed/3, Cobol85Nested/4, Documentation/5).", v =>typeCobolConfig.RawOutputFormat = v},
                { "ec|expandingcopy=", "Generate a file with all COPY directives expanded in the source code. This option will be executed if the Preprocessor step is enabled.", v => typeCobolConfig.ExpandingCopyFilePath = v },
                { "exc|extractusedcopy=", "Generate a file with all COPIES detected by the parser.", v => typeCobolConfig.ExtractedCopiesFilePath = v },
                { "alr|antlrprogparse", "Use ANTLR to parse a program.", v => typeCobolConfig.UseAntlrProgramParsing = true},
                { "cmr|copymovereport=", "{PATH} to Report all Move and Initialize statements that target a COPY.", v => typeCobolConfig.ReportCopyMoveInitializeFilePath = v },
                { "zcr|zcallreport=", "{PATH} to report of all program called by zcallpgm.", v => typeCobolConfig.ReportZCallFilePath = v },
                { "dcs|disablecopysuffixing", "Deactivate Euro-Information suffixing.", v => typeCobolConfig.UseEuroInformationLegacyReplacingSyntax = false },
                { "glm|genlinemap=", "{PATH} to an output file where line mapping will be generated.", v => typeCobolConfig.LineMapFiles.Add(v) },
                { "dfa|dataflow", "Enable Data Flow Analysis information usage.", v => typeCobolConfig.UseDfa = true },
                { "nsd|nosemanticdomain", "No Semantic Domain.", v => typeCobolConfig.UseSemanticDomain = false},
                { "diag.cea|diagnostic.checkEndAlignment=", "Indicate level of check end aligment: warning, error, info, ignore.", v => typeCobolConfig.CheckEndAlignment = TypeCobolCheckOption.Parse(v) },
                { "log|logfilepath=", "{PATH} to TypeCobol.CLI.log log file", v => typeCobolConfig.LogFile = Path.Combine(v, TypeCobolConfiguration.DefaultLogFileName)},
            };
            return commonOptions;
        }

        public static Dictionary<ReturnCode, string> InitializeCobolOptions(TypeCobolConfiguration config, IEnumerable<string> args, OptionSet options)
        {
            Dictionary<ReturnCode, string> errorStack = new Dictionary<ReturnCode, string>();
            List<string> unexpectedStrings = new List<string>();
            
            try
            {
                unexpectedStrings = options.Parse(args);
            }
            catch (OptionException ex)
            {
                // Last parameter doesn't have any value
                errorStack.Add(ReturnCode.FatalError, ex.Message);
            }
            

            // ExecToStepError
            if (!Enum.TryParse(config.RawExecToStep, true, out config.ExecToStep))
                errorStack.Add(ReturnCode.ExecToStepError, TypeCobolConfiguration.ErrorMessages[ReturnCode.ExecToStepError]);

            //// Check required options
            //InputFileMissing
            if (config.InputFiles.IsNullOrEmpty())
                errorStack.Add(ReturnCode.InputFileMissing, TypeCobolConfiguration.ErrorMessages[ReturnCode.InputFileMissing]);
            //OutputFileMissing/OutputFileError
            if (config.ExecToStep == ExecutionStep.Generate && !errorStack.ContainsKey(ReturnCode.ExecToStepError))
            {
                if (config.OutputFiles.IsNullOrEmpty())
                    errorStack.Add(ReturnCode.OutputFileMissing, TypeCobolConfiguration.ErrorMessages[ReturnCode.OutputFileMissing]);
                else if (config.InputFiles.Count != config.OutputFiles.Count)
                    errorStack.Add(ReturnCode.OutputFileError, TypeCobolConfiguration.ErrorMessages[ReturnCode.OutputFileError]);
            }
            //SkeletonMissing
            //if (config.ExecToStep == ExecutionStep.Generate && config.skeletonPath.IsNullOrEmpty() && !errorStack.ContainsKey(ReturnCode.ExecToStepError))
            //    errorStack.Add(ReturnCode.SkeletonMissing, TypeCobolConfiguration.ErrorMessages[ReturnCode.SkeletonMissing]);


            //// Check unexpected token
            if (unexpectedStrings.Count != 0)
                errorStack.Add(ReturnCode.UnexpectedParamError, TypeCobolConfiguration.ErrorMessages[ReturnCode.UnexpectedParamError]);

            //// Options values verification
            //InputFileError
            VerifFiles(config.InputFiles, ReturnCode.InputFileError, ref errorStack);

            //outputFilePathsWrong
            foreach (var path in config.OutputFiles)
            {
                if (!CanCreateFile(path) && !errorStack.ContainsKey(ReturnCode.OutputPathError))
                {
                    errorStack.Add(ReturnCode.OutputPathError, TypeCobolConfiguration.ErrorMessages[ReturnCode.OutputPathError]);
                }
            }

            //ErrorFilePathError
            if (!CanCreateFile(config.ErrorFile) && !config.ErrorFile.IsNullOrEmpty())
                errorStack.Add(ReturnCode.ErrorFileError, TypeCobolConfiguration.ErrorMessages[ReturnCode.ErrorFileError]);

            //SkeletonFileError
            if (config.ExecToStep == ExecutionStep.Generate && !config.skeletonPath.IsNullOrEmpty() &&  !errorStack.ContainsKey(ReturnCode.ExecToStepError))
            {
                if (FileSystem.GetFiles(config.skeletonPath, recursive: false).IsNullOrEmpty() && !errorStack.ContainsKey(ReturnCode.SkeletonFileError))
                {
                    errorStack.Add(ReturnCode.SkeletonFileError, TypeCobolConfiguration.ErrorMessages[ReturnCode.SkeletonFileError]);
                }
            }

            //HaltOnMissingCopyFilePathError
            if (!CanCreateFile(config.HaltOnMissingCopyFilePath) && !config.HaltOnMissingCopyFilePath.IsNullOrEmpty())
                errorStack.Add(ReturnCode.HaltOnMissingCopyError, TypeCobolConfiguration.ErrorMessages[ReturnCode.HaltOnMissingCopyError]);

            // EncodingError
            config.Format = CreateFormat(config.RawFormat, ref config);

            //IntrinsicError
            VerifFiles(config.Copies, ReturnCode.IntrinsicError, ref errorStack);

            //CopiesError
            VerifFiles(config.CopyFolders, ReturnCode.CopiesError, ref errorStack, true);

            ////DependencyFolderMissing
            if (config.ExecToStep == ExecutionStep.Generate && !errorStack.ContainsKey(ReturnCode.ExecToStepError))
            {
                foreach (string dependency in config.Dependencies)
                {
                    string directory = Path.GetDirectoryName(dependency);
                    string file = Path.GetFileName(dependency);

                    if (file?.Contains("*") == true)
                        file = string.Empty;

                    if ((!Directory.Exists(directory) || !file.IsNullOrEmpty() && !File.Exists(dependency)) && !errorStack.ContainsKey(ReturnCode.DependenciesError))
                        errorStack.Add(ReturnCode.DependenciesError, TypeCobolConfiguration.ErrorMessages[ReturnCode.DependenciesError] + directory + Path.DirectorySeparatorChar + file);

                }
            }

            // MaxDiagnosticsError
            if (!config.RawMaximumDiagnostics.IsNullOrEmpty())
            {
                if (!int.TryParse(config.RawMaximumDiagnostics, out config.MaximumDiagnostics))
                    errorStack.Add(ReturnCode.MaxDiagnosticsError, TypeCobolConfiguration.ErrorMessages[ReturnCode.MaxDiagnosticsError]);
            }

            // OutputFormatError
            if (!Enum.TryParse(config.RawOutputFormat, true, out config.OutputFormat))
                errorStack.Add(ReturnCode.OutputFormatError, TypeCobolConfiguration.ErrorMessages[ReturnCode.OutputFormatError]);

            //ExpandingCopyFilePathError
            if (!CanCreateFile(config.ExpandingCopyFilePath) && !config.ExpandingCopyFilePath.IsNullOrEmpty())
                errorStack.Add(ReturnCode.ExpandingCopyError, TypeCobolConfiguration.ErrorMessages[ReturnCode.ExpandingCopyError]);

            //HaltOnMissingCopyFilePathError
            if (!CanCreateFile(config.ExtractedCopiesFilePath) && !config.ExtractedCopiesFilePath.IsNullOrEmpty())
                errorStack.Add(ReturnCode.ExtractusedCopyError, TypeCobolConfiguration.ErrorMessages[ReturnCode.ExtractusedCopyError]);

            //LogFilePathError
            if (!CanCreateFile(config.LogFile) && !config.LogFile.IsNullOrEmpty())
                errorStack.Add(ReturnCode.LogFileError, TypeCobolConfiguration.ErrorMessages[ReturnCode.LogFileError]);

            return errorStack;
        }


        public static void VerifFiles(List<string> paths, ReturnCode errorCode, ref Dictionary<ReturnCode, string> errorStack, bool isFolder=false)
        {
            foreach (var path in paths)
            {
                if ((isFolder ? !Directory.Exists(path) : FileSystem.GetFiles(path, recursive: false).IsNullOrEmpty()) && !errorStack.ContainsKey(errorCode))
                {
                    errorStack.Add(errorCode, TypeCobolConfiguration.ErrorMessages[errorCode]);
                }
            }
        }

        public static bool CanCreateFile(string path)
        {
            if (!File.Exists(path))
            {
                if (!Directory.Exists(Path.GetDirectoryName(path)))
                    return false;
            }
            return true;
        }

        /// <summary>
        /// CreateFormat method to get the format name.
        /// </summary>
        /// <param name="encoding">string</param>
        /// <param name="config">Config</param>
        /// <returns>DocumentFormat</returns>
        public static Compiler.DocumentFormat CreateFormat(string encoding, ref TypeCobolConfiguration config)
        {
            config.EncFormat = encoding;

            if (encoding == null) return null;
            if (encoding.ToLower().Equals("zos")) return TypeCobol.Compiler.DocumentFormat.ZOsReferenceFormat;
            if (encoding.ToLower().Equals("utf8")) return TypeCobol.Compiler.DocumentFormat.FreeUTF8Format;
            /*if (encoding.ToLower().Equals("rdz"))*/
            return TypeCobol.Compiler.DocumentFormat.RDZReferenceFormat;
        }
    }
}<|MERGE_RESOLUTION|>--- conflicted
+++ resolved
@@ -29,14 +29,11 @@
         public ExecutionStep ExecToStep = ExecutionStep.Generate; //Default value is Generate
         public string ErrorFile = null;
         public string skeletonPath = "";
-<<<<<<< HEAD
         public bool UseDfa;//Inform to Data Flow Analysis Information
-=======
         public string LogFile = null;
 
         //Log file name
         public const string DefaultLogFileName = "TypeCobol.CLI.log";
->>>>>>> 21574c4f
 
 #if EUROINFO_RULES
         public bool UseEuroInformationLegacyReplacingSyntax = true;
