﻿using System;
using System.Collections.Generic;
using System.IO;
using System.Text;
using Mono.Options;
using TypeCobol.Analysis;
using TypeCobol.Compiler;
using TypeCobol.Compiler.Diagnostics;
#if EUROINFO_RULES
using TypeCobol.Compiler.Preprocessor;
#endif

namespace TypeCobol.Tools.Options_Config
{
    /// <summary>
    /// TypeCobolConfiguration class holds all the argument information like input files, output files, error file etc.
    /// </summary>
    public class TypeCobolConfiguration : ITypeCobolCheckOptions
    {
        public string CommandLine { get; set; }
        public DocumentFormat Format;
        public bool AutoRemarks;
        public string HaltOnMissingCopyFilePath;
        public string ExpandingCopyFilePath;
        public string ExtractedCopiesFilePath;
        public bool UseAntlrProgramParsing;
        public string ReportCopyMoveInitializeFilePath;
        public string ReportZCallFilePath;
        public List<string> CopyFolders = new List<string>();
        public List<string> InputFiles = new List<string>();
        public List<string> OutputFiles = new List<string>();
        public List<string> LineMapFiles = new List<string>();
        public ExecutionStep ExecToStep = ExecutionStep.Generate; //Default value is Generate
        public string ErrorFile = null;
        public string LogFile = null;

        //Log file name
        public const string DefaultLogFileName = "TypeCobol.CLI.log";

#if EUROINFO_RULES
        public bool UseEuroInformationLegacyReplacingSyntax = true;
        public string ReportUsedCopyNamesPath;
#else
        public bool UseEuroInformationLegacyReplacingSyntax = false;
#endif
        // Checks
        public TypeCobolCheckOption CheckEndAlignment { get; set; }
        public TypeCobolCheckOption CheckEndProgram { get; set; }
        public TypeCobolCheckOption CheckPerformPrematureExits { get; set; }
        public TypeCobolCheckOption CheckPerformThruOrder { get; set; }
        public TypeCobolCheckOption CheckRecursivePerforms { get; set; }

        public List<string> Copies = new List<string>();
        public List<string> Dependencies = new List<string>();
        public bool Telemetry;
        public int MaximumDiagnostics;
        public OutputFormat OutputFormat = OutputFormat.Cobol85;
        public CfgBuildingMode CfgBuildingMode = CfgBuildingMode.None;
        public List<string> Extensions = new List<string>();

        // Raw values (it has to be verified)
        public string RawFormat;
        public string RawInputCodepageOrEncoding;
        public string RawExecToStep = "6";
        public string RawMaximumDiagnostics;
        public string RawOutputFormat = "0";
        public string RawCfgBuildingMode = "0";
        public bool IsCobolLanguage;

#if EUROINFO_RULES
        /// <summary>
        /// Default location for CPY copy name map. Expects a file 'COPIES_CPY.txt' next to the current executable.
        /// </summary>
        private static readonly string _DefaultCpyCopyNameMapFilePath = Path.Combine(Path.GetDirectoryName(System.Reflection.Assembly.GetEntryAssembly().Location), "COPIES_CPY.txt");
        
        /// <summary>
        /// The CPY copy name map loaded in memory.
        /// </summary>
        public CopyNameMapFile CpyCopyNameMap;

        /// <summary>
        /// Attempts loading of the CPY copy name map. If no path is given, default location is used.
        /// </summary>
        /// <param name="cpyCopyNameMapFilePath">Relative or absolute path to a CPY copy name map file on disk</param>
        /// <remarks>Must be called after <see cref="TypeCobolOptionSet.InitializeCobolOptions"/>, <see cref="LogFile"/> must be writable</remarks>
        public void LoadCpyCopyNameMap(string cpyCopyNameMapFilePath)
        {
            var path = string.IsNullOrWhiteSpace(cpyCopyNameMapFilePath) ? _DefaultCpyCopyNameMapFilePath : cpyCopyNameMapFilePath;
            if (File.Exists(path))
            {
                CpyCopyNameMap = new CopyNameMapFile(path);
            }
            else
            {
                File.AppendAllText(LogFile ?? DefaultLogFileName, $"CPY Copy name map file '{path}' is unreachable.");
            }
        }
#endif

        /// <summary>
        /// Is Sql Code Analysis allowed.
        /// </summary>
        public bool UseSqlCodeAnalysis = false;

        public static Dictionary<ReturnCode, string> ErrorMessages = new Dictionary<ReturnCode, string>()
        {
            // Warnings
            { ReturnCode.Warning,                 ""},
            // Errors   
            { ReturnCode.ParsingDiagnostics,      "Syntax or semantic error in one or more input file."},
            { ReturnCode.OutputFileError,         "The number of output files must be equal to the number of input files."},
            { ReturnCode.MissingCopy,             "Use of option --haltonmissingcopy and at least one COPY is missing."},
            { ReturnCode.GenerationError,         "Error during Code generation."},
            { ReturnCode.FatalError,              "Unhandled error occurs."},
            { ReturnCode.UnexpectedParamError,    "Unexpected parameter given."},
            // Missing Parameters
            { ReturnCode.InputFileMissing,        "Input file(s) are required." },
            { ReturnCode.OutputFileMissing,       "Output are required in execution to generate step." },
            // Wrong parameter
            { ReturnCode.InputFileError,           "Input files given are unreachable." },
            { ReturnCode.OutputPathError,          "Output paths given are unreachable." },
            { ReturnCode.ErrorFileError,           "Error diagnostics path is unreachable." },
            { ReturnCode.HaltOnMissingCopyError,   "Missing copy path given is unreachable." },
            { ReturnCode.ExecToStepError,          "Unexpected parameter given for ExecToStep. Accepted parameters are \"Scanner\"/0, \"Preprocessor\"/1, \"SyntaxCheck\"/2, \"SemanticCheck\"/3, \"CrossCheck\"/4, \"Generate\"/5(default)." },
            { ReturnCode.EncodingError,            "Unexpected parameter given for encoding option. Accepted parameters are \"rdz\"(default), \"zos\", \"utf8\"." },
            { ReturnCode.IntrinsicError,           "Intrinsic files given are unreachable." },
            { ReturnCode.CopiesError,              "Copies files given are unreachable." },
            { ReturnCode.DependenciesError,        "Dependencies files given are unreachable: " },
            { ReturnCode.MaxDiagnosticsError,      "Maximum diagnostics have to be an integer." },
            { ReturnCode.OutputFormatError,        "Unexpected parameter given for Output format option. Accepted parameters are Cobol85/0(default), PublicSignature/1." },
            { ReturnCode.ExpandingCopyError,       "Expanding copy path given is unreachable." },
            { ReturnCode.ExtractUsedCopyError,     "Extract used copy path given is unreachable." },
            { ReturnCode.LogFileError,             "Log file path is unreachable." },
            { ReturnCode.ParserExtensionFileError, "Custom extension assembly files are unreachable." },
            { ReturnCode.CfgOptionError,           "CFG building mode is not supported. Accepted values are None/0, Standard/1, Extended/2, WithDfa/3." }
        };

        public TypeCobolConfiguration()
        {
            // default values for checks
            TypeCobolCheckOptionsInitializer.SetDefaultValues(this);
        }
    }

    /// <summary>
    /// Categories of ReturnCode:
    /// * 0000 : Everything is ok
    ///         Output files are generated
    /// * 0001 to 0999 : Ok but there are warnings.
    ///         Output files are generated
    ///         Diagnostic file should contains warnings
    /// * >= 1000 : Errors
    ///         Output files are NOT generated
    ///         Diagnostic file should contains errors and warnings
    /// </summary>
    public enum ReturnCode
    {
        Success = 0,

        //Warnings
        Warning = 1,                    // Warning(s) issued during parsing of input file

        //Errors
        ParsingDiagnostics = 1000,      // Syntax or semantic error in one or more input file
        OutputFileError = 1001,         // CLI parameters error
        MissingCopy = 1002,             // Use of option --haltonmissingcopy and at least one COPY is missing
        GenerationError = 1003,         // Error during Code generation
        FatalError = 1004,              // Not managed exception
        UnexpectedParamError = 1005,     // Unexpected token given

        // Missing parameter           
        InputFileMissing = 1010,        // Missing input file parameter
        OutputFileMissing = 1011,       // Missing output files and ExecToStep set to "Generate"

        // Wrong parameter
        InputFileError = 1020,           // Wrong input file(s) given
        OutputPathError = 1021,          // Output paths given are unreachable.
        ErrorFileError = 1022,           // Wrong error path given
        HaltOnMissingCopyError = 1024,   // Missing copy path given is unreachable.
        ExecToStepError = 1025,          // Unexpected user input for exectostep option
        EncodingError = 1026,            // Unexpected user input for encoding option
        IntrinsicError = 1027,           // Wrong intrinsic file(s) given
        CopiesError = 1028,              // Wrong copies folder(s) given
        DependenciesError = 1029,        // Wrong dependencies folder given
        MaxDiagnosticsError = 1030,      // Unexpected user input for maximundiagnostics option (not an int)
        OutputFormatError = 1031,        // Unexpected user input for outputFormat option
        ExpandingCopyError = 1032,       // Expanding copy path given is unreachable.
        ExtractUsedCopyError = 1033,     // Extract used copy path given is unreachable.
        LogFileError = 1034,             // Wrong log path given
        ParserExtensionFileError = 1035, // Invalid path to a custom extension DLL file
        CfgOptionError = 1036,           // Invalid CFG building mode

        MultipleErrors = 9999
    }

    public enum OutputFormat {
        Cobol85,
        PublicSignatures,
        ExpandingCopy,
        Cobol85Mixed,
        Cobol85Nested,
        Documentation
    }

    public class TypeCobolCheckOption
    {
        public static TypeCobolCheckOption Parse(string argument)
        {
            if (Enum.TryParse(argument, true, out Severity diagnosticLevel))
            {
                return new TypeCobolCheckOption(diagnosticLevel);
            }

            if (string.Equals(argument, "ignore", StringComparison.OrdinalIgnoreCase))
            {
                return new TypeCobolCheckOption(null);
            }

            throw new ArgumentException();
        }

        private readonly Severity? _diagnosticLevel;

        public TypeCobolCheckOption(Severity? diagnosticLevel)
        {
            _diagnosticLevel = diagnosticLevel;
        }

        public bool IsActive => _diagnosticLevel.HasValue;

        public MessageCode GetMessageCode()
        {
            switch (_diagnosticLevel)
            {
                case Severity.Error:
                    return MessageCode.SyntaxErrorInParser;
                case Severity.Info:
                    return MessageCode.Info;
                case Severity.Warning:
                    return MessageCode.Warning;
                default:
                    // invalid Severity or not set
                    throw new InvalidOperationException("The considered check is not active!");
            }
        }
    }

    public interface ITypeCobolCheckOptions
    {
        TypeCobolCheckOption CheckEndAlignment { get; set; }
        TypeCobolCheckOption CheckEndProgram { get; set; }
        TypeCobolCheckOption CheckPerformPrematureExits { get; set; }
        TypeCobolCheckOption CheckPerformThruOrder { get; set; }
        TypeCobolCheckOption CheckRecursivePerforms { get; set; }
    }

    public static class TypeCobolCheckOptionsInitializer
    {
        public static void SetDefaultValues(ITypeCobolCheckOptions checkOptions)
        {
            checkOptions.CheckEndAlignment = new TypeCobolCheckOption(Severity.Warning);
            checkOptions.CheckEndProgram = new TypeCobolCheckOption(Severity.Error);
            checkOptions.CheckPerformPrematureExits = new TypeCobolCheckOption(Severity.Warning);
            checkOptions.CheckPerformThruOrder = new TypeCobolCheckOption(Severity.Warning);
            checkOptions.CheckRecursivePerforms = new TypeCobolCheckOption(Severity.Warning);
        }
    }

    public static class TypeCobolOptionSet
    {
        public static OptionSet GetCommonTypeCobolOptions(TypeCobolConfiguration typeCobolConfig)
        {
            var commonOptions = new OptionSet() {
                { "i|input=", "{PATH} to an input file to parse. This option can be specified more than once.", v => typeCobolConfig.InputFiles.Add(v) },
                { "o|output=","{PATH} to an output file where to generate code. This option can be specified more than once.", v => typeCobolConfig.OutputFiles.Add(v) },
                { "d|diagnostics=", "{PATH} to the error diagnostics file.", v => typeCobolConfig.ErrorFile = v },
                { "s|skeletons=", "{PATH} to the skeletons file. DEPRECATED : generation using dynamic skeleton is no longer supported.", v => {}},
                { "a|autoremarks", "Enable automatic remarks creation while parsing and generating Cobol.", v => typeCobolConfig.AutoRemarks = true },
                { "hc|haltonmissingcopy=", "HaltOnMissingCopy will generate a file to list all the absent copies.", v => typeCobolConfig.HaltOnMissingCopyFilePath = v },
                { "ets|exectostep=", "ExecToStep will execute TypeCobol Compiler until the included given step (Scanner/0, Preprocessor/1, SyntaxCheck/2, SemanticCheck/3, CrossCheck/4, QualityCheck/5, Generate/6).", v => typeCobolConfig.RawExecToStep = v},
                { "e|encoding=", "{ENCODING} of the file(s) to parse. It can be one of \"rdz\"(this is the default), \"zos\", or \"utf8\". "+"If this option is not present, the parser will attempt to guess the {ENCODING} automatically.",
                    v => typeCobolConfig.RawFormat = v},
                { "ie|inputencoding=", "Allows to change default encoding when used with RDZ format. Specify a valid encoding name, example : -ie \"Windows-1252\".", v => typeCobolConfig.RawInputCodepageOrEncoding = v },
                { "y|intrinsic=", "{PATH} to intrinsic definitions to load.\nThis option can be specified more than once.", v => typeCobolConfig.Copies.Add(v) },
                { "c|copies=",  "Folder where COBOL copies can be found.\nThis option can be specified more than once.", v => typeCobolConfig.CopyFolders.Add(v) },
                { "dp|dependencies=", "Path to folder containing programs to load and to use for parsing a generating the input program.", v => typeCobolConfig.Dependencies.Add(v) },
                { "t|telemetry", "If set to true telemetry will send automatic email in case of bug and it will provide to TypeCobol Team data on your usage.", v => typeCobolConfig.Telemetry = true },
                { "md|maximumdiagnostics=", "Wait for an int value that will represent the maximum number of diagnostics that TypeCobol have to return.", v =>  typeCobolConfig.RawMaximumDiagnostics = v},
                { "f|outputFormat=", "Output format (default is Cobol 85). (Cobol85/0, PublicSignature/1, Cobol85Mixed/3, Cobol85Nested/4, Documentation/5).", v =>typeCobolConfig.RawOutputFormat = v},
                { "ec|expandingcopy=", "Generate a file with all COPY directives expanded in the source code. This option will be executed if the Preprocessor step is enabled.", v => typeCobolConfig.ExpandingCopyFilePath = v },
                { "exc|extractusedcopy=", "Generate a file with all COPIES detected by the parser.", v => typeCobolConfig.ExtractedCopiesFilePath = v },
                { "alr|antlrprogparse", "Use ANTLR to parse a program.", v => typeCobolConfig.UseAntlrProgramParsing = true},
                { "cmr|copymovereport=", "{PATH} to Report all Move and Initialize statements that target a COPY.", v => typeCobolConfig.ReportCopyMoveInitializeFilePath = v },
                { "zcr|zcallreport=", "{PATH} to report of all program called by zcallpgm.", v => typeCobolConfig.ReportZCallFilePath = v },
                { "dcs|disablecopysuffixing", "Deactivate Euro-Information suffixing.", v => typeCobolConfig.UseEuroInformationLegacyReplacingSyntax = false },
                { "glm|genlinemap=", "{PATH} to an output file where line mapping will be generated.", v => typeCobolConfig.LineMapFiles.Add(v) },
                { "diag.cea|diagnostic.checkEndAlignment=", "Indicate level of check end aligment: warning, error, info, ignore.", v => typeCobolConfig.CheckEndAlignment = TypeCobolCheckOption.Parse(v) },
                { "diag.cep|diagnostic.checkEndProgram=", "Indicate level of check end program: warning, error, info, ignore.", v => typeCobolConfig.CheckEndProgram = TypeCobolCheckOption.Parse(v) },
                { "diag.cppe|diagnostic.checkPerformPrematureExits=", "Indicate level of check perform premature exits: warning, error, info, ignore.", v => typeCobolConfig.CheckPerformPrematureExits = TypeCobolCheckOption.Parse(v) },
                { "diag.cpto|diagnostic.checkPerformThruOrder=", "Indicate level of check perform thru procedure order: warning, error, info, ignore.", v => typeCobolConfig.CheckPerformThruOrder = TypeCobolCheckOption.Parse(v) },
                { "diag.crp|diagnostic.checkRecursivePerforms=", "Indicate level of check recursive performs: warning, error, info, ignore.", v => typeCobolConfig.CheckRecursivePerforms = TypeCobolCheckOption.Parse(v) },
                { "log|logfilepath=", "{PATH} to TypeCobol.CLI.log log file", v => typeCobolConfig.LogFile = Path.Combine(v, TypeCobolConfiguration.DefaultLogFileName)},
<<<<<<< HEAD
                { "cfg|cfgbuild", "Standard CFG build.", v => typeCobolConfig.CfgBuildingMode = CfgBuildingMode.Standard},
                { "ca|customanalyzer=", "{PATH} to a custom DLL file containing code analyzers. This option can be specified more than once.", v => typeCobolConfig.CustomAnalyzerFiles.Add(v) },
                { "sqla|sqlanalysis", "Use Sql Code Analysis.", v => typeCobolConfig.UseSqlCodeAnalysis = true}
=======
                { "cfg|cfgbuild=", "CFG build option, recognized values are: None/0, Standard/1, Extended/2, WithDfa/3.", v => typeCobolConfig.RawCfgBuildingMode = v },
                { "cob|cobol", "Indicate that it's a pure Cobol85 input file.", v => typeCobolConfig.IsCobolLanguage = true },
#if EUROINFO_RULES
                { "cpyr|cpyreport=", "{PATH} to report of all COPY names used by a programm.", v => typeCobolConfig.ReportUsedCopyNamesPath = v },
#endif
>>>>>>> 6a553586
            };
            return commonOptions;
        }

        public static Dictionary<ReturnCode, string> InitializeCobolOptions(TypeCobolConfiguration config, IEnumerable<string> args, OptionSet options)
        {
            Dictionary<ReturnCode, string> errorStack = new Dictionary<ReturnCode, string>();
            List<string> unexpectedStrings = new List<string>();
            
            try
            {
                unexpectedStrings = options.Parse(args);
            }
            catch (OptionException ex)
            {
                // Last parameter doesn't have any value
                errorStack.Add(ReturnCode.FatalError, ex.Message);
            }

            // ExecToStepError
            if (!Enum.TryParse(config.RawExecToStep, true, out config.ExecToStep))
                errorStack.Add(ReturnCode.ExecToStepError, TypeCobolConfiguration.ErrorMessages[ReturnCode.ExecToStepError]);

            //// Check required options
            int? inputFilesCount = config.InputFiles?.Count;
            int? outputFilesCount = config.OutputFiles?.Count;
            //InputFileMissing
            if (inputFilesCount == null || inputFilesCount == 0)
            {
                inputFilesCount = 0;
                errorStack.Add(ReturnCode.InputFileMissing, TypeCobolConfiguration.ErrorMessages[ReturnCode.InputFileMissing]);
            }
            if (config.ExecToStep == ExecutionStep.Generate && !errorStack.ContainsKey(ReturnCode.ExecToStepError))
            {
                //OutputFileMissing
                if (outputFilesCount == null || outputFilesCount == 0)
                {
                    outputFilesCount = 0;
                    errorStack.Add(ReturnCode.OutputFileMissing, TypeCobolConfiguration.ErrorMessages[ReturnCode.OutputFileMissing]);
                }
                //OutputFileError
                if (inputFilesCount != outputFilesCount)
                {
                    errorStack.Add(ReturnCode.OutputFileError, TypeCobolConfiguration.ErrorMessages[ReturnCode.OutputFileError]);
                }
            }
            
            //// Check unexpected token
            if (unexpectedStrings.Count != 0)
                errorStack.Add(ReturnCode.UnexpectedParamError, TypeCobolConfiguration.ErrorMessages[ReturnCode.UnexpectedParamError]);

            //// Options values verification
            //InputFileError
            VerifFiles(config.InputFiles, ReturnCode.InputFileError, errorStack);

            //outputFilePathsWrong
            if (config.OutputFiles != null)
            {
                foreach (var path in config.OutputFiles)
                {
                    if (!CanCreateFile(path) && !errorStack.ContainsKey(ReturnCode.OutputPathError))
                    {
                        errorStack.Add(ReturnCode.OutputPathError, TypeCobolConfiguration.ErrorMessages[ReturnCode.OutputPathError]);
                    }
                }
            }

            //ErrorFilePathError
            if (!CanCreateFile(config.ErrorFile) && !string.IsNullOrEmpty(config.ErrorFile))
                errorStack.Add(ReturnCode.ErrorFileError, TypeCobolConfiguration.ErrorMessages[ReturnCode.ErrorFileError]);

            //HaltOnMissingCopyFilePathError
            if (!CanCreateFile(config.HaltOnMissingCopyFilePath) && !string.IsNullOrEmpty(config.HaltOnMissingCopyFilePath))
                errorStack.Add(ReturnCode.HaltOnMissingCopyError, TypeCobolConfiguration.ErrorMessages[ReturnCode.HaltOnMissingCopyError]);

            // EncodingError
            config.Format = CreateFormat(config.RawFormat, config.RawInputCodepageOrEncoding, errorStack);

            //IntrinsicError
            VerifFiles(config.Copies, ReturnCode.IntrinsicError, errorStack);

            //CopiesError
            VerifFiles(config.CopyFolders, ReturnCode.CopiesError, errorStack, true);

            ////DependencyFolderMissing
            if (config.ExecToStep == ExecutionStep.Generate && !errorStack.ContainsKey(ReturnCode.ExecToStepError))
            {
                foreach (string dependency in config.Dependencies)
                {
                    string directory = Path.GetDirectoryName(dependency);
                    string file = Path.GetFileName(dependency);

                    if (file?.Contains("*") == true)
                        file = string.Empty;

                    if ((!Directory.Exists(directory) || !string.IsNullOrEmpty(file) && !File.Exists(dependency)) && !errorStack.ContainsKey(ReturnCode.DependenciesError))
                        errorStack.Add(ReturnCode.DependenciesError, TypeCobolConfiguration.ErrorMessages[ReturnCode.DependenciesError] + directory + Path.DirectorySeparatorChar + file);

                }
            }

            // MaxDiagnosticsError
            if (!string.IsNullOrEmpty(config.RawMaximumDiagnostics))
            {
                if (!int.TryParse(config.RawMaximumDiagnostics, out config.MaximumDiagnostics))
                    errorStack.Add(ReturnCode.MaxDiagnosticsError, TypeCobolConfiguration.ErrorMessages[ReturnCode.MaxDiagnosticsError]);
            }

            // OutputFormatError
            if (!Enum.TryParse(config.RawOutputFormat, true, out config.OutputFormat))
                errorStack.Add(ReturnCode.OutputFormatError, TypeCobolConfiguration.ErrorMessages[ReturnCode.OutputFormatError]);

            //ExpandingCopyFilePathError
            if (!CanCreateFile(config.ExpandingCopyFilePath) && !string.IsNullOrEmpty(config.ExpandingCopyFilePath))
                errorStack.Add(ReturnCode.ExpandingCopyError, TypeCobolConfiguration.ErrorMessages[ReturnCode.ExpandingCopyError]);

            //HaltOnMissingCopyFilePathError
            if (!CanCreateFile(config.ExtractedCopiesFilePath) && !string.IsNullOrEmpty(config.ExtractedCopiesFilePath))
                errorStack.Add(ReturnCode.ExtractUsedCopyError, TypeCobolConfiguration.ErrorMessages[ReturnCode.ExtractUsedCopyError]);

            //LogFilePathError
            if (!CanCreateFile(config.LogFile) && !string.IsNullOrEmpty(config.LogFile))
                errorStack.Add(ReturnCode.LogFileError, TypeCobolConfiguration.ErrorMessages[ReturnCode.LogFileError]);

            //CustomAnalyzers
            VerifFiles(config.Extensions, ReturnCode.ParserExtensionFileError, errorStack);

            //CFG Building mode
            if (!Enum.TryParse(config.RawCfgBuildingMode, true, out config.CfgBuildingMode))
                errorStack.Add(ReturnCode.CfgOptionError, TypeCobolConfiguration.ErrorMessages[ReturnCode.CfgOptionError]);

            return errorStack;
        }


        public static void VerifFiles(List<string> paths, ReturnCode errorCode, Dictionary<ReturnCode, string> errorStack, bool isFolder = false)
        {
            foreach (var path in paths)
            {
                if ((isFolder ? !Directory.Exists(path) : FileSystem.GetFiles(path, recursive: false).Count == 0) && !errorStack.ContainsKey(errorCode))
                {
                    errorStack.Add(errorCode, TypeCobolConfiguration.ErrorMessages[errorCode]);
                }
            }
        }

        public static bool CanCreateFile(string path)
        {
            if (!File.Exists(path))
            {
                if (!Directory.Exists(Path.GetDirectoryName(path)))
                    return false;
            }
            return true;
        }

        /// <summary>
        /// Create a new DocumentFormat instance for input documents
        /// according to the specified format and encoding.
        /// </summary>
        /// <param name="format">Recognized format values are "zos", "utf8", "rdz" (default is "rdz").</param>
        /// <param name="inputEncoding">Recognized input encoding values are those supported by System.Text.Encoding.GetEncoding(string) method.
        /// Only applied when used with "rdz" format, ignored otherwise.</param>
        /// <param name="errorStack">Dictionary of errors accumulated so far.</param>
        /// <returns>instance of DocumentFormat.</returns>
        private static Compiler.DocumentFormat CreateFormat(string format, string inputEncoding, Dictionary<ReturnCode, string> errorStack)
        {
            string errorMessage = null;
            switch (format?.ToLower())
            {
                case "zos":
                    return DocumentFormat.ZOsReferenceFormat;
                case "utf8":
                    return DocumentFormat.FreeUTF8Format;
                case null:
                case "rdz":
                    break;
                default:
                    errorMessage = $"The format '{format}' is not supported.";
                    break;
            }

            var documentFormat = DocumentFormat.RDZReferenceFormat;
            if (inputEncoding != null)
            {
                try
                {
                    var substitutionEncoding = Encoding.GetEncoding(inputEncoding);
                    documentFormat = new DocumentFormat(substitutionEncoding, documentFormat.EndOfLineDelimiter, documentFormat.FixedLineLength, documentFormat.ColumnsLayout);
                }
                catch
                {
                    //Could not find the desired encoding, complete the error message if any.
                    if (errorMessage != null) errorMessage += " ";
                    errorMessage += $"The input encoding '{inputEncoding}' could not be found.";
                }
            }

            if (errorMessage != null)
            {
                errorStack.Add(ReturnCode.EncodingError, errorMessage);
            }
            return documentFormat;
        }
    }
}<|MERGE_RESOLUTION|>--- conflicted
+++ resolved
@@ -300,17 +300,12 @@
                 { "diag.cpto|diagnostic.checkPerformThruOrder=", "Indicate level of check perform thru procedure order: warning, error, info, ignore.", v => typeCobolConfig.CheckPerformThruOrder = TypeCobolCheckOption.Parse(v) },
                 { "diag.crp|diagnostic.checkRecursivePerforms=", "Indicate level of check recursive performs: warning, error, info, ignore.", v => typeCobolConfig.CheckRecursivePerforms = TypeCobolCheckOption.Parse(v) },
                 { "log|logfilepath=", "{PATH} to TypeCobol.CLI.log log file", v => typeCobolConfig.LogFile = Path.Combine(v, TypeCobolConfiguration.DefaultLogFileName)},
-<<<<<<< HEAD
-                { "cfg|cfgbuild", "Standard CFG build.", v => typeCobolConfig.CfgBuildingMode = CfgBuildingMode.Standard},
-                { "ca|customanalyzer=", "{PATH} to a custom DLL file containing code analyzers. This option can be specified more than once.", v => typeCobolConfig.CustomAnalyzerFiles.Add(v) },
-                { "sqla|sqlanalysis", "Use Sql Code Analysis.", v => typeCobolConfig.UseSqlCodeAnalysis = true}
-=======
+                { "sqla|sqlanalysis", "Use Sql Code Analysis.", v => typeCobolConfig.UseSqlCodeAnalysis = true},
                 { "cfg|cfgbuild=", "CFG build option, recognized values are: None/0, Standard/1, Extended/2, WithDfa/3.", v => typeCobolConfig.RawCfgBuildingMode = v },
                 { "cob|cobol", "Indicate that it's a pure Cobol85 input file.", v => typeCobolConfig.IsCobolLanguage = true },
 #if EUROINFO_RULES
                 { "cpyr|cpyreport=", "{PATH} to report of all COPY names used by a programm.", v => typeCobolConfig.ReportUsedCopyNamesPath = v },
 #endif
->>>>>>> 6a553586
             };
             return commonOptions;
         }
