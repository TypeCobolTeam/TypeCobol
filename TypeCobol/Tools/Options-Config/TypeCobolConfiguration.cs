﻿using System;
using System.Collections.Generic;
using System.IO;
using Castle.Core.Internal;
using Mono.Options;
using TypeCobol.Compiler;

namespace TypeCobol.Tools.Options_Config
{
    /// <summary>
    /// TypeCobolConfiguration class holds all the argument information like input files, output files, error file etc.
    /// </summary>
    public class TypeCobolConfiguration
    {
        public string CommandLine { get; set; }
        public DocumentFormat Format = DocumentFormat.RDZReferenceFormat;
        public bool AutoRemarks;
        public string HaltOnMissingCopyFilePath;
        public string ExpandingCopyFilePath;
        public string ExtractedCopiesFilePath;
        public bool UseAntlrProgramParsing;
        public string ReportCopyMoveInitializeFilePath;
        public string ReportZCallFilePath;
        public List<string> CopyFolders = new List<string>();
        public List<string> InputFiles = new List<string>();
        public List<string> OutputFiles = new List<string>();
        public List<string> LineMapFiles = new List<string>();
        public ExecutionStep ExecToStep = ExecutionStep.Generate; //Default value is Generate
        public string ErrorFile = null;
        public string skeletonPath = "";
        public bool UseDfa;//Inform to Data Flow Analysis Information

#if EUROINFO_RULES
        public bool UseEuroInformationLegacyReplacingSyntax = true;
#else
        public bool UseEuroInformationLegacyReplacingSyntax = false;
#endif

        public bool IsErrorXML
        {
            get { return ErrorFile != null && ErrorFile.ToLower().EndsWith(".xml"); }
        }
        public List<string> Copies = new List<string>();
        public List<string> Dependencies = new List<string>();
        public string EncFormat = null;
        public bool Telemetry;
        public int MaximumDiagnostics;
        public OutputFormat OutputFormat = OutputFormat.Cobol85;


        // Raw values (it has to be verified)
        public string RawFormat = "rdz";
        public string RawExecToStep = "5";
        public string RawMaximumDiagnostics;
        public string RawOutputFormat = "0";
        public bool UseSemanticDomain = true;


        public static Dictionary<ReturnCode, string> ErrorMessages = new Dictionary<ReturnCode, string>()
        {
            // Warnings
            { ReturnCode.Warning,                ""},
            // Errors   
            { ReturnCode.ParsingDiagnostics,     "Syntax or semantic error in one or more input file."},
            { ReturnCode.OutputFileError,        "The number of output files must be equal to the number of input files."},
            { ReturnCode.MissingCopy,            "Use of option --haltonmissingcopy and at least one COPY is missing."},
            { ReturnCode.GenerationError,        "Error during Code generation."},
            { ReturnCode.FatalError,             "Unhandled error occurs."},
            { ReturnCode.UnexpectedParamError,   "Unexpected parameter given."},
            // Missing Parameters
            { ReturnCode.InputFileMissing,       "Input file(s) are required." },
            { ReturnCode.OutputFileMissing,      "Output are required in execution to generate step." },
            { ReturnCode.SkeletonMissing,        "Skeleton file is required in execution to generate step." }, 
            // Wrong parameter
            { ReturnCode.InputFileError,         "Input files given are unreachable." },
            { ReturnCode.OutputPathError,        "Output paths given are unreachable." },
            { ReturnCode.ErrorFileError,         "Error diagnostics path is unreachable." },
            { ReturnCode.SkeletonFileError,      "Skeleton file given is unreachable." },
            { ReturnCode.HaltOnMissingCopyError, "Missing copy path given is unreachable." },
            { ReturnCode.ExecToStepError,        "Unexpected parameter given for ExecToStep. Accepted parameters are \"Scanner\"/0, \"Preprocessor\"/1, \"SyntaxCheck\"/2, \"SemanticCheck\"/3, \"CrossCheck\"/4, \"Generate\"/5(default)." },
            { ReturnCode.EncodingError,          "Unexpected parameter given for encoding option. Accepted parameters are \"rdz\"(default), \"zos\", \"utf8\"." },
            { ReturnCode.IntrinsicError,         "Intrinsic files given are unreachable." },
            { ReturnCode.CopiesError,            "Copies files given are unreachable." },
            { ReturnCode.DependenciesError,      "Dependencies files given are unreachable: " },
            { ReturnCode.MaxDiagnosticsError,    "Maximum diagnostics have to be an integer." },
            { ReturnCode.OutputFormatError,      "Unexpected parameter given for Output format option. Accepted parameters are Cobol85/0(default), PublicSignature/1." },
            { ReturnCode.ExpandingCopyError,     "Expanding copy path given is unreachable." },
            { ReturnCode.ExtractusedCopyError,   "Extractused copy path given is unreachable." },
            
        };
    }

    /// <summary>
    /// Categories of ReturnCode:
    /// * 0000 : Everything is ok
    ///         Output files are generated
    /// * 0001 to 0999 : Ok but there are warnings.
    ///         Output files are generated
    ///         Diagnostic file should contains warnings
    /// * >= 1000 : Errors
    ///         Output files are NOT generated
    ///         Diagnostic file should contains errors and warnings
    /// </summary>
    public enum ReturnCode
    {
        Success = 0,

        //Warnings
        Warning = 1,                    // Warning(s) issued during parsing of input file


        //Errors
        ParsingDiagnostics = 1000,      // Syntax or semantic error in one or more input file
        OutputFileError = 1001,         // CLI parameters error
        MissingCopy = 1002,             // Use of option --haltonmissingcopy and at least one COPY is missing
        GenerationError = 1003,         // Error during Code generation
        FatalError = 1004,              // Not managed exception
        UnexpectedParamError = 1005,     // Unexpected token given

        // Missing parameter           
        InputFileMissing = 1010,        // Missing input file parameter
        OutputFileMissing = 1011,       // Missing output files and ExecToStep set to "Generate"
        SkeletonMissing = 1012,         // Missing skeleton file and ExecToStep set to "Generate"

        // Wrong parameter
        InputFileError = 1020,          // Wrong input file(s) given
        OutputPathError = 1021,         // Output paths given are unreachable.
        ErrorFileError = 1022,          // Wrong error path given
        SkeletonFileError = 1023,       // Wrong skeleton file given
        HaltOnMissingCopyError = 1024,  // Missing copy path given is unreachable.
        ExecToStepError = 1025,         // Unexpected user input for exectostep option
        EncodingError = 1026,           // Unexpected user input for encoding option
        IntrinsicError = 1027,          // Wrong intrinsic file(s) given
        CopiesError = 1028,             // Wrong copies folder(s) given
        DependenciesError = 1029,       // Wrong dependencies folder given
        MaxDiagnosticsError = 1030,     // Unexpected user input for maximundiagnostics option (not an int)
        OutputFormatError = 1031,       // Unexpected user input for outputFormat option
        ExpandingCopyError = 1032,      // Expanding copy path given is unreachable.
        ExtractusedCopyError = 1033,    // Extractused copy path given is unreachable.

        MultipleErrors = 9999

    }

    public enum OutputFormat {
        Cobol85,
        PublicSignatures,
        ExpandingCopy,
        Cobol85Mixed,
        Cobol85Nested,
        Documentation
    }
    public static class TypeCobolOptionSet
    {
        public static OptionSet GetCommonTypeCobolOptions(TypeCobolConfiguration typeCobolConfig)
        {
            var commonOptions = new OptionSet() {
                { "i|input=", "{PATH} to an input file to parse. This option can be specified more than once.", v => typeCobolConfig.InputFiles.Add(v) },
                { "o|output=","{PATH} to an output file where to generate code. This option can be specified more than once.", v => typeCobolConfig.OutputFiles.Add(v) },
                { "d|diagnostics=", "{PATH} to the error diagnostics file.", v => typeCobolConfig.ErrorFile = v },
                { "s|skeletons=", "{PATH} to the skeletons file.", v => typeCobolConfig.skeletonPath = null },
                { "a|autoremarks", "Enable automatic remarks creation while parsing and generating Cobol.", v => typeCobolConfig.AutoRemarks = true },
                { "hc|haltonmissingcopy=", "HaltOnMissingCopy will generate a file to list all the absent copies.", v => typeCobolConfig.HaltOnMissingCopyFilePath = v },
                { "ets|exectostep=", "ExecToStep will execute TypeCobol Compiler until the included given step (Scanner/0, Preprocessor/1, SyntaxCheck/2, SemanticCheck/3, CrossCheck/4, Generate/5).", v => typeCobolConfig.RawExecToStep = v},
                { "e|encoding=", "{ENCODING} of the file(s) to parse. It can be one of \"rdz\"(this is the default), \"zos\", or \"utf8\". "+"If this option is not present, the parser will attempt to guess the {ENCODING} automatically.",
                    v => typeCobolConfig.RawFormat = v},
                { "y|intrinsic=", "{PATH} to intrinsic definitions to load.\nThis option can be specified more than once.", v => typeCobolConfig.Copies.Add(v) },
                { "c|copies=",  "Folder where COBOL copies can be found.\nThis option can be specified more than once.", v => typeCobolConfig.CopyFolders.Add(v) },
                { "dp|dependencies=", "Path to folder containing programs to load and to use for parsing a generating the input program.", v => typeCobolConfig.Dependencies.Add(v) },
                { "t|telemetry", "If set to true telemetry will send automatic email in case of bug and it will provide to TypeCobol Team data on your usage.", v => typeCobolConfig.Telemetry = true },
                { "md|maximumdiagnostics=", "Wait for an int value that will represent the maximum number of diagnostics that TypeCobol have to return.", v =>  typeCobolConfig.RawMaximumDiagnostics = v},
                { "f|outputFormat=", "Output format (default is Cobol 85). (Cobol85/0, PublicSignature/1, Cobol85Mixed/3, Cobol85Nested/4, Documentation/5).", v =>typeCobolConfig.RawOutputFormat = v},
                { "ec|expandingcopy=", "Generate a file with all COPY directives expanded in the source code. This option will be executed if the Preprocessor step is enabled.", v => typeCobolConfig.ExpandingCopyFilePath = v },
                { "exc|extractusedcopy=", "Generate a file with all COPIES detected by the parser.", v => typeCobolConfig.ExtractedCopiesFilePath = v },
                { "alr|antlrprogparse", "Use ANTLR to parse a program.", v => typeCobolConfig.UseAntlrProgramParsing = true},
                { "cmr|copymovereport=", "{PATH} to Report all Move and Initialize statements that target a COPY.", v => typeCobolConfig.ReportCopyMoveInitializeFilePath = v },
                { "zcr|zcallreport=", "{PATH} to report of all program called by zcallpgm.", v => typeCobolConfig.ReportZCallFilePath = v },
                { "dcs|disablecopysuffixing", "Deactivate Euro-Information suffixing.", v => typeCobolConfig.UseEuroInformationLegacyReplacingSyntax = false },
                { "glm|genlinemap=", "{PATH} to an output file where line mapping will be generated.", v => typeCobolConfig.LineMapFiles.Add(v) },
<<<<<<< HEAD
                { "dfa|dataflow", "Enable Data Flow Analysis information usage.", v => typeCobolConfig.UseDfa = true },
=======
                { "nsd|nosemanticdomain", "No Semantic Domain.", v => typeCobolConfig.UseSemanticDomain = false},
>>>>>>> 9c89303b
            };
            return commonOptions;
        }

        public static Dictionary<ReturnCode, string> InitializeCobolOptions(TypeCobolConfiguration config, IEnumerable<string> args, OptionSet options)
        {
            Dictionary<ReturnCode, string> errorStack = new Dictionary<ReturnCode, string>();
            List<string> unexpectedStrings = new List<string>();
            
            try
            {
                unexpectedStrings = options.Parse(args);
            }
            catch (OptionException ex)
            {
                // Last parameter doesn't have any value
                errorStack.Add(ReturnCode.FatalError, ex.Message);
            }
            

            // ExecToStepError
            if (!Enum.TryParse(config.RawExecToStep, true, out config.ExecToStep))
                errorStack.Add(ReturnCode.ExecToStepError, TypeCobolConfiguration.ErrorMessages[ReturnCode.ExecToStepError]);

            //// Check required options
            //InputFileMissing
            if (config.InputFiles.IsNullOrEmpty())
                errorStack.Add(ReturnCode.InputFileMissing, TypeCobolConfiguration.ErrorMessages[ReturnCode.InputFileMissing]);
            //OutputFileMissing/OutputFileError
            if (config.ExecToStep == ExecutionStep.Generate && !errorStack.ContainsKey(ReturnCode.ExecToStepError))
            {
                if (config.OutputFiles.IsNullOrEmpty())
                    errorStack.Add(ReturnCode.OutputFileMissing, TypeCobolConfiguration.ErrorMessages[ReturnCode.OutputFileMissing]);
                else if (config.InputFiles.Count != config.OutputFiles.Count)
                    errorStack.Add(ReturnCode.OutputFileError, TypeCobolConfiguration.ErrorMessages[ReturnCode.OutputFileError]);
            }
            //SkeletonMissing
            //if (config.ExecToStep == ExecutionStep.Generate && config.skeletonPath.IsNullOrEmpty() && !errorStack.ContainsKey(ReturnCode.ExecToStepError))
            //    errorStack.Add(ReturnCode.SkeletonMissing, TypeCobolConfiguration.ErrorMessages[ReturnCode.SkeletonMissing]);


            //// Check unexpected token
            if (unexpectedStrings.Count != 0)
                errorStack.Add(ReturnCode.UnexpectedParamError, TypeCobolConfiguration.ErrorMessages[ReturnCode.UnexpectedParamError]);

            //// Options values verification
            //InputFileError
            VerifFiles(config.InputFiles, ReturnCode.InputFileError, ref errorStack);

            //outputFilePathsWrong
            foreach (var path in config.OutputFiles)
            {
                if (!CanCreateFile(path) && !errorStack.ContainsKey(ReturnCode.OutputPathError))
                {
                    errorStack.Add(ReturnCode.OutputPathError, TypeCobolConfiguration.ErrorMessages[ReturnCode.OutputPathError]);
                }
            }

            //ErrorFilePathError
            if (!CanCreateFile(config.ErrorFile) && !config.ErrorFile.IsNullOrEmpty())
                errorStack.Add(ReturnCode.ErrorFileError, TypeCobolConfiguration.ErrorMessages[ReturnCode.ErrorFileError]);

            //SkeletonFileError
            if (config.ExecToStep == ExecutionStep.Generate && !config.skeletonPath.IsNullOrEmpty() &&  !errorStack.ContainsKey(ReturnCode.ExecToStepError))
            {
                if (FileSystem.GetFiles(config.skeletonPath, recursive: false).IsNullOrEmpty() && !errorStack.ContainsKey(ReturnCode.SkeletonFileError))
                {
                    errorStack.Add(ReturnCode.SkeletonFileError, TypeCobolConfiguration.ErrorMessages[ReturnCode.SkeletonFileError]);
                }
            }

            //HaltOnMissingCopyFilePathError
            if (!CanCreateFile(config.HaltOnMissingCopyFilePath) && !config.HaltOnMissingCopyFilePath.IsNullOrEmpty())
                errorStack.Add(ReturnCode.HaltOnMissingCopyError, TypeCobolConfiguration.ErrorMessages[ReturnCode.HaltOnMissingCopyError]);

            // EncodingError
            config.Format = CreateFormat(config.RawFormat, ref config);

            //IntrinsicError
            VerifFiles(config.Copies, ReturnCode.IntrinsicError, ref errorStack);

            //CopiesError
            VerifFiles(config.CopyFolders, ReturnCode.CopiesError, ref errorStack, true);

            ////DependencyFolderMissing
            if (config.ExecToStep == ExecutionStep.Generate && !errorStack.ContainsKey(ReturnCode.ExecToStepError))
            {
                foreach (string dependency in config.Dependencies)
                {
                    string directory = Path.GetDirectoryName(dependency);
                    string file = Path.GetFileName(dependency);

                    if (file?.Contains("*") == true)
                        file = string.Empty;

                    if ((!Directory.Exists(directory) || !file.IsNullOrEmpty() && !File.Exists(dependency)) && !errorStack.ContainsKey(ReturnCode.DependenciesError))
                        errorStack.Add(ReturnCode.DependenciesError, TypeCobolConfiguration.ErrorMessages[ReturnCode.DependenciesError] + directory + Path.DirectorySeparatorChar + file);

                }
            }

            // MaxDiagnosticsError
            if (!config.RawMaximumDiagnostics.IsNullOrEmpty())
            {
                if (!int.TryParse(config.RawMaximumDiagnostics, out config.MaximumDiagnostics))
                    errorStack.Add(ReturnCode.MaxDiagnosticsError, TypeCobolConfiguration.ErrorMessages[ReturnCode.MaxDiagnosticsError]);
            }

            // OutputFormatError
            if (!Enum.TryParse(config.RawOutputFormat, true, out config.OutputFormat))
                errorStack.Add(ReturnCode.OutputFormatError, TypeCobolConfiguration.ErrorMessages[ReturnCode.OutputFormatError]);

            //ExpandingCopyFilePathError
            if (!CanCreateFile(config.ExpandingCopyFilePath) && !config.ExpandingCopyFilePath.IsNullOrEmpty())
                errorStack.Add(ReturnCode.ExpandingCopyError, TypeCobolConfiguration.ErrorMessages[ReturnCode.ExpandingCopyError]);

            //HaltOnMissingCopyFilePathError
            if (!CanCreateFile(config.ExtractedCopiesFilePath) && !config.ExtractedCopiesFilePath.IsNullOrEmpty())
                errorStack.Add(ReturnCode.ExtractusedCopyError, TypeCobolConfiguration.ErrorMessages[ReturnCode.ExtractusedCopyError]);

            return errorStack;
        }


        public static void VerifFiles(List<string> paths, ReturnCode errorCode, ref Dictionary<ReturnCode, string> errorStack, bool isFolder=false)
        {
            foreach (var path in paths)
            {
                if ((isFolder ? !Directory.Exists(path) : FileSystem.GetFiles(path, recursive: false).IsNullOrEmpty()) && !errorStack.ContainsKey(errorCode))
                {
                    errorStack.Add(errorCode, TypeCobolConfiguration.ErrorMessages[errorCode]);
                }
            }
        }

        public static bool CanCreateFile(string path)
        {
            if (!File.Exists(path))
            {
                if (!Directory.Exists(Path.GetDirectoryName(path)))
                    return false;
            }
            return true;
        }

        /// <summary>
        /// CreateFormat method to get the format name.
        /// </summary>
        /// <param name="encoding">string</param>
        /// <param name="config">Config</param>
        /// <returns>DocumentFormat</returns>
        public static Compiler.DocumentFormat CreateFormat(string encoding, ref TypeCobolConfiguration config)
        {
            config.EncFormat = encoding;

            if (encoding == null) return null;
            if (encoding.ToLower().Equals("zos")) return TypeCobol.Compiler.DocumentFormat.ZOsReferenceFormat;
            if (encoding.ToLower().Equals("utf8")) return TypeCobol.Compiler.DocumentFormat.FreeUTF8Format;
            /*if (encoding.ToLower().Equals("rdz"))*/
            return TypeCobol.Compiler.DocumentFormat.RDZReferenceFormat;
        }
    }
}<|MERGE_RESOLUTION|>--- conflicted
+++ resolved
@@ -177,11 +177,8 @@
                 { "zcr|zcallreport=", "{PATH} to report of all program called by zcallpgm.", v => typeCobolConfig.ReportZCallFilePath = v },
                 { "dcs|disablecopysuffixing", "Deactivate Euro-Information suffixing.", v => typeCobolConfig.UseEuroInformationLegacyReplacingSyntax = false },
                 { "glm|genlinemap=", "{PATH} to an output file where line mapping will be generated.", v => typeCobolConfig.LineMapFiles.Add(v) },
-<<<<<<< HEAD
                 { "dfa|dataflow", "Enable Data Flow Analysis information usage.", v => typeCobolConfig.UseDfa = true },
-=======
                 { "nsd|nosemanticdomain", "No Semantic Domain.", v => typeCobolConfig.UseSemanticDomain = false},
->>>>>>> 9c89303b
             };
             return commonOptions;
         }
