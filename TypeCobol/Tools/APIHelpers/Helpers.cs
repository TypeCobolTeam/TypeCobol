﻿using System;
using System.Collections.Generic;
using System.IO;
using System.Linq;
using System.Text;
using System.Threading.Tasks;
using JetBrains.Annotations;
using TypeCobol.Compiler;
using TypeCobol.Compiler.AntlrUtils;
using TypeCobol.Compiler.CodeElements;
using TypeCobol.Compiler.CodeModel;
using TypeCobol.Compiler.Diagnostics;
using TypeCobol.Compiler.Directives;
using TypeCobol.Compiler.Nodes;
using TypeCobol.CustomExceptions;
using TypeCobol.Tools.Options_Config;
using String = System.String;

namespace TypeCobol.Tools.APIHelpers
{
    public static class Helpers
    {
        public static string[] dependenciesExtensions = { ".tcbl", ".cbl", ".cpy" };

        public static SymbolTable LoadIntrinsic(List<string> paths, DocumentFormat intrinsicDocumentFormat, EventHandler<DiagnosticsErrorEvent> diagEvent)
        {
            var parser = new Parser();
            var diagnostics = new List<Diagnostic>();
            var table = new SymbolTable(null, SymbolTable.Scope.Intrinsic);
            var instrincicFiles = new List<string>();

            foreach (string path in paths) instrincicFiles.AddRange(FileSystem.GetFiles(path, parser.Extensions, false));

            foreach (string path in instrincicFiles)
            {
                try
                {
                    parser.Init(path, new TypeCobolOptions { ExecToStep = ExecutionStep.CrossCheck, CheckProgramName = new TypeCobolCheckOption(false) }, intrinsicDocumentFormat);
                    parser.Parse(path);

                    diagnostics.AddRange(parser.Results.AllDiagnostics());

                    if (diagEvent != null && diagnostics.Count > 0)
                    {
                        diagnostics.ForEach(d => diagEvent(null, new DiagnosticsErrorEvent() { Path = path, Diagnostic = d }));
                    }

                    if (parser.Results.ProgramClassDocumentSnapshot.Root.Programs == null || parser.Results.ProgramClassDocumentSnapshot.Root.Programs.Count() == 0)
                    {
                        throw new CopyLoadingException("Your Intrisic types/functions are not included into a program.", path, null, logged: true, needMail: false);
                    }

                    foreach (var program in parser.Results.ProgramClassDocumentSnapshot.Root.Programs)
                    {
                        var symbols = program.SymbolTable.GetTableFromScope(SymbolTable.Scope.Program);

                        if (symbols.Types.Count == 0 && symbols.Functions.Count == 0)
                        {
                            diagEvent?.Invoke(null, new DiagnosticsErrorEvent() { Path = path, Diagnostic = new ParserDiagnostic("No types and no procedures/functions found", 1, 1, 1, null, MessageCode.Warning) });
                            continue;
                        }

                        table.CopyAllTypes(symbols.Types);
                        table.CopyAllFunctions(symbols.Functions);
                    }
                }
                catch (CopyLoadingException copyException)
                {
                    throw copyException;
                }
                catch (Exception e)
                {
                    throw new CopyLoadingException(e.Message + "\n" + e.StackTrace, path, e, logged: true, needMail: true);
                }
            }
            return table;
        }

<<<<<<< HEAD
        public static SymbolTable LoadDependencies(TypeCobolConfiguration config, SymbolTable intrinsicTable, EventHandler<DiagnosticsErrorEvent> diagEvent)
        {
            List<string> paths = config.Dependencies;
            DocumentFormat format = config.Format;
            List<string> inputFiles = config.InputFiles;
            List<string> copyFolders = config.CopyFolders;
=======
        /// <summary>
        /// Parse one dependency
        /// </summary>
        /// <param name="path">Path of the dependency to parse</param>
        /// <param name="format"></param>
        /// <param name="customSymbols">Intrinsic or Namespace SymbolTable</param>
        /// <param name="copyFolders"></param>
        /// <returns></returns>
        private static CompilationUnit ParseDependency(string path, DocumentFormat format, SymbolTable customSymbols,
            List<string> copyFolders)
        {
            var parser = new Parser(customSymbols);

            parser.Init(path, new TypeCobolOptions { ExecToStep = ExecutionStep.SemanticCheck }, format, copyFolders);
            parser.Parse(path); //Parse the dependency file

            return parser.Results;
        }

        public static IEnumerable<string> GetDependenciesMissingCopies([NotNull] List<string> dependenciesPaths, DocumentFormat format, SymbolTable intrinsicTable, List<string> copyFolders, EventHandler<DiagnosticsErrorEvent> diagEvent)
        {
            List<CopyDirective> missingCopies = new List<CopyDirective>();

            // For all paths given in preferences
            foreach (var path in dependenciesPaths)
            {
                // For each dependency source found in path
                foreach (string dependency in Tools.FileSystem.GetFiles(path, dependenciesExtensions, true))
                {
                    missingCopies.AddRange(ParseDependency(dependency, format, intrinsicTable, copyFolders).MissingCopies);
                }
            }

            // Return a list of name of the CopyDirective
            return missingCopies.Select(mc => mc.TextName);
        }
>>>>>>> f0980547

        public static SymbolTable LoadDependencies([NotNull] List<string> paths, DocumentFormat format, SymbolTable intrinsicTable,
            [NotNull] List<string> inputFiles, List<string> copyFolders, EventHandler<DiagnosticsErrorEvent> diagEvent, 
            out List<RemarksDirective.TextNameVariation> usedCopies,
            //Key : path of the dependency
            //Copy name not found
            out IDictionary<string, IEnumerable<string>> missingCopies)
        {
            usedCopies = new List<RemarksDirective.TextNameVariation>();
            missingCopies = new Dictionary<string, IEnumerable<string>>();
            var diagnostics = new List<Diagnostic>();
            var table = new SymbolTable(intrinsicTable, SymbolTable.Scope.Namespace); //Generate a table of NameSPace containing the dependencies programs based on the previously created intrinsic table. 

            var dependencies = new List<string>();
            foreach (var path in paths)
            {
                var dependenciesFound = Tools.FileSystem.GetFiles(path, dependenciesExtensions, true);
                //Issue #668, warn if dependencies path are invalid
                if (diagEvent != null && dependenciesFound.Count == 0)
                {
                    diagEvent(null, new DiagnosticsErrorEvent() { Path = path, Diagnostic = new ParserDiagnostic(path + ", no dependencies found", 1, 1, 1, null, MessageCode.DependenciesLoading) });
                }
                dependencies.AddRange(dependenciesFound); //Get File by name or search the directory for all files
            }

#if EUROINFO_RULES
            //Create list of inputFileName according to our naming convention in the case of an usage with RDZ
            var programsNames = new List<string>();
            foreach (var inputFile in inputFiles)
            {
                string PgmName = null;
                foreach (var line in File.ReadLines(inputFile))
                {
                    if (line.StartsWith("       PROGRAM-ID.", StringComparison.InvariantCultureIgnoreCase))
                    {
                        PgmName = line.Split('.')[1].Trim();
                        break;
                    }
                }

                programsNames.Add(PgmName);

            }
#endif

            foreach (string path in dependencies)
            {


#if EUROINFO_RULES
                //Issue #583, ignore a dependency if the same file will be parsed as an input file just after

                string depFileNameRaw = Path.GetFileNameWithoutExtension(path).Trim();

                if (depFileNameRaw != null)
                {
                    // substring in case of MYPGM.rdz.tcbl
                    var depFileName = depFileNameRaw.Substring(0,
                        depFileNameRaw.IndexOf(".", StringComparison.Ordinal) != -1 ?
                            depFileNameRaw.IndexOf(".", StringComparison.Ordinal) :
                            depFileNameRaw.Length
                    );
                    if (programsNames.Any(inputFileName => String.Compare(depFileName, inputFileName, StringComparison.OrdinalIgnoreCase) == 0))
                    {
                        continue;
                    }
                }
#endif
                try
                {
<<<<<<< HEAD
                    parser.CustomSymbols = table; //Update SymbolTable
                    // check program name match file name 
                    TypeCobolOptions typeCobolOptions = new TypeCobolOptions(config);
                    typeCobolOptions.ExecToStep = ExecutionStep.SemanticCheck;
                    parser.Init(path,typeCobolOptions, format, copyFolders);

                    parser.Parse(path); //Parse the dependency file
=======
                    CompilationUnit parsingResult = ParseDependency(path, format, table, copyFolders);
>>>>>>> f0980547

                    //Gather copies used
                    usedCopies.AddRange(parsingResult.CopyTextNamesVariations);

                    if (parsingResult.MissingCopies.Count > 0)
                    {
                        missingCopies.Add(path, parsingResult.MissingCopies.Select(mc => mc.TextName));
                        continue; //There will be diagnostics because copies are missing. Don't report diagnostic for this dependency, but load following dependencies
                    }

                    diagnostics.AddRange(parsingResult.AllDiagnostics());

                    if (diagEvent != null && diagnostics.Count > 0)
                    {
                        diagnostics.ForEach(d => diagEvent(null, new DiagnosticsErrorEvent() { Path = path, Diagnostic = d }));
                    }

                    if (parsingResult.TemporaryProgramClassDocumentSnapshot.Root.Programs == null || !parsingResult.TemporaryProgramClassDocumentSnapshot.Root.Programs.Any())
                    {
                        throw new DepedenciesLoadingException("Your dependency file is not included into a program", path, null, logged: true, needMail: false);
                    }

                    foreach (var program in parsingResult.TemporaryProgramClassDocumentSnapshot.Root.Programs)
                    {
                        var previousPrograms = table.GetPrograms();
                        foreach (var previousProgram in previousPrograms)
                        {
                            previousProgram.SymbolTable.GetTableFromScope(SymbolTable.Scope.Namespace).AddProgram(program);
                        }

                        //If there is no public types or functions, then call diagEvent
                        var programTable = program.SymbolTable.GetTableFromScope(SymbolTable.Scope.Program);
                        if (diagEvent != null
                            && !programTable.Types.Values.Any(tds => tds.Any(td => td.CodeElement.Visibility == AccessModifier.Public))       //No Public Types in Program table
                            && !programTable.Functions.Values.Any(fds => fds.Any(fd => fd.CodeElement.Visibility == AccessModifier.Public)))  //No Public Functions in Program table
                        {
                            diagEvent(null, new DiagnosticsErrorEvent() { Path = path, Diagnostic = new ParserDiagnostic(string.Format("No public types or procedures/functions found in {0}", program.Name), 1, 1, 1, null, MessageCode.Warning) });
                            continue;
                        }
                        table.AddProgram(program); //Add program to Namespace symbol table
                    }
                }
                catch (DepedenciesLoadingException depLoadingEx)
                {
                    throw depLoadingEx;
                }
                catch (Exception e)
                {
                    throw new DepedenciesLoadingException(e.Message + "\n" + e.StackTrace, path, e);
                }
            }

            //Reset symbolTable of all dependencies 



            return table;
        }
    }

    public class DiagnosticsErrorEvent : EventArgs
    {
        public string Path { get; set; }
        public Diagnostic Diagnostic { get; set; }
    }
}<|MERGE_RESOLUTION|>--- conflicted
+++ resolved
@@ -76,14 +76,6 @@
             return table;
         }
 
-<<<<<<< HEAD
-        public static SymbolTable LoadDependencies(TypeCobolConfiguration config, SymbolTable intrinsicTable, EventHandler<DiagnosticsErrorEvent> diagEvent)
-        {
-            List<string> paths = config.Dependencies;
-            DocumentFormat format = config.Format;
-            List<string> inputFiles = config.InputFiles;
-            List<string> copyFolders = config.CopyFolders;
-=======
         /// <summary>
         /// Parse one dependency
         /// </summary>
@@ -120,7 +112,6 @@
             // Return a list of name of the CopyDirective
             return missingCopies.Select(mc => mc.TextName);
         }
->>>>>>> f0980547
 
         public static SymbolTable LoadDependencies([NotNull] List<string> paths, DocumentFormat format, SymbolTable intrinsicTable,
             [NotNull] List<string> inputFiles, List<string> copyFolders, EventHandler<DiagnosticsErrorEvent> diagEvent, 
@@ -191,17 +182,11 @@
 #endif
                 try
                 {
-<<<<<<< HEAD
-                    parser.CustomSymbols = table; //Update SymbolTable
                     // check program name match file name 
-                    TypeCobolOptions typeCobolOptions = new TypeCobolOptions(config);
-                    typeCobolOptions.ExecToStep = ExecutionStep.SemanticCheck;
-                    parser.Init(path,typeCobolOptions, format, copyFolders);
-
-                    parser.Parse(path); //Parse the dependency file
-=======
+                    //TypeCobolOptions typeCobolOptions = new TypeCobolOptions(config);////////////////////////////////////////////
+                    //typeCobolOptions.ExecToStep = ExecutionStep.SemanticCheck;
+
                     CompilationUnit parsingResult = ParseDependency(path, format, table, copyFolders);
->>>>>>> f0980547
 
                     //Gather copies used
                     usedCopies.AddRange(parsingResult.CopyTextNamesVariations);
