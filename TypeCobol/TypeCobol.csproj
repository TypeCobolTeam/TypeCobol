--- conflicted
+++ resolved
@@ -132,14 +132,10 @@
     <Compile Include="Compiler\AntlrUtils\TextLineCharStream.cs" />
     <Compile Include="Compiler\CodeElements\Entry\DataType.cs" />
     <Compile Include="Compiler\CodeElements\Expressions\QualifiedName.cs" />
-<<<<<<< HEAD
     <Compile Include="Compiler\CodeElements\Expressions\LiteralValue.cs" />
     <Compile Include="Compiler\CodeElements\Expressions\SymbolName.cs" />
     <Compile Include="Compiler\CodeElements\Expressions\Variable.cs" />
-=======
-    <Compile Include="Compiler\CodeElements\Symbols\SymbolInformation.cs" />
     <Compile Include="Compiler\CodeModel\Memory.cs" />
->>>>>>> f33a4fde
     <Compile Include="Compiler\CodeModel\Node.cs" />
     <Compile Include="Compiler\CodeModel\SyntaxTree.cs" />
     <Compile Include="Compiler\CodeModel\SymbolUser.cs" />
