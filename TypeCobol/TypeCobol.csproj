--- conflicted
+++ resolved
@@ -117,14 +117,7 @@
     <None Include="Documentation\Studies\Text editors functions study.xlsx" />
     <None Include="Documentation\Studies\Symbols and User defined words.xlsx" />
     <None Include="packages.config" />
-<<<<<<< HEAD
-  </ItemGroup>
-  <ItemGroup>
-    <Folder Include="Compiler\Parser\NodeBuilder\" />
-    <Folder Include="Documentation\Presentations\" />
-=======
     <None Include="App.config" />
->>>>>>> 6a553586
   </ItemGroup>
   <ItemGroup>
     <Content Include="AntlrGrammar\How to configure antlr 4 in Visual Studio.txt" />
