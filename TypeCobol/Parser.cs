﻿using System;
using System.Collections.Generic;
using System.IO;
using JetBrains.Annotations;
using TypeCobol.Analysis;
using TypeCobol.Compiler;
using TypeCobol.Compiler.CodeElements;
using TypeCobol.Compiler.Directives;
using TypeCobol.Compiler.Parser;
using TypeCobol.Compiler.Text;
using TypeCobol.Compiler.Concurrency;
using TypeCobol.Compiler.Diagnostics;
using TypeCobol.Compiler.File;
using TypeCobol.Compiler.CodeModel;
using TypeCobol.CustomExceptions;
using TypeCobol.Tools.APIHelpers;

namespace TypeCobol
{
	public class Parser
	{
	    public IEnumerable<string> MissingCopys { get; private set; }
        protected Dictionary<string,bool> Inits;
        protected Dictionary<string,FileCompiler> Compilers;
        protected FileCompiler Compiler = null;
		/// <summary>Optional custom symbol table to use for name and type resolution.</summary>
		public SymbolTable CustomSymbols = null;

		public Parser() {
			Inits = new Dictionary<string,bool>();
			Compilers = new Dictionary<string,FileCompiler>();
		}

        public Parser(SymbolTable custmSymbols) :this()
        {
            CustomSymbols = custmSymbols;
        }

		private static DocumentFormat GetFormat(string filename) {
			return DocumentFormat.FreeUTF8Format;//TODO autodetect
		}

		public void Init([NotNull] string path, bool isCopy, TypeCobolOptions options, DocumentFormat format = null, IList<string> copies = null, IAnalyzerProvider analyzerProvider = null) {
			FileCompiler compiler;
			if (Compilers.TryGetValue(path, out compiler)) return;
			string filename = Path.GetFileName(path);
			var root = new DirectoryInfo(Directory.GetParent(path).FullName);
			if (format == null) format = GetFormat(path);
            
            CompilationProject project = new CompilationProject(path, root.FullName, Helpers.DEFAULT_EXTENSIONS,
				format, options, analyzerProvider);
			//Add copy folder into sourceFileProvider
			SourceFileProvider sourceFileProvider = project.SourceFileProvider;
			copies = copies ?? new List<string>();
			foreach (var folder in copies) {
				sourceFileProvider.AddLocalDirectoryLibrary(folder, false, Helpers.DEFAULT_COPY_EXTENSIONS, format.Encoding, format.EndOfLineDelimiter, format.FixedLineLength);
			}
			compiler = new FileCompiler(null, filename, project.SourceFileProvider, project, format.ColumnsLayout, options, CustomSymbols, isCopy, project);
            
			Compilers.Add(path, compiler);
			Inits.Add(path, false);
		}


		public void Parse(string path, TextChangedEvent e=null)
		{
            if (!Compilers.TryGetValue(path, out Compiler))
            {
                throw new InvalidOperationException($"Parser error: compiler for path '{path}' has not been initialized.");
            }

            Compiler.CompilationResultsForProgram.TextLinesChanged += OnTextLine;
			Compiler.CompilationResultsForProgram.CodeElementsLinesChanged += OnCodeElementLine;

            if (!Inits[path]) Inits[path] = true;// no need to update with the same content as at compiler creation
            else if (e != null) Compiler.CompilationResultsForProgram.UpdateTextLines(e);

            try { Compiler.CompileOnce(); }
			catch(Exception ex) {
                throw new ParsingException(MessageCode.SyntaxErrorInParser, ex.Message, path, ex, true, true);
			}

		    MissingCopys = Compiler.CompilationResultsForProgram.MissingCopies;

			Compiler.CompilationResultsForProgram.TextLinesChanged -= OnTextLine;
			Compiler.CompilationResultsForProgram.CodeElementsLinesChanged -= OnCodeElementLine;
		}

		private void OnCodeElementLine(object sender, DocumentChangedEvent<ICodeElementsLine> e)
		{
			System.Console.WriteLine("+++ OnCodeElementLine(..):");
			int c = 0;
			if (e.DocumentChanges != null)
			foreach(var change in e.DocumentChanges) {
				System.Console.WriteLine(" - "+change.Type+"@"+change.LineIndex);
				if (change.NewLine == null) System.Console.WriteLine("Line NIL");
				else
				if (change.NewLine.CodeElements == null) System.Console.WriteLine("CodeElements NIL");
				else {
					int i = 0;
					foreach(var ce in change.NewLine.CodeElements) {
						System.Console.WriteLine("   - "+ce);
						i++;
					}
					System.Console.WriteLine("   "+i+" CodeElements");
				}
				c++;
			}
			System.Console.WriteLine("+++ --> "+(c>0?(""+c):(e.DocumentChanges==null?"?":"0"))+" changes");
		}

		private void OnTextLine(object sender, DocumentChangedEvent<ICobolTextLine> e)
		{
			System.Console.WriteLine("--- OnTextLine(..):");
			int c = 0;
			if (e.DocumentChanges != null)
			foreach(var change in e.DocumentChanges) {
				System.Console.Write(" + "+change.Type+"@"+change.LineIndex+": ");
				if (change.NewLine == null) System.Console.WriteLine("?");
				else System.Console.WriteLine("\""+change.NewLine.SourceText+"\"");
				c++;
			}
			System.Console.WriteLine("--- --> "+(c>0?(""+c):(e.DocumentChanges==null?"?":"0"))+" changes");
		}


		public CompilationUnit Results {
			get { return Compiler.CompilationResultsForProgram; }
		}

<<<<<<< HEAD
        public static Parser Parse(string path, TypeCobolOptions options, DocumentFormat format, IList<string> copies = null, IAnalyzerProvider analyzerProvider = null)
        {
            var parser = new Parser();
            options.ExecToStep = ExecutionStep.Generate;
            parser.Init(path, options, format, copies, analyzerProvider);
=======

        public static Parser Parse(string path, bool isCopy, DocumentFormat format, bool autoRemarks = false, IList<string> copies = null, IAnalyzerProvider analyzerProvider = null) {
			var parser = new Parser();
            var typeCobolOption = new TypeCobolOptions() { ExecToStep = ExecutionStep.Generate };
#if EUROINFO_RULES
		    typeCobolOption.AutoRemarksEnable = autoRemarks;
#endif
            parser.Init(path, isCopy, typeCobolOption, format, copies, analyzerProvider);

>>>>>>> ded05405
            parser.Parse(path);
			return parser;
		}
	}
}<|MERGE_RESOLUTION|>--- conflicted
+++ resolved
@@ -4,7 +4,6 @@
 using JetBrains.Annotations;
 using TypeCobol.Analysis;
 using TypeCobol.Compiler;
-using TypeCobol.Compiler.CodeElements;
 using TypeCobol.Compiler.Directives;
 using TypeCobol.Compiler.Parser;
 using TypeCobol.Compiler.Text;
@@ -128,23 +127,11 @@
 			get { return Compiler.CompilationResultsForProgram; }
 		}
 
-<<<<<<< HEAD
-        public static Parser Parse(string path, TypeCobolOptions options, DocumentFormat format, IList<string> copies = null, IAnalyzerProvider analyzerProvider = null)
+        public static Parser Parse(string path, bool isCopy, TypeCobolOptions options, DocumentFormat format, IList<string> copies = null, IAnalyzerProvider analyzerProvider = null)
         {
             var parser = new Parser();
             options.ExecToStep = ExecutionStep.Generate;
-            parser.Init(path, options, format, copies, analyzerProvider);
-=======
-
-        public static Parser Parse(string path, bool isCopy, DocumentFormat format, bool autoRemarks = false, IList<string> copies = null, IAnalyzerProvider analyzerProvider = null) {
-			var parser = new Parser();
-            var typeCobolOption = new TypeCobolOptions() { ExecToStep = ExecutionStep.Generate };
-#if EUROINFO_RULES
-		    typeCobolOption.AutoRemarksEnable = autoRemarks;
-#endif
-            parser.Init(path, isCopy, typeCobolOption, format, copies, analyzerProvider);
-
->>>>>>> ded05405
+            parser.Init(path, isCopy, options, format, copies, analyzerProvider);
             parser.Parse(path);
 			return parser;
 		}
