--- conflicted
+++ resolved
@@ -12,7 +12,6 @@
 using TypeCobol.Compiler.Diagnostics;
 using TypeCobol.Compiler.File;
 using TypeCobol.Compiler.CodeModel;
-using Analytics;
 using TypeCobol.Compiler.Scopes;
 using TypeCobol.CustomExceptions;
 using TypeCobol.Tools.APIHelpers;
@@ -30,12 +29,6 @@
         /// <summary>Optional custom root symbol table to use for name and type resolution.</summary>
         public RootSymbolTable CustomRootSymbols = null;
 
-<<<<<<< HEAD
-        public string[] Extensions = { ".cbl", ".cpy" };
-		public string[] CopyExtensions = { ".cpy" };
-
-=======
->>>>>>> e41a035c
 		public Parser() {
 			Inits = new Dictionary<string,bool>();
 			Compilers = new Dictionary<string,FileCompiler>();
@@ -63,17 +56,10 @@
 			var root = new DirectoryInfo(Directory.GetParent(path).FullName);
 			if (format == null) format = GetFormat(path);
             
-<<<<<<< HEAD
-            CompilationProject project = new CompilationProject(path, root.FullName, Extensions,
+            CompilationProject project = new CompilationProject(path, root.FullName, Helpers.DEFAULT_EXTENSIONS,
 				format.Encoding, format.EndOfLineDelimiter, format.FixedLineLength, format.ColumnsLayout, options, this.CustomRootSymbols);
-            //Add copy folder into sourceFileProvider
-            SourceFileProvider sourceFileProvider = project.SourceFileProvider;
-=======
-            CompilationProject project = new CompilationProject(path, root.FullName, Helpers.DEFAULT_EXTENSIONS,
-				format.Encoding, format.EndOfLineDelimiter, format.FixedLineLength, format.ColumnsLayout, options);
 			//Add copy folder into sourceFileProvider
 			SourceFileProvider sourceFileProvider = project.SourceFileProvider;
->>>>>>> e41a035c
 			copies = copies ?? new List<string>();
 			foreach (var folder in copies) {
 				sourceFileProvider.AddLocalDirectoryLibrary(folder, false, Helpers.DEFAULT_COPY_EXTENSIONS, format.Encoding, format.EndOfLineDelimiter, format.FixedLineLength);
