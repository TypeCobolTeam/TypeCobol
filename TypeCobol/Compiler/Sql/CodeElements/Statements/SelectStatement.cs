﻿using TypeCobol.Compiler.CodeElements;
using TypeCobol.Compiler.Sql.Model;

namespace TypeCobol.Compiler.Sql.CodeElements.Statements
{
    /// <summary>
    /// SQL SELECT Statement Code Element.
    /// </summary>
    public class SelectStatement : SqlStatementElement
    {
        public FullSelect FullSelect { get; }
<<<<<<< HEAD

=======
>>>>>>> d6c0e183
        public SelectStatement(FullSelect fullSelect) : base(CodeElementType.SelectStatement, StatementType.SelectStatement)
        {
            this.FullSelect = fullSelect;
        }

        public override bool VisitCodeElement(IASTVisitor astVisitor)
        {
            return base.VisitCodeElement(astVisitor) && astVisitor.Visit(this)
<<<<<<< HEAD
                                                     && astVisitor.SqlVisitor != null && FullSelect != null &&
                                                     FullSelect.AcceptVisitor(astVisitor.SqlVisitor);
=======
                                                     && astVisitor.SqlVisitor != null
                                                     && astVisitor.SqlVisitor.ContinueVisit(FullSelect);
>>>>>>> d6c0e183
        }
    }
} <|MERGE_RESOLUTION|>--- conflicted
+++ resolved
@@ -9,10 +9,7 @@
     public class SelectStatement : SqlStatementElement
     {
         public FullSelect FullSelect { get; }
-<<<<<<< HEAD
 
-=======
->>>>>>> d6c0e183
         public SelectStatement(FullSelect fullSelect) : base(CodeElementType.SelectStatement, StatementType.SelectStatement)
         {
             this.FullSelect = fullSelect;
@@ -21,13 +18,8 @@
         public override bool VisitCodeElement(IASTVisitor astVisitor)
         {
             return base.VisitCodeElement(astVisitor) && astVisitor.Visit(this)
-<<<<<<< HEAD
-                                                     && astVisitor.SqlVisitor != null && FullSelect != null &&
-                                                     FullSelect.AcceptVisitor(astVisitor.SqlVisitor);
-=======
                                                      && astVisitor.SqlVisitor != null
                                                      && astVisitor.SqlVisitor.ContinueVisit(FullSelect);
->>>>>>> d6c0e183
         }
     }
 } 