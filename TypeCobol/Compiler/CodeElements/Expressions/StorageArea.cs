﻿                                        using System.Collections.Generic;
using System.Threading;
using JetBrains.Annotations;
using TypeCobol.Compiler.CodeElements.Expressions;
using TypeCobol.Compiler.Scanner;

namespace TypeCobol.Compiler.CodeElements
{
    /// <summary>
    /// Represents a storage area in memory where the program can read or write data.
    /// Most often represented by the "identifier" rule in the Cobol grammar.
    /// </summary>
    public abstract class StorageArea : IVisitable
    {
        protected StorageArea(StorageAreaKind kind)
        {
            Kind = kind;
            IsReadFrom = true;
            IsWrittenTo = false;
        }

        public StorageAreaKind Kind { get; protected set;  }

        [CanBeNull]
        public SymbolReference SymbolReference { get; protected set; }

        /// <summary>
        /// True if this storage area is read from by the program
        /// </summary>
        public bool IsReadFrom { get; set; }

        /// <summary>
        /// True if this storage area is written to by the program
        /// </summary>
        public bool IsWrittenTo { get; set; }

        /// <summary>
        /// Optional reference modification : enables to delimit only a subset of the original storage area 
        /// </summary>
        public void ApplyReferenceModifier(ReferenceModifier referenceModifier)
        {
            ReferenceModifier = referenceModifier;
        }

        /// <summary>
        /// Reference modification defines a data item by specifying a leftmost character and
        /// optional length for the data item.
        /// </summary>
        public ReferenceModifier ReferenceModifier { get; private set; }

        public virtual bool NeedDeclaration {
            get { return true; }
        }

        public virtual StorageArea GetStorageAreaThatNeedDeclaration
        {
            get { return this; }
        }

        public override string ToString()
        {
            if (SymbolReference != null) return SymbolReference.ToString();
            return base.ToString();
        }

        public virtual bool AcceptASTVisitor(IASTVisitor astVisitor) {
            return astVisitor.Visit(this) && this.ContinueVisitToChildren(astVisitor, SymbolReference,ReferenceModifier);
        }
    }

    /// <summary>
    /// Reference modification defines a data item by specifying a leftmost character and
    /// optional length for the data item.
    /// </summary>
    public class ReferenceModifier : IVisitable
    {
        public ReferenceModifier(ArithmeticExpression leftmostCharacterPosition, ArithmeticExpression length)
        {
            LeftmostCharacterPosition = leftmostCharacterPosition;
            Length = length;
        }

        public ArithmeticExpression LeftmostCharacterPosition { get; private set; }

        public ArithmeticExpression Length { get; private set; }

        public virtual bool AcceptASTVisitor(IASTVisitor astVisitor) {
            return astVisitor.Visit(this) && this.ContinueVisitToChildren(astVisitor, LeftmostCharacterPosition, Length);
        }
    }

    public enum StorageAreaKind
    {
        DataOrCondition, // includes implicitely defined special registers
        DataOrConditionOrIndex,
        DataOrConditionOrAlternativeSymbolReference,
        Index,
        StorageAreaPropertySpecialRegister, // allocated on reference
        FilePropertySpecialRegister, // one per file description with LINAGE clause
        FunctionCallResult // allocated on reference
    }

	/// <summary>
	/// Storage area for a data symbol or condition symbol defined in the program.
	/// Also used for the storage area allocated by the compiler for the implicitely 
	/// defined special registers (see list in a comment just below).
	/// </summary>
	public class DataOrConditionStorageArea: StorageArea {
		public DataOrConditionStorageArea(SymbolReference symbolReference)
				: base(StorageAreaKind.DataOrCondition) {
			SymbolReference = symbolReference;
			Subscripts = new List<SubscriptExpression>();
		}

		public DataOrConditionStorageArea(SymbolReference subscriptedSymbolReference, SubscriptExpression[] subscripts)
				: base(StorageAreaKind.DataOrCondition) {
			SymbolReference = subscriptedSymbolReference;
			Subscripts = new List<SubscriptExpression>(subscripts);
		}

		public List<SubscriptExpression> Subscripts { get; private set; }

        /// <summary>Ambiguities in the grammar in the first phase of parsing</summary>
		public SymbolType AlternativeSymbolType {
			set {
				if (value == SymbolType.IndexName) Kind = StorageAreaKind.DataOrConditionOrIndex;
                else Kind = StorageAreaKind.DataOrConditionOrAlternativeSymbolReference;
				alternativeSymbolType = value;
			}
			get { return alternativeSymbolType; }
		}
		private SymbolType alternativeSymbolType;

        public override bool AcceptASTVisitor(IASTVisitor astVisitor) {
            return base.AcceptASTVisitor(astVisitor) && astVisitor.Visit(this)
                && this.ContinueVisitToChildren(astVisitor, Subscripts);
        }

	    public override string ToString() {
			var str = new System.Text.StringBuilder();
			str.Append(SymbolReference.Name);
			if (Subscripts != null)
			foreach(var subscript in Subscripts)
				str.Append('(').Append(subscript).Append(')');
			return str.ToString();
		}
	}

    /// <summary>
    /// Implicitely defined special registers :
    ///
    ///        statements operations
    ///        - XML parsing
    ///            XML-*
    ///        - INSPECT, UNSTRING
    ///            TALLY
    ///        - SORT MERGE
    ///            SORT-*
    ///        - debugging declarative procedure
    ///            DEBUG-ITEM 
    ///
    ///        environment communication
    ///            RETURN-CODE
    ///            JNIENVPTR
    ///
    ///        compiler metadata
    ///            WHEN-COMPILED
    ///
    ///        constants
    ///            SHIFT-OUT
    ///            SHIFT-IN       
    /// </summary>
    public class IntrinsicStorageArea : StorageArea
    {
        public IntrinsicStorageArea(SymbolReference symbolReference) : base(StorageAreaKind.DataOrCondition) {
            this.SymbolReference = symbolReference;
        }

        public override bool NeedDeclaration {
            get { return false; }
        }

        public override bool AcceptASTVisitor(IASTVisitor astVisitor) {
            return base.AcceptASTVisitor(astVisitor) && astVisitor.Visit(this);
        }
    }

    /// <summary>Subscript used to reference a specific table element</summary>
    public class SubscriptExpression : IVisitable {
	    public SubscriptExpression(ArithmeticExpression numericExpression) {
		    NumericExpression = numericExpression;
	    }

	    public SubscriptExpression(Token allToken) {
		    ALL = new SyntaxProperty<bool>(true, allToken);
	    }

	    public ArithmeticExpression NumericExpression { get; private set; }
	    public SyntaxProperty<bool> ALL { get; private set; }


        public override string ToString() {
		    if (NumericExpression != null) return NumericExpression.ToString();
		    if (ALL != null) return "ALL";
		    return base.ToString();
	    }

        public virtual bool AcceptASTVisitor(IASTVisitor astVisitor) {
            return astVisitor.Visit(this)
                && this.ContinueVisitToChildren(astVisitor, ALL, NumericExpression);
        }
    }

	/// <summary>Storage area for an index</summary>
	public class IndexStorageArea : StorageArea {
		public IndexStorageArea(SymbolReference indexNameReference): base(StorageAreaKind.Index) {
			SymbolReference = indexNameReference;
		}

	    public override bool AcceptASTVisitor(IASTVisitor astVisitor) {
	        return base.AcceptASTVisitor(astVisitor) && astVisitor.Visit(this);
	    }
	}
    
    /* Special registers holding properties of other storage areas or symbols

    storage area properties
        ADDRESS OF
        LENGTH OF 

    file properties
        LINAGE-COUNTER
    */

    /// <summary>
    /// Specific storage area allocated by the compiler to hold
    /// a property describing another storage area
    /// </summary>
	public class StorageAreaPropertySpecialRegister: StorageArea {
		public StorageAreaPropertySpecialRegister(Token specialRegisterName, StorageArea storageAreaReference)
				: base(StorageAreaKind.StorageAreaPropertySpecialRegister) {
			SpecialRegisterName = specialRegisterName;
			OtherStorageAreaReference = storageAreaReference;
            
            // This is both a storage area definition and a reference to the same storage area
            var storageAreaName = storageAreaReference != null ? storageAreaReference.ToString() : "null";
            DataDescriptionEntry = new SpecialRegisterDescriptionEntry(specialRegisterName, storageAreaName);
            SymbolReference = new SymbolReference(DataDescriptionEntry.DataName);
        }

		public Token SpecialRegisterName { get; private set; }

		public StorageArea OtherStorageAreaReference { get; private set; }

        /// <summary>
        /// A mention to this kind of special register in the code is both a storage area definition
		/// and a reference to the same storage area
        /// </summary>
        public SpecialRegisterDescriptionEntry DataDescriptionEntry { get; private set; }

        public override bool NeedDeclaration {
            get { return OtherStorageAreaReference != null && OtherStorageAreaReference.NeedDeclaration; }
        }

        public override StorageArea GetStorageAreaThatNeedDeclaration
        {
            get { return OtherStorageAreaReference.GetStorageAreaThatNeedDeclaration ?? this; }
        }

        public override bool AcceptASTVisitor(IASTVisitor astVisitor) {
            return base.AcceptASTVisitor(astVisitor) && astVisitor.Visit(this)
                   && this.ContinueVisitToChildren(astVisitor, SpecialRegisterName, OtherStorageAreaReference, DataDescriptionEntry);
        }

        public override string ToString() {
			var str = new System.Text.StringBuilder();
			if (SpecialRegisterName != null) str.Append(SpecialRegisterName.TokenType).Append('(');
			if (OtherStorageAreaReference != null) str.Append(OtherStorageAreaReference);
			if (SpecialRegisterName != null) str.Append(')');
			if (str.Length > 0) return str.ToString();
			return base.ToString();
		}
	}

	/// <summary>
	/// Specific storage area allocated by the compiler to hold
	/// a property describing another storage area
	/// </summary>
	public class FilePropertySpecialRegister : StorageArea {
		public FilePropertySpecialRegister(Token specialRegisterName, [NotNull] SymbolReference fileNameReference)
				: base(StorageAreaKind.FilePropertySpecialRegister) {
			SpecialRegisterName = specialRegisterName;
			FileNameReference = fileNameReference;

            // This is both a storage area definition and a reference to the same storage area
            DataDescriptionEntry = new SpecialRegisterDescriptionEntry(specialRegisterName, fileNameReference.ToString());
            SymbolReference = new SymbolReference(DataDescriptionEntry.DataName);

        }

		public Token SpecialRegisterName { get; private set; }

		public SymbolReference FileNameReference { get; private set; }

        /// <summary>
        /// A mention to this kind of special register in the code is both a storage area definition
		/// and a reference to the same storage area
        /// </summary>
        public SpecialRegisterDescriptionEntry DataDescriptionEntry { get; private set; }

        public override bool AcceptASTVisitor(IASTVisitor astVisitor)
        {
            return base.AcceptASTVisitor(astVisitor) && astVisitor.Visit(this) 
                && this.ContinueVisitToChildren(astVisitor, SpecialRegisterName, FileNameReference, DataDescriptionEntry);
        }
    }

	/// <summary>
	/// Call to a Cobol intrinsic function OR a TypeCobol user defined function.
	///  AND
	/// Storage area allocated by the compiler to hold the result of the call.
	/// </summary>
	public class FunctionCallResult : StorageArea {

        // Static counter which will only increase during a compilation session
        private static int callSiteCounter;

        public FunctionCallResult(FunctionCall functionCall)
				: base(StorageAreaKind.FunctionCallResult) {
			FunctionCall = functionCall;

            // This is both a storage area definition and a reference to the same storage area
            int uniqueCounter = Interlocked.Increment(ref callSiteCounter);
            DataDescriptionEntry = new FunctionCallResultDescriptionEntry(functionCall, uniqueCounter);
            SymbolReference = new SymbolReference(DataDescriptionEntry.DataName);
        }

        /// <summary>
        /// Each individual function call site in the code is both a storage area definition
		/// and a reference to the same storage area
        /// </summary>
        public FunctionCallResultDescriptionEntry DataDescriptionEntry { get; private set; }
 
        /// <summary>
        /// Cobol intrinsic function call OR TypeCobol user defined function call
        /// </summary>
        public FunctionCall FunctionCall { get; private set; }

	    public override bool NeedDeclaration {
	        get { return FunctionCall.NeedDeclaration; }
	    }

	    public override bool AcceptASTVisitor(IASTVisitor astVisitor)
        {
            return base.AcceptASTVisitor(astVisitor) && astVisitor.Visit(this) 
                && this.ContinueVisitToChildren(astVisitor, FunctionCall, DataDescriptionEntry);
        }
    }



    /// <summary>Common properties for noth types of function calls : list of expressions as arguments</summary>
    public abstract class FunctionCall : IVisitable {
        protected FunctionCall(FunctionCallType type, CallSiteParameter[] arguments, List<CallSiteParameter> inputs, List<CallSiteParameter> inouts, List<CallSiteParameter> outputs) {
		    Type = type;
		    Arguments = arguments;

            InputParameters = inputs ?? new List<CallSiteParameter>();
            InoutParameters = inouts ?? new List<CallSiteParameter>();
            OutputParameters = outputs ?? new List<CallSiteParameter>();
        }

	    public FunctionCallType Type { get; private set; }
	    public abstract string FunctionName { get; }
	    public abstract Token FunctionNameToken { get; }
	    public virtual CallSiteParameter[] Arguments { get; private set; }

<<<<<<< HEAD
        public List<CallSiteParameter> InputParameters { get; private set; }
        public List<CallSiteParameter> InoutParameters { get; private set; }
        public List<CallSiteParameter> OutputParameters { get; private set; }

        public ParameterList AsProfile(CodeModel.SymbolTable table)
        {
            var profile = new FunctionCallParameterList();
            profile.InputParameters = FunctionCallParameterList.CreateParameters(InputParameters, table);
            profile.InoutParameters = FunctionCallParameterList.CreateParameters(InoutParameters, table);
            profile.OutputParameters = FunctionCallParameterList.CreateParameters(OutputParameters, table);
            profile.ReturningParameter = null;
            return profile;
=======
        public virtual bool NeedDeclaration {
            get { return true; }
>>>>>>> ec89cbfd
        }

        public virtual bool AcceptASTVisitor(IASTVisitor astVisitor) {
            return astVisitor.Visit(this) && FunctionNameToken.AcceptASTVisitor(astVisitor)
                   && this.ContinueVisitToChildren(astVisitor, (IEnumerable<IVisitable>) Arguments);
        }


	    public class FunctionCallParameterList: ParameterList {
		    private IList<DataType> inputs = new List<DataType>();
		    public IList<DataType> InputParameters {
			    get { return inputs; }
			    set { inputs = value; }
		    }
		    private IList<DataType> inouts = new List<DataType>();
		    public IList<DataType> InoutParameters {
			    get { return inouts; }
			    set { inouts = value; }
		    }
		    private IList<DataType> outputs = new List<DataType>();
		    public IList<DataType> OutputParameters {
			    get { return outputs; }
			    set { outputs = value; }
		    }

	        public FunctionCallParameterList() {
	            ReturningParameter = null;
	        }

	        public DataType ReturningParameter { get; set; }

	        internal static IList<DataType> CreateParameters([NotNull] List<CallSiteParameter> parameters, CodeModel.SymbolTable table) {
			    var results = new List<DataType>();
			    foreach(var parameter in parameters) results.Add(CreateParameter(parameter, table));
			    return results;
		    }
		    internal static DataType CreateParameter([NotNull] CallSiteParameter p, CodeModel.SymbolTable table) {
			    DataType type = null;
			    var parameter = p.StorageAreaOrValue;
			    if (parameter.IsLiteral) {
				    if (parameter.NumericValue != null)
				         type = DataType.Numeric;
				    else
				    if (parameter.AlphanumericValue != null)
				         type = DataType.Alphanumeric;
				    else type = DataType.Unknown;
			    } else {
				    var found = table.GetVariable(parameter);
				    foreach(var item in found) {
					    var data = item as Nodes.DataDescription;
					    if (type == null) type = data.DataType;
					    else if (type != data.DataType) type = DataType.Unknown;
				    }
				    if (type == null) type = DataType.Unknown;
			    }
			    return type;
		    }
	    }
    }

	/// <summary>Call to an intrinsic function</summary>
	public class IntrinsicFunctionCall: FunctionCall {
		public IntrinsicFunctionCall(ExternalName intrinsicFunctionName, CallSiteParameter[] arguments)
			: base(FunctionCallType.IntrinsicFunctionCall, arguments, null, null, null) {
			IntrinsicFunctionName = intrinsicFunctionName;
		}

		public ExternalName IntrinsicFunctionName { get; private set; }
		public override string FunctionName { get { return IntrinsicFunctionName.Name; } }
		public override Token FunctionNameToken { get { return IntrinsicFunctionName.NameLiteral.Token; } }

        public override bool NeedDeclaration
        {
            get { return false; }
        }

        public override bool AcceptASTVisitor(IASTVisitor astVisitor) {
            return base.AcceptASTVisitor(astVisitor) && astVisitor.Visit(this) 
                && this.ContinueVisitToChildren(astVisitor, IntrinsicFunctionName, FunctionNameToken);
        }
    }

	/// <summary>Call to a TypeCobol user defined function</summary>
	public class UserDefinedFunctionCall: FunctionCall {
		public UserDefinedFunctionCall(SymbolReference functionName, CallSiteParameter[] arguments)
			: base(FunctionCallType.UserDefinedFunctionCall, arguments, null, null, null) {
			UserDefinedFunctionName = functionName;
		}

		public SymbolReference UserDefinedFunctionName { get; private set;  }
		public override string FunctionName { get { return UserDefinedFunctionName.Name; } }
		public override Token FunctionNameToken { get { return UserDefinedFunctionName.NameLiteral.Token; } }

        public override bool AcceptASTVisitor(IASTVisitor astVisitor) {
            return base.AcceptASTVisitor(astVisitor) && astVisitor.Visit(this) 
                && this.ContinueVisitToChildren(astVisitor, UserDefinedFunctionName, FunctionNameToken);
        }
    }

	public class ProcedureCall: FunctionCall {
		public ProcedureCall(SymbolReference name, List<CallSiteParameter> inputs, List<CallSiteParameter> inouts, List<CallSiteParameter> outputs)
			: base(FunctionCallType.UserDefinedFunctionCall, null, inputs, inouts, outputs) {
			ProcedureName = name;
			
		}

		public SymbolReference ProcedureName { get; private set; }
		public override string FunctionName { get { return ProcedureName.Name; } }
		public override Token FunctionNameToken { get { return ProcedureName.NameLiteral.Token; } }
        

       
		private List<CallSiteParameter> _cache;
		public override CallSiteParameter[] Arguments {
			get {
				if (_cache == null) {
					_cache = new List<CallSiteParameter>();
					_cache.AddRange(InputParameters);
					_cache.AddRange(InoutParameters);
					_cache.AddRange(OutputParameters);
				}
				return _cache.ToArray();
			}
		}

		

        public override bool AcceptASTVisitor(IASTVisitor astVisitor)
        {
            return base.AcceptASTVisitor(astVisitor) && astVisitor.Visit(this) 
                && this.ContinueVisitToChildren(astVisitor, ProcedureName, FunctionNameToken)
                && this.ContinueVisitToChildren(astVisitor, InputParameters, InoutParameters, OutputParameters);
        }
    }

	public enum FunctionCallType {
		IntrinsicFunctionCall,
		UserDefinedFunctionCall
	}

	public class GroupCorrespondingImpact : IVisitable {
		public StorageArea SendingGroupItem { get; set; }
		public StorageArea ReceivingGroupItem { get; set; }
		public bool ReceivingGroupIsAlsoSending { get; set; }
	    public bool AcceptASTVisitor(IASTVisitor astVisitor) {
	        return astVisitor.Visit(this) && this.ContinueVisitToChildren(astVisitor, SendingGroupItem, ReceivingGroupItem);
	    }
	}
}<|MERGE_RESOLUTION|>--- conflicted
+++ resolved
@@ -375,7 +375,6 @@
 	    public abstract Token FunctionNameToken { get; }
 	    public virtual CallSiteParameter[] Arguments { get; private set; }
 
-<<<<<<< HEAD
         public List<CallSiteParameter> InputParameters { get; private set; }
         public List<CallSiteParameter> InoutParameters { get; private set; }
         public List<CallSiteParameter> OutputParameters { get; private set; }
@@ -388,10 +387,9 @@
             profile.OutputParameters = FunctionCallParameterList.CreateParameters(OutputParameters, table);
             profile.ReturningParameter = null;
             return profile;
-=======
+        }
         public virtual bool NeedDeclaration {
             get { return true; }
->>>>>>> ec89cbfd
         }
 
         public virtual bool AcceptASTVisitor(IASTVisitor astVisitor) {
