﻿using System.Collections.Generic;
using JetBrains.Annotations;

namespace TypeCobol.Compiler.CodeElements
{
    /// <summary>
    /// The CALL statement transfers control from one object program to another within
    /// the run unit.
    ///
    /// The program containing the CALL statement is the calling program; the program
    /// identified in the CALL statement is the called subprogram. Called programs can
    /// contain CALL statements; however, only programs defined with the RECURSIVE
    /// clause can execute a CALL statement that directly or indirectly calls itself.
    /// </summary>
    public class CallStatement : StatementElement
    {
        public CallStatement() : base(CodeElementType.CallStatement, StatementType.CallStatement)
        { }

        /// <summary>
        /// p304:
        /// identifier-1, literal-1
        /// literal-1 must be an alphanumeric literal. identifier-1 must be an
        /// alphanumeric, alphabetic, or numeric data item described with USAGE
        /// DISPLAY such that its value can be a program-name.
        /// The rules of formation for program-names are dependent on the
        /// PGMNAME compiler option. For details, see the discussion of
        /// 304 Enterprise COBOL for z/OS, V5.1.1 Language Reference
        /// program-names in “PROGRAM-ID paragraph” on page 100 and also the
        /// description of PGMNAME in the Enterprise COBOL Programming Guide.
        /// Usage note: Do not specify the name of a class or method in the CALL
        /// statement.
        ///
        /// p305:
        /// When the called subprogram is to be entered at the beginning of the PROCEDURE
        /// DIVISION, literal-1 or the contents of identifier-1 must specify the program-name of
        /// the called subprogram.
        /// When the called subprogram is entered through an ENTRY statement, literal-1 or
        /// the contents of identifier-1 must be the same as the name specified in the called
        /// subprogram's ENTRY statement.
        /// For information about how the compiler resolves calls to program-names found in
        /// multiple programs, see “Conventions for program-names” on page 86.
        ///
        /// p305:
        /// procedure-pointer-1
        /// Must be defined with USAGE IS PROCEDURE-POINTER and must be set
        /// to a valid program entry point; otherwise, the results of the CALL
        /// statement are undefined.
        /// After a program has been canceled by COBOL, released by PL/I or C, or
        /// deleted by assembler, any procedure-pointers that had been set to that
        /// program's entry point are no longer valid.
        ///
        /// p305:
        /// function-pointer-1
        /// Must be defined with USAGE IS FUNCTION-POINTER and must be set to
        /// a valid function or program entry point; otherwise, the results of the CALL
        /// statement are undefined.
        /// After a program has been canceled by COBOL, released by PL/I or C, or
        /// deleted by the assembler, any function-pointers that had been set to that
        /// function or program's entry point are no longer valid.
        /// </summary>
        public SymbolReferenceVariable ProgramOrProgramEntryOrProcedureOrFunction { get; set; }

        /// <summary>
        /// p305:
        /// The USING phrase specifies arguments that are passed to the target program.
        /// Include the USING phrase in the CALL statement only if there is a USING phrase
        /// in the PROCEDURE DIVISION header or the ENTRY statement through which the
        /// called program is run. The number of operands in each USING phrase must be
        /// identical.
        /// For more information about the USING phrase, see “The PROCEDURE DIVISION
        /// header” on page 247.
        /// The sequence of the operands in the USING phrase of the CALL statement and in
        /// the corresponding USING phrase in the called subprogram's PROCEDURE
        /// DIVISION header or ENTRY statement determines the correspondence between the
        /// operands used by the calling and called programs. This correspondence is
        /// positional.
        /// The values of the parameters referenced in the USING phrase of the CALL
        /// statement are made available to the called subprogram at the time the CALL
        /// statement is executed. The description of the data items in the called program must
        /// describe the same number of character positions as the description of the
        /// corresponding data items in the calling program.
        /// </summary>
        public IList<CallSiteParameter> InputParameters { get; set; }

        /// <summary>
        /// pp308-309:
        /// RETURNING phrase
        /// identifier-5
        /// The RETURNING data item, which can be any data item defined in the
        /// DATA DIVISION. The return value of the called program is implicitly
        /// stored into identifier-5.
        ///
        /// You can specify the RETURNING phrase for calls to functions written in COBOL,
        /// C, or in other programming languages that use C linkage conventions. If you
        /// specify the RETURNING phrase on a CALL to a COBOL subprogram:
        ///
        /// * The called subprogram must specify the RETURNING phrase on its
        /// PROCEDURE DIVISION header.
        ///
        /// * identifier-5 and the corresponding PROCEDURE DIVISION RETURNING
        /// identifier in the target program must have the same PICTURE, USAGE, SIGN,
        /// SYNCHRONIZE, JUSTIFIED, and BLANK WHEN ZERO clauses (except that
        /// PICTURE clause currency symbols can differ, and periods and commas can be
        /// interchanged due to the DECIMAL POINT IS COMMA clause).
        /// When the target returns, its return value is assigned to identifier-5 using the rules
        /// for the SET statement if identifier-6 is of usage INDEX, POINTER,
        /// FUNCTION-POINTER, PROCEDURE-POINTER, or OBJECT REFERENCE.
        /// When identifier-5 is of any other usage, the rules for the MOVE statement are
        /// used.
        ///
        /// The CALL ... RETURNING data item is an output-only parameter. On entry to the
        /// called program, the initial state of the PROCEDURE DIVISION RETURNING data
        /// item has an undefined and unpredictable value. You must initialize the
        /// PROCEDURE DIVISION RETURNING data item in the called program before you
        /// reference its value. The value that is passed back to the calling program is the final
        /// value of the PROCEDURE DIVISION RETURNING data item when the called
        /// program returns.
        ///
        /// Note: If a COBOL program returns a doubleword binary item via a PROCEDURE
        /// DIVISION RETURNING header to a calling COBOL program with a CALL ...
        /// RETURNING statement, an issue occurs if only one of the programs is recompiled
        /// with Enterprise COBOL V5. Both the called and calling programs must be
        /// recompiled with Enterprise COBOL V5 together, so that the linkage convention for
        /// the RETURNING item is consistent.
        ///
        /// If an EXCEPTION or OVERFLOW occurs, identifier-5 is not changed. identifier-5
        /// must not be reference-modified.
        ///
        /// The RETURN-CODE special register is not set by execution of CALL statements
        /// that include the RETURNING phrase.
        /// </summary>
        public CallSiteParameter OutputParameter { get; set; }

        public override bool VisitCodeElement(IASTVisitor astVisitor)
        {
            return base.VisitCodeElement(astVisitor) && astVisitor.Visit(this)
                   && this.ContinueVisitToChildren(astVisitor, ProgramOrProgramEntryOrProcedureOrFunction, OutputParameter)
                   && this.ContinueVisitToChildren(astVisitor, InputParameters);
        }
    }



    public class ProcedureStyleCallStatement : StatementElement
    {
        public ProcedureCall ProcedureCall { get; private set; }

        /// <summary>
        /// p304:
        /// identifier-1, literal-1
        /// literal-1 must be an alphanumeric literal. identifier-1 must be an
        /// alphanumeric, alphabetic, or numeric data item described with USAGE
        /// DISPLAY such that its value can be a program-name.
        /// The rules of formation for program-names are dependent on the
        /// PGMNAME compiler option. For details, see the discussion of
        /// 304 Enterprise COBOL for z/OS, V5.1.1 Language Reference
        /// program-names in “PROGRAM-ID paragraph” on page 100 and also the
        /// description of PGMNAME in the Enterprise COBOL Programming Guide.
        /// Usage note: Do not specify the name of a class or method in the CALL
        /// statement.
        ///
        /// p305:
        /// When the called subprogram is to be entered at the beginning of the PROCEDURE
        /// DIVISION, literal-1 or the contents of identifier-1 must specify the program-name of
        /// the called subprogram.
        /// When the called subprogram is entered through an ENTRY statement, literal-1 or
        /// the contents of identifier-1 must be the same as the name specified in the called
        /// subprogram's ENTRY statement.
        /// For information about how the compiler resolves calls to program-names found in
        /// multiple programs, see “Conventions for program-names” on page 86.
        ///
        /// p305:
        /// procedure-pointer-1
        /// Must be defined with USAGE IS PROCEDURE-POINTER and must be set
        /// to a valid program entry point; otherwise, the results of the CALL
        /// statement are undefined.
        /// After a program has been canceled by COBOL, released by PL/I or C, or
        /// deleted by assembler, any procedure-pointers that had been set to that
        /// program's entry point are no longer valid.
        ///
        /// p305:
        /// function-pointer-1
        /// Must be defined with USAGE IS FUNCTION-POINTER and must be set to
        /// a valid function or program entry point; otherwise, the results of the CALL
        /// statement are undefined.
        /// After a program has been canceled by COBOL, released by PL/I or C, or
        /// deleted by the assembler, any function-pointers that had been set to that
        /// function or program's entry point are no longer valid.
        /// </summary>
        public SymbolReferenceVariable ProgramOrProgramEntryOrProcedureOrFunction { get; set; }

<<<<<<< HEAD
        public ProcedureStyleCallStatement(ProcedureCall call)
        : base(CodeElementType.ProcedureStyleCall, StatementType.CallStatement)
        {
            this.ProcedureCall = call;
=======
	public ProcedureStyleCallStatement(ProcedureCall call)
		: base(CodeElementType.ProcedureStyleCall, StatementType.CallStatement)
	{
		this.ProcedureCall = call;
	}

        public override bool VisitCodeElement(IASTVisitor astVisitor)
        {
            return base.VisitCodeElement(astVisitor) && astVisitor.Visit(this)
                   && this.ContinueVisitToChildren(astVisitor, ProcedureCall);
>>>>>>> 3e1c5eb3
        }
    }

}<|MERGE_RESOLUTION|>--- conflicted
+++ resolved
@@ -190,23 +190,10 @@
         /// </summary>
         public SymbolReferenceVariable ProgramOrProgramEntryOrProcedureOrFunction { get; set; }
 
-<<<<<<< HEAD
         public ProcedureStyleCallStatement(ProcedureCall call)
         : base(CodeElementType.ProcedureStyleCall, StatementType.CallStatement)
         {
             this.ProcedureCall = call;
-=======
-	public ProcedureStyleCallStatement(ProcedureCall call)
-		: base(CodeElementType.ProcedureStyleCall, StatementType.CallStatement)
-	{
-		this.ProcedureCall = call;
-	}
-
-        public override bool VisitCodeElement(IASTVisitor astVisitor)
-        {
-            return base.VisitCodeElement(astVisitor) && astVisitor.Visit(this)
-                   && this.ContinueVisitToChildren(astVisitor, ProcedureCall);
->>>>>>> 3e1c5eb3
         }
     }
 
