--- conflicted
+++ resolved
@@ -12,7 +12,7 @@
 	/// - DataRenamesEntry
 	/// - DataConditionEntry
 	/// </summary>
-	public abstract class DataDefinitionEntry: CodeElement
+	public abstract class DataDefinitionEntry: CodeElement, Named
 	{
 		public DataDefinitionEntry(CodeElementType codeElementType): base(codeElementType) { }
 
@@ -59,6 +59,8 @@
 		/// Unreferenced data-names need not be uniquely defined.
 		/// </summary>
 		public SymbolDefinition DataName { get; set; }
+
+		public string Name { get { return DataName != null? DataName.Name : null; } }
 	}
 
 	/// <summary>
@@ -91,7 +93,6 @@
 		public SyntaxProperty<bool> Filler { get; internal set; }
 		public bool IsFiller { get { return Filler != null? Filler.Value : false; } }
 
-<<<<<<< HEAD
 		/// <summary>
 		/// p198:
 		/// The PICTURE clause specifies the general characteristics and editing requirements
@@ -120,12 +121,6 @@
 		/// COBOL 2002 TYPE clause.
 		/// </summary>
 		public AlphanumericValue CustomType { get; internal set; }
-=======
-        /// <summary>
-        /// Name of the top-level symbol (for group elements).
-        /// </summary>
-        public DataDescriptionEntry TopLevel { get; set; }
->>>>>>> 58cd1b60
 
 		/// <summary>
 		/// p188:
