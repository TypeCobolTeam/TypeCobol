﻿namespace TypeCobol.Compiler.CodeElements.Functions {

using System;
using System.Collections.Generic;

public class Passing {
	public SyntaxProperty<Mode> PassingMode { get; set; }
	public enum Mode {
		Input,
		Output,
		Inout,
		Returning,
	}
}

public class ParameterDescription: DataDescriptionEntry {
<<<<<<< HEAD
//	public string Picture { get; internal set; }
=======
>>>>>>> 2ba2545a
	// TODO#245
	// create an interface shared with DataDeclarationEntry
	// that aggregates all the non-illegal stuff like justified, 
	// group usage national, blank when zero and so on
}

public class CallParameter: ParameterDescription {
	public bool ByReference { private get; set; }
	public string SendingMode { get { return ByReference? "REFERENCE":"CONTENT"; } }
	public string Value { get; set; }
}



public interface Profile {
	Dictionary<Passing.Mode, IList<System.Tuple<DataType,int>>> Parameters { get; }
	System.Tuple<DataType,int> Return { get; }
}



public class ParametersProfile: Profile {
	public IList<ParameterDescription> InputParameters { get; set; }
	public IList<ParameterDescription> OutputParameters { get; set; }
	public IList<ParameterDescription> InoutParameters { get; set; }
	public ParameterDescription ReturningParameter { get; set; }

	public ParametersProfile() {
		InputParameters  = new List<ParameterDescription>();
		OutputParameters = new List<ParameterDescription>();
		InoutParameters  = new List<ParameterDescription>();
		ReturningParameter = null;
	}

	public Dictionary<Passing.Mode,IList<Tuple<DataType,int>>> Parameters {
		get {
			var parameters = new Dictionary<Passing.Mode,IList<Tuple<DataType,int>>>();
			parameters[Passing.Mode.Input] = new List<Tuple<DataType,int>>();
//TODO#249			foreach(var p in InputParameters) parameters[Passing.Mode.Input].Add(new Tuple<DataType,int>(p.DataType, p.MemoryArea.Length));
			parameters[Passing.Mode.Inout] = new List<Tuple<DataType,int>>();
//TODO#249			foreach(var p in InoutParameters) parameters[Passing.Mode.Inout].Add(new Tuple<DataType,int>(p.DataType, p.MemoryArea.Length));
			parameters[Passing.Mode.Output] = new List<Tuple<DataType,int>>();
//TODO#249			foreach(var p in OutputParameters) parameters[Passing.Mode.Output].Add(new Tuple<DataType,int>(p.DataType, p.MemoryArea.Length));
			return parameters;
		}
	}
	public Tuple<DataType,int> Return {
		get {
//TODO#249			if (ReturningParameter == null) return null;
//TODO#249			return new Tuple<DataType,int>(ReturningParameter.DataType, ReturningParameter.MemoryArea.Length);
				return null;
		}
	}

	public override bool Equals(object other) {
		if (other == null || GetType() != other.GetType()) return false;
		var o = other as Profile;
		if (o == null) return false;
		// instead of doing foreach(var mode in Tools.Reflection.GetValues<Passing.Mode>()) ...,
		// only iterate over input+output+inout parameters: returning parameter does not have
		// any impact in conflict between function profiles resolution
		foreach(var mode in new List<Passing.Mode> { Passing.Mode.Input, Passing.Mode.Output, Passing.Mode.Inout }) {
			var mine =   Parameters.ContainsKey(mode) ?   Parameters[mode] : new List<Tuple<DataType,int>>();
			var hers = o.Parameters.ContainsKey(mode) ? o.Parameters[mode] : new List<Tuple<DataType,int>>();
			if (mine.Count != hers.Count) return false;
			for (int c=0; c<mine.Count; c++) {
				if (!mine[c].Item1.Equals(hers[c].Item1)) return false;
				if (!mine[c].Item2.Equals(hers[c].Item2)) return false;
			}
		}
		return true;
    }
    
	public override int GetHashCode() {
		int hash = 0;
		foreach(var mode in Tools.Reflection.GetValues<Passing.Mode>()) {
			hash = hash*17 + mode.GetHashCode();
			foreach(var p in Parameters[mode]) hash = hash*23 + p.GetHashCode();
		}
		return hash;
	}


	public override string ToString() {
		var str = new System.Text.StringBuilder();
		str.Append('(');
		foreach(var p in InputParameters) str.Append(p).Append(", ");
		if (InputParameters.Count > 0) str.Length -= 2;
		str.Append("):(");
		foreach(var p in OutputParameters) str.Append(p).Append(", ");
		if (OutputParameters.Count > 0) str.Length -= 2;
		str.Append("):(");
		foreach(var p in InoutParameters) str.Append(p).Append(", ");
		if (InoutParameters.Count > 0) str.Length -= 2;
		str.Append("):(");
		if (ReturningParameter != null) str.Append(ReturningParameter);
		str.Append(')');
		return str.ToString();
	}

}

}<|MERGE_RESOLUTION|>--- conflicted
+++ resolved
@@ -14,10 +14,6 @@
 }
 
 public class ParameterDescription: DataDescriptionEntry {
-<<<<<<< HEAD
-//	public string Picture { get; internal set; }
-=======
->>>>>>> 2ba2545a
 	// TODO#245
 	// create an interface shared with DataDeclarationEntry
 	// that aggregates all the non-illegal stuff like justified, 
