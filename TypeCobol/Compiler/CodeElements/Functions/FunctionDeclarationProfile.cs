--- conflicted
+++ resolved
@@ -3,29 +3,7 @@
 using System;
 using System.Collections.Generic;
 
-<<<<<<< HEAD
-	public class FunctionDeclarationProfile: StatementElement, Returning {
-		public FunctionDeclarationProfile()
-			: base(CodeElementType.FunctionDeclarationHeader, StatementType.ProcedureDivisionHeader)
-		{
-			InputParameters = new List<InputParameter>();
-			OutputParameters = new List<ReceivingStorageArea>();
-		}
-
-		public FunctionDeclarationProfile(ProcedureDivisionHeader other): this() {
-			this.InputParameters = other.InputParameters;
-			this.ReturningParameter = other.ReturningParameter;
-			this.ConsumedTokens = other.ConsumedTokens;
-		}
-
-		/// <summary>INPUT datanames, as long as wether they are passed BY REFERENCE or BY VALUE.</summary>
-		public IList<InputParameter> InputParameters  { get; internal set; }
-		/// <summary>OUTPUT datanames, always passed BY REFERENCE.</summary>
-		public IList<ReceivingStorageArea> OutputParameters { get; internal set; }
-		/// <summary>RETURNING dataname</summary>
-		public ReceivingStorageArea ReturningParameter { get; set; }
-=======
-public class FunctionDeclarationProfile: CodeElement {
+public class FunctionDeclarationProfile: CodeElement/*, Returning*/ {
 
 	/// <summary>INPUT datanames, as long as wether they are passed BY REFERENCE or BY VALUE.</summary>
 	public SyntaxProperty<Passing.Mode> Input { get; internal set; }
@@ -51,11 +29,17 @@
 			// PICTURE nor TYPE clause for the returning parameter in the function declaration.
 			// however, this is as syntax error.
 			Profile.ReturningParameter = new ParameterDescription();
-			Profile.ReturningParameter.DataName = other.ReturningParameter;
-			Profile.ReturningParameter.Picture = null;// we can't do anything here
+			var data = other.ReturningParameter.StorageArea as DataOrConditionStorageArea;
+			if (data != null) {
+				Profile.ReturningParameter.DataName = CreateSymbolDefinition(data.SymbolReference);
+				// Picture will remain empty, we can't do anything about it
+			}
 		}
 		this.ConsumedTokens = other.ConsumedTokens;
->>>>>>> 58cd1b60
+	}
+
+	private SymbolDefinition CreateSymbolDefinition(SymbolReference reference) {
+		return new SymbolDefinition(reference.NameLiteral, reference.Type);
 	}
 }
 
