--- conflicted
+++ resolved
@@ -77,12 +77,9 @@
 	    DataType ReturningParameter { get; }
     }
 
-<<<<<<< HEAD
-    public class ParametersProfile: CodeElement, ParameterList {
-=======
-    public static class ParameterListHelper {
-        
-
+
+    public static class ParameterListHelper
+    {
         /// <summary>
         /// Get the signature of the ParameterList as string.
         /// This string is intended to be displayed to the user.
@@ -118,8 +115,8 @@
         }
     }
 
-    public class ParametersProfile: ParameterList, IVisitable {
->>>>>>> 3cf46724
+    public class ParametersProfile: CodeElement, ParameterList, IVisitable
+    {
 	    public IList<ParameterDescriptionEntry> InputParameters { get; set; }
 	    public IList<ParameterDescriptionEntry> InoutParameters { get; set; }
 	    public IList<ParameterDescriptionEntry> OutputParameters { get; set; }
@@ -186,7 +183,8 @@
                        && this.ContinueVisitToChildren(astVisitor, ReturningParameter);
         }
 
-        public override string ToString() {
+        public override string ToString()
+        {
 		    var str = new System.Text.StringBuilder();
 		    str.Append('(');
 		    foreach (var p in InputParameters) str.Append(p.Name).Append(':').Append(p.DataType).Append(", ");
