﻿using System;
using System.Collections;
using System.Collections.Generic;
using System.Linq;
using JetBrains.Annotations;
using TypeCobol.Compiler.Symbols;

namespace TypeCobol.Compiler.Scopes
{
    /// <summary>
    /// A Scope associates a set of symbols (a domain) with an owner.
    /// </summary>
    public class Scope<TSymbol> : IEnumerable<TSymbol>
        where TSymbol : Symbol
    {
        /// <summary>
        /// The Owner of this scope.
        /// </summary>
        private Symbol _owner;

        /// <summary>
        /// The symbols declared in this scope.
        /// </summary>
        private Domain<TSymbol> _symbols;

        /// <summary>
        /// Instantiates a new empty scope.
        /// </summary>
        /// <param name="owner">The owner of the new scope.</param>
        public Scope([NotNull] Symbol owner)
        {
            System.Diagnostics.Debug.Assert(owner != null);
            _owner = owner;
        }

        /// <summary>
        /// The Owner of this scope.
        /// </summary>
        [NotNull]
        public Symbol Owner
        {
            get => _owner;
            set
            {
                System.Diagnostics.Debug.Assert(value != null);
                _owner = value;
                if (_symbols != null)
                {
                    foreach (var symbol in _symbols)
                    {
                        symbol.Owner = _owner;
                    }
                }
            }
        }

        /// <summary>
        /// Looks up a Symbol in this scope using a name.
        /// </summary>
        /// <param name="name">Name of the symbol searched.</param>
        /// <returns>An entry if any symbol with the given name has been found, null otherwise.</returns>
        public Domain<TSymbol>.Entry Lookup([NotNull] string name)
        {
            System.Diagnostics.Debug.Assert(name != null);
            if (_symbols != null && _symbols.TryGetValue(name, out var entry))
            {
                return entry;
            }

            return null;
        }

        /// <summary>
        /// Adds a symbol in this scope.
        /// </summary>
        /// <param name="symbol">Symbol to add.</param>
        /// <returns>The domain entry corresponding to the symbol.</returns>
        public Domain<TSymbol>.Entry Enter([NotNull] TSymbol symbol)
        {
            System.Diagnostics.Debug.Assert(symbol != null);
            if (_symbols == null)
            {
                _symbols = new Domain<TSymbol>();
            }

            return _symbols.Add(symbol);
        }

        /// <summary>
        /// Removes a symbol from this scope.
        /// </summary>
        /// <param name="symbol">Symbol to remove.</param>
        public void Delete([NotNull] TSymbol symbol)
        {
            System.Diagnostics.Debug.Assert(symbol != null);
            _symbols?.Remove(symbol);
        }

        /// <summary>
        /// Enumerates all symbols in this scope in entering order.
        /// </summary>
        /// <returns></returns>
        public IEnumerator<TSymbol> GetEnumerator()
        {
            return _symbols != null ? _symbols.GetEnumerator() : Enumerable.Empty<TSymbol>().GetEnumerator();
        }

        IEnumerator IEnumerable.GetEnumerator()
        {
            return GetEnumerator();
        }
<<<<<<< HEAD

        /// <summary>
        /// Change the Owner of this scope, and does it for all symbols.
        /// </summary>
        /// <param name="owner">The new Owner</param>
        public void ChangeOwner(Symbol owner)
        {
            this.Owner = owner;
            if (_symbols != null)
            {
                foreach (var symbol in _symbols)
                {
                    symbol.Owner = owner;
                }
            }
        }

        /// <summary>
        /// The count of symbols in this scope.
        /// </summary>
        public int Count => _symbols != null ? _symbols.Count : 0;

        /// <summary>
        /// Indexed accessor
        /// </summary>
        /// <param name="i">Index of the symbol to get</param>
        /// <returns>The Symbol at the given index</returns>
        /// <exception cref="IndexOutOfRangeException">The given index is out of range</exception>
        public TSymbol this[int i]
        {
            get
            {
                if (_symbols == null)
                    throw new IndexOutOfRangeException();
                return _symbols[i];
            }
        }
=======
>>>>>>> 3a3bf478
    }
}<|MERGE_RESOLUTION|>--- conflicted
+++ resolved
@@ -109,23 +109,6 @@
         {
             return GetEnumerator();
         }
-<<<<<<< HEAD
-
-        /// <summary>
-        /// Change the Owner of this scope, and does it for all symbols.
-        /// </summary>
-        /// <param name="owner">The new Owner</param>
-        public void ChangeOwner(Symbol owner)
-        {
-            this.Owner = owner;
-            if (_symbols != null)
-            {
-                foreach (var symbol in _symbols)
-                {
-                    symbol.Owner = owner;
-                }
-            }
-        }
 
         /// <summary>
         /// The count of symbols in this scope.
@@ -147,7 +130,5 @@
                 return _symbols[i];
             }
         }
-=======
->>>>>>> 3a3bf478
     }
 }