--- conflicted
+++ resolved
@@ -1590,14 +1590,9 @@
                     case CodeElementType.DataRedefinesEntry:
                     {
                         CommonDataDescriptionAndDataRedefines dataDescEntry =
-<<<<<<< HEAD
                             (CommonDataDescriptionAndDataRedefines)dataDef.CodeElement;
                         sym.Value = dataDescEntry.InitialValue;
-                        sym.Level = (int)dataDescEntry.LevelNumber.Value;
-=======
-                            (CommonDataDescriptionAndDataRedefines)dataDef.CodeElement;                            
                         sym.Level = dataDescEntry.LevelNumber != null ? (int)dataDescEntry.LevelNumber.Value : 0;
->>>>>>> 21574c4f
                         if (dataDescEntry.IsGlobal || parentScope.Owner.HasFlag(Symbol.Flags.Global))
                         {//No Global inside GLOBAL-STORAGE.
                             if (fSection.HasValue && fSection != Symbol.Flags.GLOBAL_STORAGE)
