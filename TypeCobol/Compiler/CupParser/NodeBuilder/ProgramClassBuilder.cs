--- conflicted
+++ resolved
@@ -5,10 +5,7 @@
 using TypeCobol.Compiler.CodeModel;
 using TypeCobol.Compiler.Nodes;
 using TypeCobol.Compiler.Parser;
-<<<<<<< HEAD
 using Analytics;
-=======
->>>>>>> fbe841b8
 
 namespace TypeCobol.Compiler.CupParser.NodeBuilder
 {
@@ -214,12 +211,7 @@
 
         public virtual void StartCobolProgram(ProgramIdentification programIdentification, LibraryCopyCodeElement libraryCopy)
         {
-<<<<<<< HEAD
-
-            if (Program == null)
-=======
             if (CurrentProgram == null)
->>>>>>> fbe841b8
             {
                 if (SyntaxTree.Root.MainProgram == null)
                 {
@@ -230,18 +222,9 @@
                 }
                 else
                 {
-<<<<<<< HEAD
-                    Program = new StackedProgram(TableOfGlobals, programIdentification);
-                }
-
-                programsStack = new Stack<Program>();
-                CurrentProgram = Program;
-                Enter(CurrentProgram, programIdentification, CurrentProgram.SymbolTable);
-=======
                     // Stacked
                     CurrentProgram = new StackedProgram(TableOfNamespaces, programIdentification);                    
                 }
->>>>>>> fbe841b8
             }
             else
             {
@@ -267,16 +250,7 @@
             AttachEndIfExists(end);
             Exit();
             programsStack.Pop();
-<<<<<<< HEAD
-
-            if (programsStack.Count == 0) //Means that we ended a main program, reset Table and program in case of a new program declaration before EOF. 
-            {
-                TableOfGlobals = new SymbolTable(TableOfNamespaces, SymbolTable.Scope.Global);
-                Program = null;
-            }
             Dispatcher.EndCobolProgram(end);
-=======
->>>>>>> fbe841b8
         }
 
         public virtual void StartEnvironmentDivision(EnvironmentDivisionHeader header)
@@ -572,10 +546,7 @@
                 node.ParentTypeDefinition = _CurrentTypeDefinition;
             Enter(node);
             node.SymbolTable.AddVariable(node);
-<<<<<<< HEAD
             Dispatcher.StartDataConditionEntry(entry);
-=======
->>>>>>> fbe841b8
         }
 
         public virtual void StartTypeDefinitionEntry(DataTypeDescriptionEntry typedef)
