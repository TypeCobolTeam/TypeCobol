--- conflicted
+++ resolved
@@ -760,16 +760,14 @@
                 paramNode.SymbolTable = CurrentNode.SymbolTable;
                 paramNode.SetFlag(Node.Flag.LinkageSectionNode, true);
                 paramNode.PassingType = ParameterDescription.PassingTypes.Returning;
-                node.Profile.ReturningParameter = paramNode;
+                funcProfile.ReturningParameter = paramNode;
+
                 paramNode.SetParent(CurrentNode);
                 CurrentNode.SymbolTable.AddVariable(paramNode);
                 CheckIfItsTyped(paramNode, paramNode.CodeElement);
             }
 
-<<<<<<< HEAD
             AnalyticsWrapper.Telemetry.TrackEvent(EventType.FunctionDeclared, declaration.FunctionName.ToString(), LogType.TypeCobolUsage);
-=======
->>>>>>> 7885bace
             Dispatcher.StartFunctionDeclaration(header);
         }
 
