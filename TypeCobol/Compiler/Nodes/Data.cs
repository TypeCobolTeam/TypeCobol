--- conflicted
+++ resolved
@@ -644,16 +644,10 @@
         }
 
         #region TypeProperties
-<<<<<<< HEAD
         public AlphanumericValue Picture => _CommonDataDesc?.Picture;
         internal PictureValidator.Result PictureValidationResult => _CommonDataDesc?.PictureValidationResult;
         public bool IsJustified { get {  if(_CommonDataDesc != null && _CommonDataDesc.IsJustified != null) return _CommonDataDesc.IsJustified.Value; else return false; } }
-        public DataUsage? Usage
-=======
-        public AlphanumericValue Picture { get {return _ComonDataDesc != null ? _ComonDataDesc.Picture : null;}}
-        public bool IsJustified { get {  if(_ComonDataDesc != null && _ComonDataDesc.IsJustified != null) return _ComonDataDesc.IsJustified.Value; else return false; } }
         public virtual DataUsage? Usage
->>>>>>> 5294c032
         {
             get
             {
