--- conflicted
+++ resolved
@@ -10,298 +10,15 @@
     /// </summary>
     public class ReplaceTokensLinesIterator : AbstractReplaceTokensLinesIterator
     {
+        private ReplaceDirective _currentReplaceDirective;
+
         /// <summary>
         /// Implement REPLACE directives on top of a CopyTokensLinesIterator
         /// </summary>
         public ReplaceTokensLinesIterator(ITokensLinesIterator sourceIterator, TypeCobolOptions compilerOptions)
             : base(sourceIterator, compilerOptions)
         {
-<<<<<<< HEAD
-=======
-            this.sourceIterator = sourceIterator;
-            this.CompilerOptions = compilerOptions;
-            this._scanStateTracker = new ScanStateTracker(this);
-        }
-
-        /// <summary>
-        /// Implement COPY REPLACING on top of an underlying tokens line iterator
-        /// </summary>
-        public ReplaceTokensLinesIterator(ITokensLinesIterator sourceIterator, CopyDirective copyReplacingDirective, TypeCobolOptions compilerOptions)
-            : this(sourceIterator, compilerOptions)
-        {
-            this.CopyReplacingDirective = copyReplacingDirective;
-            if (copyReplacingDirective.ReplaceOperations.Count > 0)
-            {
-                if (copyReplacingDirective.ReplaceOperations.Count == 1)
-                {
-                    currentPosition.ReplaceOperation = copyReplacingDirective.ReplaceOperations[0];
-                }
-                else
-                {
-                    currentPosition.ReplaceOperations = copyReplacingDirective.ReplaceOperations;
-                }
-            }
-        }
-
-        /// <summary>
-        /// Name or path of the text document where the current Token was found.
-        /// If the current token was found in COPY CPY1 imported by PROGRAM PRGM1 :
-        /// DocumentPath = "PGM1/CPY1"
-        /// </summary>
-        public string DocumentPath
-        {
-            get { return sourceIterator.DocumentPath; }
-        }
-
-        /// <summary>
-        /// Current line index in the main text document 
-        /// (PROGRAM or CLASS source file).
-        /// If a COPY directive was found on line index 12 in the main program file,
-        /// when the iterator returns the first token of the secondary copy file :
-        /// DocumentPath = "PGM1/CPY1"
-        /// LineIndex = 0 (in file CPY1)
-        /// LineIndexInMainDocument = 12 (in file PGM1)
-        /// </summary>
-        public int LineIndexInMainDocument
-        {
-            get { return sourceIterator.LineIndexInMainDocument; }
-        }
-
-        /// <summary>
-        /// Current column index 
-        /// (in the text document identified by DocumentPath)
-        /// </summary>
-        public int ColumnIndex
-        {
-            get { return sourceIterator.ColumnIndex; }
-        }
-
-        /// <summary>
-        /// Current line index 
-        /// (in the text document identified by DocumentPath)
-        /// </summary>
-        public int LineIndex
-        {
-            get { return sourceIterator.LineIndex; }
-        }
-
-        /// <summary>
-        /// Current tokens line
-        /// </summary>
-        public ITokensLine CurrentLine
-        {
-            get { return sourceIterator.CurrentLine; }
-        }
-
-        /// <summary>
-        /// Returns the last token of the last line before EOF
-        /// </summary>
-        public ITokensLine LastLine
-        {
-            get { return sourceIterator.LastLine; }
-        }
-
-        /// <summary>
-        /// Get next token after REPLACE processing or EndOfFile
-        /// </summary>
-        public Token NextToken()
-        {
-            // If the iterator is in the process of returning several replacement tokens
-            // => return the next replacement tokens until we reach then end of the group
-            if (currentPosition.ReplacementTokensBeingReturned != null)
-            {
-                currentPosition.ReplacementTokenIndexLastReturned++;
-                Token nextToken = currentPosition.ReplacementTokensBeingReturned[currentPosition.ReplacementTokenIndexLastReturned];
-                if (currentPosition.ReplacementTokenIndexLastReturned == currentPosition.ReplacementTokensBeingReturned.Length - 1)
-                {
-                    currentPosition.ReplacementTokensBeingReturned = null;
-                    currentPosition.ReplacementTokenIndexLastReturned = 0;
-                }
-
-                currentPosition.CurrentToken = nextToken;
-                _scanStateTracker.AccumulateToken(nextToken);
-                return nextToken;
-            }
-            // Analyze the next token returned by the underlying iterator
-            else
-            {
-                Token nextToken = sourceIterator.NextToken();
-
-#if EUROINFO_RULES
-                if (CompilerOptions.UseEuroInformationLegacyReplacingSyntax)
-                {
-                    // Support for legacy replacing syntax semantics : 
-                    // Remove the first 01 level data item found in the COPY text
-                    // before copying it into the main program
-                    // But do not remove data from debug lines
-                    if (CopyReplacingDirective != null && CopyReplacingDirective.RemoveFirst01Level && nextToken.TokensLine.Type != CobolTextLineType.Debug)
-                    {
-                        //A Data description entry starts with an integer literal
-                        if (nextToken.TokenType == TokenType.LevelNumber)
-                        {
-                            if (nextToken.Text == "01" && nextToken.Column < 10)
-                            {
-                                var firstLevelFound = true;
-                                // Skip all tokens after 01 until the next period separator 
-                                while (firstLevelFound && nextToken.TokenType != TokenType.EndOfFile)
-                                {
-                                    nextToken = sourceIterator.NextToken();
-
-                                    if (nextToken.TokenType == TokenType.PeriodSeparator)
-                                    {
-                                        nextToken = sourceIterator.NextToken();
-                                        if (nextToken.Text != "01" || nextToken.Column > 9)
-                                            firstLevelFound = false;
-
-                                    }
-                                }
-                            }
-                        }
-                    }
-                }                
-#endif
-
-                // If the next token is a REPLACE directive, update the current replace directive in effect
-                while (nextToken.TokenType == TokenType.REPLACE_DIRECTIVE)
-                {
-                    // Reset previous replace operations
-                    currentPosition.ReplaceOperation = null;
-                    currentPosition.ReplaceOperations = null;
-
-                    // A REPLACE OFF directive simply cancels the previous directive 
-                    if (((CompilerDirectiveToken)nextToken).CompilerDirective.Type == CompilerDirectiveType.REPLACE_OFF)
-                    {
-                        currentPosition.ReplaceDirective = null;
-                    }
-                    // A new REPLACE directive replaces the previous directive in effect
-                    else
-                    {
-                        currentPosition.ReplaceDirective = (ReplaceDirective)((CompilerDirectiveToken)nextToken).CompilerDirective; ;
-
-                        // In case of syntax error, if the replace directive does not define any replace operation, do nothing
-                        if (currentPosition.ReplaceDirective.ReplaceOperations.Count == 0)
-                        {
-                            currentPosition.ReplaceDirective = null;
-                        }
-                        // Optimization for the most common case, when the replace directive defines only one replace operation   
-                        else if (currentPosition.ReplaceDirective.ReplaceOperations.Count == 1)
-                        {
-                            currentPosition.ReplaceOperation = currentPosition.ReplaceDirective.ReplaceOperations[0];
-                        }
-                        // More general case when there are several replace operations
-                        else
-                        {
-                            currentPosition.ReplaceOperations = currentPosition.ReplaceDirective.ReplaceOperations;
-                        }
-                    }
-                    nextToken = sourceIterator.NextToken();
-                }
-
-                if (nextToken.TokenType != TokenType.EndOfFile)
-                {
-                    ((CodeElementsLine)nextToken.TokensLine).ActiveReplaceDirective = currentPosition.ReplaceDirective;
-                }
-
-                // Apply the current REPLACE operations in effect
-                ReplaceStatus status;
-                do
-                {
-                    status = TryAndReplace(nextToken, currentPosition.ReplaceOperation);
-                    if (status.replacedToken != null)
-                    {
-                        _scanStateTracker.AccumulateToken(status.replacedToken);
-                        return status.replacedToken;
-                    }
-                    if (status.tryAgain)
-                    {
-                        nextToken = sourceIterator.NextToken();
-                    }
-                    else
-                    {
-                        if (currentPosition.ReplaceOperations != null)
-                        {
-                            Token lastReplacedToken = null;
-                            bool matchingMode = false;
-                            foreach (ReplaceOperation replaceOperation in currentPosition.ReplaceOperations)
-                            {
-                                status = TryAndReplace(lastReplacedToken ?? nextToken, replaceOperation);
-                                lastReplacedToken = status.replacedToken ?? lastReplacedToken;
-                                matchingMode = lastReplacedToken != null;
-                                if (status.tryAgain)
-                                {
-                                    if (matchingMode)
-                                    {
-                                        sourceIterator.ReturnToLastPositionSnapshot();
-                                    }
-                                    else
-                                    {
-                                        nextToken = sourceIterator.NextToken();
-                                        break;
-                                    }
-                                }
-                                else if (status.replacedToken != null)
-                                {
-                                    if (replaceOperation.Type == ReplaceOperationType.PartialWord)
-                                    {
-                                        var partialWordReplaceOperation = (PartialWordReplaceOperation)replaceOperation;
-                                        var replacement = partialWordReplaceOperation.PartialReplacementToken;
-                                        if (status.replacedToken.Text != replacement?.Text)
-                                        {
-                                            continue;
-                                        }
-                                    }
-
-                                    break;
-                                }
-                            }
-                            if (matchingMode)
-                            {
-                                _scanStateTracker.AccumulateToken(lastReplacedToken);
-                                return lastReplacedToken;
-                            }
-                        }
-                    }
-                } while (status.tryAgain);
-
-                // If no replacement took place, simply return the next token of the underlying iterator
-                currentPosition.CurrentToken = nextToken;
-                _scanStateTracker.AccumulateToken(nextToken);
-                return nextToken;
-            }
-        }
-
-        private class ReplaceStatus
-        {
-            public bool tryAgain = false;
-            public Token replacedToken = null;
-        }
-
-        private ReplaceStatus TryAndReplace(Token nextToken, ReplaceOperation replaceOperation)
-        {
-            ReplaceStatus status = new ReplaceStatus();
-            IList<Token> originalMatchingTokens;
-
-#if EUROINFO_RULES
-            if (CompilerOptions.UseEuroInformationLegacyReplacingSyntax)
-            {
-                // Support for legacy replacing syntax semantics : 
-                // Insert Suffix before the first '-' in all user defined words found in the COPY text 
-                // before copying it into the main program
-                if (CopyReplacingDirective != null && CopyReplacingDirective.InsertSuffixChar && nextToken.TokenType == TokenType.UserDefinedWord)
-                {
-                    string originalText = nextToken.Text;
-                    if (originalText.IndexOf(CopyReplacingDirective.PreSuffix, StringComparison.Ordinal) > -1)
-                    {
-                        string replacement = CopyReplacingDirective.PreSuffix.Insert(3, CopyReplacingDirective.Suffix);
-                        string replacedText = originalText.Replace(CopyReplacingDirective.PreSuffix, replacement);
-                        int additionalSpaceRequired = replacedText.Length - originalText.Length;
-                        if (CheckTokensLineOverflow(nextToken, additionalSpaceRequired))
-                        {
-                            TokensLine virtualTokensLine = TokensLine.CreateVirtualLineForInsertedToken(0, replacedText, nextToken.TokensLine.ColumnsLayout);
-                            Token replacementToken = new Token(TokenType.UserDefinedWord, 0, replacedText.Length - 1,
-                                virtualTokensLine);
->>>>>>> 32bab274
-
+            _currentReplaceDirective = null;
         }
 
         protected override CheckTokenStatus CheckNextTokenBeforeReplace(IReadOnlyList<ReplaceOperation> currentReplaceOperations)
@@ -320,333 +37,41 @@
                     ? (CompilerDirectiveToken)importedToken.OriginalToken
                     : (CompilerDirectiveToken)nextToken;
 
-                // A REPLACE OFF directive simply cancels the previous directive 
+                // Update current REPLACE
+                _currentReplaceDirective = (ReplaceDirective)compilerDirectiveToken.CompilerDirective;
+
                 if (compilerDirectiveToken.CompilerDirective.Type == CompilerDirectiveType.REPLACE)
                 {
-                    var replaceDirective = (ReplaceDirective)compilerDirectiveToken.CompilerDirective;
-                    updatedReplaceOperations = (IReadOnlyList<ReplaceOperation>)replaceDirective.ReplaceOperations;
+                    // Update replace operation for base iterator
+                    updatedReplaceOperations = (IReadOnlyList<ReplaceOperation>)_currentReplaceDirective.ReplaceOperations;
                 }
-                // else: it is a REPLACE OFF, update replace operations is null
+                else
+                {
+                    // A REPLACE OFF directive simply cancels the previous directive
+                    _currentReplaceDirective = null;
+                }
 
                 nextToken = SourceIteratorNextToken();
             }
 
-<<<<<<< HEAD
+            // Set active REPLACE for line
+            if (nextToken.TokenType != TokenType.EndOfFile)
+            {
+                ((CodeElementsLine)nextToken.TokensLine).ActiveReplaceDirective = _currentReplaceDirective;
+            }
+
             return new CheckTokenStatus()
                    {
                        ApplyReplace = updatedReplaceOperations != null,
                        NextToken = nextToken,
                        UpdatedReplaceOperations = updatedReplaceOperations
                    };
-=======
-        /// <summary>
-        /// Get null (before the first call to NextToken()), current token, or EndOfFile
-        /// </summary>
-        public Token CurrentToken
-        {
-            get { return currentPosition.CurrentToken; }
         }
 
-        /// <summary>
-        /// Check if the current tokens match with the comparison tokens of the current replace operation
-        /// </summary>
-        private bool TryMatchReplaceOperation(Token originalToken, ReplaceOperation replaceOperation, out IList<Token> originalMatchingTokens)
+        public override void SeekToLineInMainDocument(int line)
         {
-            // Check if the first token matches the replace pattern
-            if (originalToken.CompareForReplace(replaceOperation.ComparisonToken))
-            {
-                // Multiple tokens pattern => check if the following tokens returned by the underlying iterator all match the pattern
-                if (replaceOperation.Type == ReplaceOperationType.MultipleTokens)
-                {
-                    MultipleTokensReplaceOperation multipleTokensReplaceOperation = (MultipleTokensReplaceOperation)replaceOperation;
-                    originalMatchingTokens = new List<Token>();
-                    originalMatchingTokens.Add(originalToken);
-                    sourceIterator.SaveCurrentPositionSnapshot();
-                    bool comparisonInterrupted = false;
-                    foreach (Token comparisonToken in multipleTokensReplaceOperation.FollowingComparisonTokens)
-                    {
-                        Token nextCandidateToken = sourceIterator.NextToken();
-                        if (!nextCandidateToken.CompareForReplace(comparisonToken))
-                        {
-                            comparisonInterrupted = true;
-                            break;
-                        }
-                        else
-                        {
-                            originalMatchingTokens.Add(nextCandidateToken);
-                        }
-                    }
-                    // The following tokens did not match
-                    if (comparisonInterrupted)
-                    {
-                        // Restore the uderlying iterator position
-                        sourceIterator.ReturnToLastPositionSnapshot();
-                        // Match failed
-                        originalMatchingTokens = null;
-                        return false;
-                    }
-                    // Multiple tokens match OK
-                    else
-                    {
-                        return true;
-                    }
-                }
-                // Single token comparison => match OK
-                else
-                {
-                    originalMatchingTokens = null;
-                    return true;
-                }
-            }
-            // First token does not match
-            else
-            {
-                originalMatchingTokens = null;
-                return false;
-            }
-        }
-
-        /// <summary>
-        /// Create replaced tokens for all matched tokens
-        /// (a ReplacedToken references both the original token and the replacement token)
-        /// </summary>
-        private Token CreateReplacedTokens(Token originalToken, ReplaceOperation replaceOperation, IList<Token> originalMatchingTokens)
-        {
-            switch (replaceOperation.Type)
-            {
-                // One comparison token => zero or one replacement token 
-                case ReplaceOperationType.SingleToken:
-                    SingleTokenReplaceOperation singleTokenReplaceOperation = (SingleTokenReplaceOperation)replaceOperation;
-                    if (singleTokenReplaceOperation.ReplacementToken != null)
-                    {
-                        // Special case for PictureCharacterString, handle as PartialWord
-                        if (originalToken.TokenType == TokenType.PictureCharacterString)
-                        {
-                            var generatedTokenForSingleToken = RegexReplace(singleTokenReplaceOperation.ComparisonToken, singleTokenReplaceOperation.ReplacementToken);
-                            return new ReplacedToken(generatedTokenForSingleToken, originalToken);
-                        }
-
-                        var replacedTokens = RescanReplacedTokenTypes<ReplacedToken>(t => new ReplacedToken(t, originalToken), originalToken, singleTokenReplaceOperation.ReplacementToken);
-                        return replacedTokens[0];
-                    }
-                    else
-                    {
-                        return null;
-                    }
-                // One pure partial word => one replacement token
-                case ReplaceOperationType.PartialWord:
-                    PartialWordReplaceOperation partialWordReplaceOperation = (PartialWordReplaceOperation)replaceOperation;
-                    var generatedTokenForPartialCobolWord = RegexReplace(partialWordReplaceOperation.ComparisonToken, partialWordReplaceOperation.PartialReplacementToken);
-                    return new ReplacedPartialCobolWord(generatedTokenForPartialCobolWord, partialWordReplaceOperation.PartialReplacementToken, originalToken);
-
-                // One comparison token => more than one replacement tokens
-                case ReplaceOperationType.SingleToMultipleTokens:
-                    {
-                        SingleToMultipleTokensReplaceOperation singleToMultipleTokensReplaceOperation = (SingleToMultipleTokensReplaceOperation)replaceOperation;
-                        currentPosition.ReplacementTokensBeingReturned = new Token[singleToMultipleTokensReplaceOperation.ReplacementTokens.Length];
-                        currentPosition.ReplacementTokensBeingReturned = 
-                            RescanReplacedTokenTypes<ReplacedToken>(t => new ReplacedToken(t, originalToken), originalToken, singleToMultipleTokensReplaceOperation.ReplacementTokens);
-                        currentPosition.ReplacementTokenIndexLastReturned = 0;
-                        return currentPosition.ReplacementTokensBeingReturned[currentPosition.ReplacementTokenIndexLastReturned];
-                    }
-
-                // One first + several following comparison tokens => zero to many replacement tokens                
-                //case ReplaceOperationType.MultipleTokens:
-                default:
-                    {
-                        MultipleTokensReplaceOperation multipleTokensReplaceOperation = (MultipleTokensReplaceOperation)replaceOperation;
-                        if (multipleTokensReplaceOperation.ReplacementTokens != null)
-                        {
-                            System.Diagnostics.Debug.Assert(multipleTokensReplaceOperation.ReplacementTokens.Length > 0);
-                            var replacedTokenGroups = RescanReplacedTokenTypes<ReplacedTokenGroup>(t => new ReplacedTokenGroup(t, originalMatchingTokens),
-                            originalMatchingTokens.Count > 0 ? originalMatchingTokens[0] : null, multipleTokensReplaceOperation.ReplacementTokens);
-                            if (multipleTokensReplaceOperation.ReplacementTokens.Length > 1)
-                            {
-                                currentPosition.ReplacementTokenIndexLastReturned = 0;
-                                currentPosition.ReplacementTokensBeingReturned = replacedTokenGroups;
-                            }
-                            return replacedTokenGroups[0];
-                        }
-                        else
-                        {
-                            return null;
-                        }
-                    }
-            }
-
-            // Performs a Regex Replace on original token using one comparison token and one replacement token
-            Token RegexReplace(Token comparisonToken, Token replacementToken)
-            {
-                string normalizedTokenText = originalToken.NormalizedText;
-                string normalizedPartToReplace = comparisonToken.NormalizedText;
-                //#258 - ReplacementToken can be null. In this case, we consider that it's an empty replacement
-                var replacementPart = replacementToken != null ? replacementToken.Text : string.Empty;
-                string replacedTokenText = Regex.Replace(normalizedTokenText, normalizedPartToReplace, replacementPart, RegexOptions.IgnoreCase);
-                var scanState = _scanStateTracker.GetCurrentScanState() ?? originalToken.TokensLine.InitialScanState;
-                return GenerateReplacementToken(originalToken, replacedTokenText, scanState, CompilerOptions);
-            }
-        }
-
-        internal static Token GenerateReplacementToken(Token originalToken, string replacedTokenText, MultilineScanState scanState, TypeCobolOptions scanOptions)
-        {
-            TokensLine tempTokensLine = TokensLine.CreateVirtualLineForInsertedToken(0, replacedTokenText, originalToken.TokensLine.ColumnsLayout);
-            tempTokensLine.InitializeScanState(scanState);
-
-            Token generatedToken;
-            if (replacedTokenText.Length > 0)
-            {
-                Scanner.Scanner tempScanner = new Scanner.Scanner(replacedTokenText, 0, replacedTokenText.Length - 1, tempTokensLine, scanOptions);
-                generatedToken = tempScanner.GetNextToken();
-            }
-            else
-            {
-                // Create an empty SpaceSeparator token.
-                generatedToken = new Token(TokenType.SpaceSeparator, 0, -1, tempTokensLine);
-            }
-
-            // TODO scanning may have produced errors, they are lost here.
-
-            return generatedToken;
-        }
-
-        /// <summary>
-        /// Rescan the TokenType of a set of replaced Tokens.
-        /// </summary>
-        /// <param name="creator">A function that create a Replaced Token from a replacement</param>
-        /// <param name="firstOriginalToken">The first original token to be replaced</param>
-        /// <param name="replacementTokens">The array of replacement tokens.</param>
-        /// <returns>An array of new calculated replaced tokens</returns>
-        private T[] RescanReplacedTokenTypes<T>(Func<Token, T> creator, Token firstOriginalToken, params Token[] replacementTokens)
-            where T : Token
-        {
-            if (replacementTokens.Any(MultilineScanState.IsScanStateDependent))
-            {
-                int i = 0;
-                int[] columns = new int[replacementTokens.Length + 1];                
-                StringBuilder sb = new StringBuilder();
-                foreach (var t in replacementTokens)
-                {
-                    columns[i++] = sb.Length;
-                    sb.Append(t.Text);
-                }
-                columns[i] = sb.Length;
-                string tokenText = sb.ToString();
-                int startTokIdx = 0;
-                int endTokIdx = 0;                
-                List<T> newReplacedTokens = new List<T>(replacementTokens.Length);
-                TokensLine tempTokensLine = TokensLine.CreateVirtualLineForInsertedToken(0, tokenText, firstOriginalToken.TokensLine.ColumnsLayout);
-                var initialScanState = _scanStateTracker.GetCurrentScanState() ?? firstOriginalToken.TokensLine.InitialScanState;
-                tempTokensLine.InitializeScanState(initialScanState);
-                var tempScanner = new TypeCobol.Compiler.Scanner.Scanner(tokenText, 0, tokenText.Length - 1, tempTokensLine, CompilerOptions, true);
-                Token rescannedToken = null;
-                List<Token> tokens = new List<Token>((replacementTokens.Length / 2) + 1);
-                while ((rescannedToken = tempScanner.GetNextToken()) != null)
-                {
-                    tempTokensLine.AddToken(rescannedToken);
-                    if (rescannedToken.TokenFamily != TokenFamily.Whitespace &&
-                        rescannedToken.TokenFamily != TokenFamily.Comments)
-                    {
-                        startTokIdx = CreateReplacedToken();
-                    }
-                    else 
-                    {
-                        startTokIdx++;
-                    }                    
-                }
-                return newReplacedTokens.ToArray();
-                // Create the replaced token from the rescanned replacement token.
-                // If the rescanned token used more then one replacement token a
-                // TokensGroup instance is used.
-                int  CreateReplacedToken()
-                {
-                    tokens.Clear();
-                    for (endTokIdx = startTokIdx; endTokIdx < replacementTokens.Length && columns[endTokIdx] < rescannedToken.EndColumn; endTokIdx++)
-                    {
-                        if (replacementTokens[endTokIdx].TokenFamily != TokenFamily.Whitespace &&
-                            replacementTokens[endTokIdx].TokenFamily != TokenFamily.Comments)
-                        {
-                            tokens.Add(replacementTokens[endTokIdx]);
-                        }
-                    }
-                    System.Diagnostics.Debug.Assert(tokens.Count >= 1);
-                    bool isGroup = tokens.Count > 1;
-                    T replacedToken = isGroup
-                        ? creator(new TokensGroup(rescannedToken.TokenType, new List<Token>(tokens)))
-                        : creator(tokens[0]);
-                    replacedToken.TokenType = rescannedToken.TokenType;
-                    newReplacedTokens.Add(replacedToken);
-                    return endTokIdx;
-                }
-            }
-            else 
-            {
-                T[] replacedTokens = new T[replacementTokens.Length];
-                for(int i = 0;i <  replacementTokens.Length; i++)
-                {
-                    replacedTokens[i] = creator(replacementTokens[i]);
-                }
-                return replacedTokens;
-            }
-        }
-
-        /// <summary>
-        /// Get an opaque object representing the current position of the iterator.
-        /// Use it with the SeekToPosition method to restore this position later.
-        /// </summary>
-        public object GetCurrentPosition()
-        {
-            currentPosition.SourceIteratorPosition = sourceIterator.GetCurrentPosition();
-            return currentPosition;
-        }
-
-        /// <summary>
-        /// Sets the current iterator position to a previous position returned by GetCurrentPosition.
-        /// After a call to this method, GetNextToken returns the token FOLLOWING the current position.
-        /// </summary>
-        public void SeekToPosition(object iteratorPosition)
-        {
-            // Restore iterators positions
-            currentPosition = (ReplaceTokensLinesIteratorPosition)iteratorPosition;
-            sourceIterator.SeekToPosition(currentPosition.SourceIteratorPosition);
-        }
-
-        public void SeekToLineInMainDocument(int line)
-        {
-            currentPosition = new ReplaceTokensLinesIteratorPosition();
-            sourceIterator.SeekToLineInMainDocument(line);
-            currentPosition.ReplaceDirective = ((CodeElementsLine)CurrentLine).ActiveReplaceDirective;
-            if (currentPosition.ReplaceDirective != null)
-            {
-                if (currentPosition.ReplaceDirective.ReplaceOperations.Count == 0)
-                {
-                    currentPosition.ReplaceDirective = null;
-                }
-                else if (currentPosition.ReplaceDirective.ReplaceOperations.Count == 1)
-                {
-                    currentPosition.ReplaceOperation = currentPosition.ReplaceDirective.ReplaceOperations[0];
-                }
-                else
-                {
-                    currentPosition.ReplaceOperations = currentPosition.ReplaceDirective.ReplaceOperations;
-                }
-            }
-        }
-
-        /// <summary>
-        /// Saves the current position of the iterator, to be able to restore it later
-        /// </summary>
-        public void SaveCurrentPositionSnapshot()
-        {
-            snaphsotPosition = GetCurrentPosition();
-        }
-
-        /// <summary>
-        /// Restores the last position snapshot
-        /// </summary>
-        public void ReturnToLastPositionSnapshot()
-        {
-            SeekToPosition(snaphsotPosition);
->>>>>>> 32bab274
+            base.SeekToLineInMainDocument(line);
+            _currentReplaceDirective = ((CodeElementsLine)CurrentLine).ActiveReplaceDirective;
         }
     }
 }