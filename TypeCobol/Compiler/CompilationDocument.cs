--- conflicted
+++ resolved
@@ -345,20 +345,13 @@
                     // Update/Remove or Insert the updated lines
                     if (!(startOfFirstLine == null && lineUpdates == null && endOfLastLine == null))
                     {
-<<<<<<< HEAD
-                        int lineUpdatesCount = (lineUpdates != null && lineUpdates.Count > 0)
-                            ? lineUpdates.Count
-                            : 1;
-=======
                         int lineUpdatesCount = lineUpdates?.Count > 0 ? lineUpdates.Count : 1;
->>>>>>> fe3532c8
                         int nbOfLinesToRemove = lastLineIndex - firstLineIndex + 1;
 
                         int targetLineIndex = firstLineIndex;
                         for (int i = 0; i < Math.Max(lineUpdatesCount, nbOfLinesToRemove); i++)
                         {
                             if (i < lineUpdatesCount && i < nbOfLinesToRemove)
-<<<<<<< HEAD
                             {
                                 //Line update
                                 InsertOrUpdate(TextChangeType.LineUpdated);
@@ -370,19 +363,6 @@
                             }
                             else if (i < nbOfLinesToRemove)
                             {
-=======
-                            {
-                                //Line update
-                                InsertOrUpdate(TextChangeType.LineUpdated);
-                            }
-                            else if (i < lineUpdatesCount)
-                            {
-                                //Line insert
-                                InsertOrUpdate(TextChangeType.LineInserted);
-                            }
-                            else if (i < nbOfLinesToRemove)
-                            {
->>>>>>> fe3532c8
                                 //Line Remove
                                 var textChange = new TextChange(TextChangeType.LineRemoved, targetLineIndex, null);
                                 ApplyTextChange(textChange, documentChanges);
@@ -394,13 +374,7 @@
 
                             void InsertOrUpdate(TextChangeType type)
                             {
-<<<<<<< HEAD
-                                string newLine = (lineUpdates != null && lineUpdates.Count > 0)
-                                    ? lineUpdates[i]
-                                    : string.Empty;
-=======
                                 string newLine = lineUpdates?.Count > 0 ? lineUpdates[i] : string.Empty;
->>>>>>> fe3532c8
                                 if (i == 0)
                                 {
                                     newLine = startOfFirstLine + newLine;
@@ -547,13 +521,6 @@
                     if (!encounteredCodeElement)
                         lineToUpdate.ResetDiagnostics(); //Reset diags when on the same zone
 
-<<<<<<< HEAD
-                    if (offset != 0)
-                        lineToUpdate.Shift(offset);
-
-                    if (lineToUpdate.CodeElements != null)
-                        encounteredCodeElement = true;
-=======
                     if (lineToUpdate.CodeElements != null)
                         encounteredCodeElement = true;
 
@@ -561,7 +528,6 @@
                         lineToUpdate.Shift(offset);
                     else if (encounteredCodeElement)
                         break; // Nothing else to do
->>>>>>> fe3532c8
                 }
             }
         }
