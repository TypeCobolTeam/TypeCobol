﻿#nullable enable

using System.Diagnostics;
using System.Text.RegularExpressions;
using TypeCobol.Compiler.CodeElements;
using TypeCobol.Compiler.Text;

namespace TypeCobol.Compiler.Scanner
{
    /// <summary>
    /// Substring of the source text corresponding to a character string or a separator.
    /// A character-string is a character or a sequence of contiguous characters that forms a
    /// COBOL word, a literal, a PICTURE character-string, or a comment-entry. 
    /// A separator is a string of contiguous characters used to delimit character strings.
    /// </summary>
    public class Token : Antlr4.Runtime.IToken, IVisitable, IEquatable<Token>
    {
        private ITokensLine tokensLine;
        private int startIndex;
        private int stopIndex;

        public override bool Equals(object? obj)
        {
            return Equals(obj as Token);
        }

        public bool Equals(Token? tokenCompare)
        {
            if (Object.ReferenceEquals(this, tokenCompare)) return true;
            if (Object.ReferenceEquals(null, tokenCompare)) return false;

            return tokenCompare.Type == this.Type &&
                   tokenCompare.StartIndex == this.StartIndex &&
                   tokenCompare.StopIndex == this.StopIndex &&
                   tokenCompare.TokensLine == this.TokensLine;
        }

        public override int GetHashCode()
        {
            unchecked
            {
                var hashCode = 13;
                hashCode = (hashCode * 397) ^ this.Type.GetHashCode();
                hashCode = (hashCode * 397) ^ this.StartIndex;
                hashCode = (hashCode * 397) ^ this.StopIndex;
                hashCode = (hashCode * 397) ^ this.TokensLine.GetHashCode();

                return hashCode;
            }
        }

        /// <summary>
        /// Constructor for tokens without delimiters
        /// </summary>
        public Token(TokenType tokenType, int startIndex, int stopIndex, ITokensLine tokensLine) :
            this(tokenType, startIndex, stopIndex, false, tokensLine)
        { }

        /// <summary>
        /// Constructor for tokens without delimiters, using the virtual space at the end of the line
        /// </summary>
        internal Token(TokenType tokenType, int startIndex, int stopIndex, bool usesVirtualSpaceAtEndOfLine, ITokensLine tokensLine)
        {
            TokenType = tokenType;
            TokenFamily = TokenUtils.GetTokenFamilyFromTokenType(tokenType);
            HasError = false;
            SetInitialChannelFromTokenFamily();

            this.startIndex = startIndex;
            this.stopIndex = stopIndex;
            this.tokensLine = tokensLine;

            UsesDelimiters = false;
            HasClosingDelimiter = false;

            UsesVirtualSpaceAtEndOfLine = usesVirtualSpaceAtEndOfLine;
        }

        /// <summary>
        /// Constructor for tokens with delimiters
        /// </summary>
        internal Token(TokenType tokenType, int startIndex, int stopIndex, ITokensLine tokensLine, bool hasOpeningDelimiter, bool hasClosingDelimiter, char expectedClosingDelimiter) :
            this(tokenType, startIndex, stopIndex, false, tokensLine, hasOpeningDelimiter, hasClosingDelimiter, expectedClosingDelimiter)
        { }

        /// <summary>
        /// Constructor for tokens with delimiters, using the virtual space at the end of the line
        /// </summary>
        internal Token(TokenType tokenType, int startIndex, int stopIndex, bool usesVirtualSpaceAtEndOfLine, ITokensLine tokensLine, bool hasOpeningDelimiter, bool hasClosingDelimiter, char expectedClosingDelimiter)
        {
            TokenType = tokenType;
            TokenFamily = TokenUtils.GetTokenFamilyFromTokenType(tokenType);
            SetInitialChannelFromTokenFamily();

            HasError = false;

            this.startIndex = startIndex;
            this.stopIndex = stopIndex;
            this.tokensLine = tokensLine;

            UsesDelimiters = true;
            HasOpeningDelimiter = hasOpeningDelimiter;
            HasClosingDelimiter = hasClosingDelimiter;
            ExpectedClosingDelimiter = expectedClosingDelimiter;
            
            UsesVirtualSpaceAtEndOfLine = usesVirtualSpaceAtEndOfLine;
        }

        /// <summary>
        /// Type of the token as an int value (interface expected by the parser)
        /// </summary>
        public int Type
        {
            get { return (int)TokenType; }
        }

        /// <summary>
        /// Type from the TokenType enumeration
        /// </summary>
        public TokenType TokenType { get; internal set; }

        /// <summary>
        /// Family from the TokenFamily Enumeration
        /// </summary>
        public virtual TokenFamily TokenFamily { get; private set; }

        public static int CHANNEL_SourceTokens = 0;    
        public static int CHANNEL_WhitespaceAndComments = 1;
        public static int CHANNEL_ContinuationTokens = 2;
        public static int CHANNEL_CompilerDirectives = 3;
        public static int CHANNEL_InternalTokenGroups = 4;
        public static int CHANNEL_InvalidTokens = 5;

        /// <summary>
        /// Token readers can "tune" to different channels
        /// </summary>
        public int Channel { get; set; }

        private void SetInitialChannelFromTokenFamily()
        {
            switch(TokenFamily)
            {
                case TokenFamily.Whitespace:
                case TokenFamily.Comments:
                case TokenFamily.MultilinesCommentsFamily:
                    Channel = CHANNEL_WhitespaceAndComments;
                    break;
                case TokenFamily.CompilerDirective:
                    Channel = CHANNEL_CompilerDirectives;
                    break;
                case TokenFamily.InternalTokenGroup:
                    Channel = CHANNEL_InternalTokenGroups;
                    break;
                case TokenFamily.Invalid:
                    Channel = CHANNEL_InvalidTokens;
                    break;
                default:
                    Channel = CHANNEL_SourceTokens;
                    break;
            }
        }

        /// <summary>
        /// True if an error diagnostic was associated to this token
        /// </summary>
        public bool HasError { get; set; }

        /// <summary>
        /// Underlying text line
        /// </summary>
        public ITokensLine TokensLine { get { return tokensLine; } }
        
        /// <summary>
        /// First character index of the token on the line
        /// In case of a token with delimiters (like an alphanumeric literal), the StartColumn is the column of the first delimiter char. 
        /// In case of a continuation token, only the current line is considered, not the absolute starting column on a previous line.
        /// </summary>
        public int StartIndex { get { return startIndex; } }
        
        /// <summary>
        /// Last character index of the token on the line
        /// In case of a token with delimiters (like an alphanumeric literal), the EndColumn is the column of the last delimiter char. 
        /// In case of a continued token, only the current line is considered, not the absolute ending column on a following line.
        /// </summary>
        public int StopIndex { get { return stopIndex; } }

        /// <summary>
        /// --- Necessary implementation of the interface Antlr4.Runtime.IToken ---
        /// WARNING, this property always returns the INITIAL line number, before any change was applied to the current document :
        /// => this.TokensLine.LineIndex + 1 
        /// The CURRENT line index is only defined in the context of a snapshot of the source document :
        /// => ISearchableReandOnlyList.IndexOf(token.TokensLine, token.TokensLine.LineIndex)
        /// </summary>
        public int Line { get { return this.TokensLine.LineIndex + 1; } }

        /// <summary>
        /// Column number (starting count at 1) where the first character of the token was found in the source text.
        /// In case of a token with delimiters (like an alphanumeric literal), the StartColumn is the column of the first delimiter char. 
        /// In case of a continuation token, only the current line is considered, not the absolute starting column on a previous line.
        /// </summary>
        public int Column { get { return startIndex + 1; } }

        /// <summary>
        /// Column number (starting count at 1) where the last character of the token was found in the source text.
        /// In case of a token with delimiters (like an alphanumeric literal), the EndColumn is the column of the last delimiter char. 
        /// In case of a continued token, only the current line is considered, not the absolute ending column on a following line.
        /// </summary>
        public int EndColumn { get { return stopIndex + 1; } }

        /// <summary>
        /// True if the the virtual space at the end of the line was consumed to establish the type of the token.
        /// Language Reference p54: If there is no hyphen (-) in the indicator area (column 7) of a line, the last character
        /// of the preceding line is assumed to be followed by a space.
        /// </summary>
        public bool UsesVirtualSpaceAtEndOfLine { get; }

        /// <summary>
        /// Length of the token in the source text.
        /// In case of a token with delimiters (like an alphanumeric literal), the length counts both the opening and closing delimiter chars. 
        /// The length does not include the virtual space at the end of the line event when it is used  to compute the type of the token.
        /// In case of a continued token, only the current line is considered.
        /// </summary>
        public int Length
        {
            get
            {
                return stopIndex - startIndex + 1;
            }
        }

        /// <summary>
        /// Returns the substring of raw source text comprised between the starting and ending column of the token.
        /// </summary>
        public virtual string SourceText
        {
            get
            {
                return tokensLine.TextSegment(startIndex, stopIndex);
            }
        }

        /// <summary>
        /// Text returned to the parser :
        /// - SourceText if the token is not continued on the next line
        /// - MultilineContinuationText if the token IsContinuationToken
        /// </summary>
        public virtual string Text
        {
            get
            {
                return SourceText;
            }
        }

        internal string NormalizedText => Regex.Replace(Text, @"\s*", string.Empty);

        // --- Literals with or without delimiters ---

        /// <summary>
        /// True if the start and the end of this token are marked by dedicated delimiter characters.
        /// For example : " and ' are delimiters for alphanumeric literals.
        /// The StartColumn, EndColumn, Length and SourceText properties include the delimiters, but the ProcessedText property excludes them.
        /// </summary>
        public bool UsesDelimiters { get; protected set; }

        /// <summary>
        /// True if the token type uses delimiter characters, and if the expected opening delimiter characters were found
        /// in the current line and are part of this token. 
        /// If false, the token must be a continuation of a previous token which contains the opening delimiter characters.
        /// </summary>
        public bool HasOpeningDelimiter { get; protected set; }

        /// <summary>
        /// True if the token type uses delimiter characters, and if the expected closing delimiter characters were found
        /// in the current line and are part of this token. 
        /// If false, the token is considered invalid until a continuation token is found on the next line.
        /// </summary>
        public bool HasClosingDelimiter { get; protected set; }

        /// <summary>
        /// In case of alphanumeric literals, the closing delimiter : " or ' must match the opening delimiter.
        /// </summary>
        public char ExpectedClosingDelimiter { get; protected set; }
        
        /// <summary>
        /// Enables the lexer to attach a strongly typed value for literals
        /// </summary>
        public LiteralTokenValue? LiteralValue { get; set; }

        // --- Ambiguous tokens resolved after having been created ---

        internal void CorrectType(TokenType tokenType)
        {
            // Copy token type and family from the continuation token
            TokenType = tokenType;
            TokenFamily = TokenUtils.GetTokenFamilyFromTokenType(tokenType);

            // If it is the first continued token on the top of a list of continuation lines
            // => set its channel according to the global token type
            if (Channel != CHANNEL_ContinuationTokens)
            {
                SetInitialChannelFromTokenFamily();
            }
            // If it is a continued ContinuationToken, a token in the middle of a list of continuation lines
            // => leave its channel to the original value CHANNEL_ContinuationTokens 
            //    because it should be filtered at the parser stage
        }

        internal void DegradePotentialCodeElementStartingKeywordToSyntaxKeyword()
        {
            if (TokenFamily == TokenFamily.CodeElementStartingKeyword || TokenFamily == TokenFamily.SqlKeywords)
            {
                TokenFamily = TokenFamily.SyntaxKeyword;
            }
        }

        // --- Continuation lines & multiline tokens ---

        /// <summary>
        /// True if this token participates in a multiline continuation
        /// </summary>
        public virtual bool IsContinuationToken { get { return false; } }

        internal void CorrectTokensLine(ITokensLine tokensLine, int startIndex, int stopIndex)
        {
            this.tokensLine = tokensLine;
            this.startIndex = startIndex;
            this.stopIndex = stopIndex;
        }

        // --- Debugging

        /// <summary>
        /// Text representation of a token for debugging or test purposes
        /// </summary>
        public override string ToString()
        {
            string tokenText = "[" + Column + "," + EndColumn + (UsesVirtualSpaceAtEndOfLine ? "+" : "") + ":" + Text + "]<" + TokenType.ToString() + ">";
            if(UsesDelimiters)
            {
                tokenText += "(" + ExpectedClosingDelimiter + "," + (HasOpeningDelimiter ? "Y" : "N") + "," + (HasClosingDelimiter ? "Y" : "N") + ")";
            }
            if(TokenFamily == TokenFamily.AlphanumericLiteral || TokenFamily == TokenFamily.NumericLiteral)
            {
                tokenText += "{" + (LiteralValue == null ? "NULL" : LiteralValue.ToString()) + "}";
            }
            return tokenText;
        }

        public virtual bool AcceptASTVisitor(IASTVisitor astVisitor) {
            return astVisitor.Visit(this);
        }

        // --- Methods from Antlr IToken, must be set for error handling in Antlr parser ---

        internal void SetAntlrSource(Antlr4.Runtime.ITokenSource source)
        {
            tokenSource = source;
        }

        private Antlr4.Runtime.ITokenSource? tokenSource;

        /// <summary>
        /// Returns null until SetAntlrTokenSource() is called
        /// </summary>
        public Antlr4.Runtime.ITokenSource? TokenSource
        {
            get { return tokenSource; }
        }

        /// <summary>
        /// Returns a AntlrUtils.TextLineCharStream
        /// </summary>
        public Antlr4.Runtime.ICharStream InputStream
        {
            get { return new AntlrUtils.TextLineCharStream(tokensLine); }
        }

        /// <summary>
        /// Alway returns -1
        /// </summary>
        public int TokenIndex
        {
            get { return -1; }
        }

        /// <summary>
        /// Creates a new instance of special end-of-file Token.
        /// </summary>
        /// <returns>New Token instance with EndOfFile TokenType</returns>
        public static Token EndOfFile()
        {
            return new Token(TokenType.EndOfFile, 0, -1, Compiler.Scanner.TokensLine.CreateVirtualLineForInsertedToken(-1, string.Empty, ColumnsLayout.FreeTextFormat));
        }

        // --- Token comparison for REPLACE directive ---

        /// <summary>
        /// Compare two tokens to implement the REPLACE directive
        /// </summary>
        public bool CompareForReplace(Token? comparisonToken, bool leading, bool trailing)
        {
            //Nothing to compare
            if (comparisonToken == null)
            {
                return false;
            }

            /*
             Replace ==C-Nb==   by ==xxx==
             X(C-Nb)  -> Ok because parenthesis around
             X(C-NbX) -> Ko because followed by X

             Replace ==C-Nb)=== by ==xxx==
             X(C-Nb)  -> Ok because parenthesis before and end of token after
             X(C-NbX) -> Ko IndexOf don't match

             Replace ==C-Nb==   by ==xxx==
             X:C-Nb:  -> Ok because semicolon around
             X:C-NbX: -> Ko because followed by X

             Replace ==C-Nb)==  by ==xxx==
             X:C-Nb:  -> Ko IndexOf don't match
             X:C-NbX: -> Ko IndexOf don't match

             Replace ==C-Nb:==  by ==xxx==
             X:C-Nb:  -> Ok because semicolon before and end of token after
             X:C-NbX: -> Ko IndexOf don't match
             */

            //PartialCobolWord and PictureCharacterString are text based (and must be rescanned later as a whole)
            if (TokenType == TokenType.PartialCobolWord || TokenType == TokenType.PictureCharacterString)
            {
<<<<<<< HEAD
                var startIndexFound = NormalizedText.IndexOf(comparisonToken.NormalizedText, StringComparison.OrdinalIgnoreCase);
=======
                var normalizedText = NormalizedText;
                var comparisonNormalizedText = comparisonToken.NormalizedText;
                var startIndexFound = normalizedText.IndexOf(comparisonNormalizedText, StringComparison.OrdinalIgnoreCase);
>>>>>>> 96b221bc
                if (startIndexFound < 0)
                {
                    return false;
                }

                //PartialCobolWord are surrounded with separator for replace, no need to manually check
                if (comparisonToken.TokenType == TokenType.PartialCobolWord)
                {
                    return true;
                }

<<<<<<< HEAD
                var endIndex = startIndexFound + comparisonToken.NormalizedText.Length - 1;

                if (leading)
                {
                    //Check only char before
                    return startIndexFound == 0 || CobolChar.IsReplaceSeparator(NormalizedText[startIndexFound - 1]);
                } 
                else if (trailing)
                {
                    return endIndex >= NormalizedText.Length - 1 || CobolChar.IsReplaceSeparator(NormalizedText[endIndex + 1]);
                }
                else
                {
                    //Check if comparisonToken.NormalizedText begin/end with replace separator or is surrounded with replace separator 
                    return (startIndexFound == 0 || CobolChar.IsReplaceSeparator(NormalizedText[startIndexFound - 1]) || CobolChar.IsReplaceSeparator(comparisonToken.NormalizedText[0]))
                           && (endIndex >= NormalizedText.Length - 1 || CobolChar.IsReplaceSeparator(NormalizedText[endIndex + 1]) || CobolChar.IsReplaceSeparator(comparisonToken.NormalizedText[comparisonToken.NormalizedText.Length - 1]));
                }
=======
                var endIndex = startIndexFound + comparisonNormalizedText.Length - 1;

                //Check if comparisonToken.NormalizedText begin/end with replace separator or is surrounded with replace separator 
                return (startIndexFound == 0 || CobolChar.IsReplaceSeparator(normalizedText[startIndexFound - 1]) || CobolChar.IsReplaceSeparator(comparisonNormalizedText[0]))
                       && (endIndex >= normalizedText.Length - 1 || CobolChar.IsReplaceSeparator(normalizedText[endIndex + 1]) || CobolChar.IsReplaceSeparator(comparisonNormalizedText[comparisonNormalizedText.Length - 1]));
>>>>>>> 96b221bc
            }

            //Text-based comparison for AlphanumericLiteral, NumericLiteral, Symbol and SyntaxLiteral families
            if (this.TokenFamily == comparisonToken.TokenFamily && IsFamilyComparable())
            {
                var startIndexFound = NormalizedText.IndexOf(comparisonToken.NormalizedText, StringComparison.OrdinalIgnoreCase);
                if (startIndexFound < 0)
                {
                    return false;
                }

                //PartialCobolWord are surrounded with separator for replace, no need to manually check
                if (comparisonToken.TokenType == TokenType.PartialCobolWord)
                {
                    return true;
                }

                var endIndex = startIndexFound + comparisonToken.NormalizedText.Length - 1;

                if (leading)
                {
                    //Check only char before
                    return startIndexFound == 0 || CobolChar.IsReplaceSeparator(NormalizedText[startIndexFound - 1]);
                }
                else if (trailing)
                {
                    return endIndex >= NormalizedText.Length - 1 || CobolChar.IsReplaceSeparator(NormalizedText[endIndex + 1]);
                }

                return Text.Equals(comparisonToken.Text, StringComparison.OrdinalIgnoreCase);
            }

            //Otherwise allow replace for same type tokens
            return this.TokenType == comparisonToken.TokenType;

            //Determine if this token belong to a family that is textually comparable.
            bool IsFamilyComparable()
            {
                return TokenFamily == TokenFamily.AlphanumericLiteral || TokenFamily == TokenFamily.NumericLiteral ||
                       TokenFamily == TokenFamily.Symbol || TokenFamily == TokenFamily.SyntaxLiteral;
            }
        }
    }
}<|MERGE_RESOLUTION|>--- conflicted
+++ resolved
@@ -428,16 +428,13 @@
              X:C-NbX: -> Ko IndexOf don't match
              */
 
+            var normalizedText = NormalizedText;
+            var comparisonNormalizedText = comparisonToken.NormalizedText;
+
             //PartialCobolWord and PictureCharacterString are text based (and must be rescanned later as a whole)
             if (TokenType == TokenType.PartialCobolWord || TokenType == TokenType.PictureCharacterString)
             {
-<<<<<<< HEAD
-                var startIndexFound = NormalizedText.IndexOf(comparisonToken.NormalizedText, StringComparison.OrdinalIgnoreCase);
-=======
-                var normalizedText = NormalizedText;
-                var comparisonNormalizedText = comparisonToken.NormalizedText;
                 var startIndexFound = normalizedText.IndexOf(comparisonNormalizedText, StringComparison.OrdinalIgnoreCase);
->>>>>>> 96b221bc
                 if (startIndexFound < 0)
                 {
                     return false;
@@ -449,37 +446,29 @@
                     return true;
                 }
 
-<<<<<<< HEAD
-                var endIndex = startIndexFound + comparisonToken.NormalizedText.Length - 1;
+                var endIndex = startIndexFound + comparisonNormalizedText.Length - 1;
 
                 if (leading)
                 {
                     //Check only char before
-                    return startIndexFound == 0 || CobolChar.IsReplaceSeparator(NormalizedText[startIndexFound - 1]);
+                    return startIndexFound == 0 || CobolChar.IsReplaceSeparator(normalizedText[startIndexFound - 1]);
                 } 
                 else if (trailing)
                 {
-                    return endIndex >= NormalizedText.Length - 1 || CobolChar.IsReplaceSeparator(NormalizedText[endIndex + 1]);
+                    return endIndex >= normalizedText.Length - 1 || CobolChar.IsReplaceSeparator(normalizedText[endIndex + 1]);
                 }
                 else
                 {
                     //Check if comparisonToken.NormalizedText begin/end with replace separator or is surrounded with replace separator 
-                    return (startIndexFound == 0 || CobolChar.IsReplaceSeparator(NormalizedText[startIndexFound - 1]) || CobolChar.IsReplaceSeparator(comparisonToken.NormalizedText[0]))
-                           && (endIndex >= NormalizedText.Length - 1 || CobolChar.IsReplaceSeparator(NormalizedText[endIndex + 1]) || CobolChar.IsReplaceSeparator(comparisonToken.NormalizedText[comparisonToken.NormalizedText.Length - 1]));
-                }
-=======
-                var endIndex = startIndexFound + comparisonNormalizedText.Length - 1;
-
-                //Check if comparisonToken.NormalizedText begin/end with replace separator or is surrounded with replace separator 
-                return (startIndexFound == 0 || CobolChar.IsReplaceSeparator(normalizedText[startIndexFound - 1]) || CobolChar.IsReplaceSeparator(comparisonNormalizedText[0]))
-                       && (endIndex >= normalizedText.Length - 1 || CobolChar.IsReplaceSeparator(normalizedText[endIndex + 1]) || CobolChar.IsReplaceSeparator(comparisonNormalizedText[comparisonNormalizedText.Length - 1]));
->>>>>>> 96b221bc
+                    return (startIndexFound == 0 || CobolChar.IsReplaceSeparator(normalizedText[startIndexFound - 1]) || CobolChar.IsReplaceSeparator(comparisonNormalizedText[0]))
+                           && (endIndex >= normalizedText.Length - 1 || CobolChar.IsReplaceSeparator(normalizedText[endIndex + 1]) || CobolChar.IsReplaceSeparator(comparisonNormalizedText[comparisonNormalizedText.Length - 1]));
+                }
             }
 
             //Text-based comparison for AlphanumericLiteral, NumericLiteral, Symbol and SyntaxLiteral families
             if (this.TokenFamily == comparisonToken.TokenFamily && IsFamilyComparable())
             {
-                var startIndexFound = NormalizedText.IndexOf(comparisonToken.NormalizedText, StringComparison.OrdinalIgnoreCase);
+                var startIndexFound = normalizedText.IndexOf(comparisonNormalizedText, StringComparison.OrdinalIgnoreCase);
                 if (startIndexFound < 0)
                 {
                     return false;
@@ -491,16 +480,16 @@
                     return true;
                 }
 
-                var endIndex = startIndexFound + comparisonToken.NormalizedText.Length - 1;
+                var endIndex = startIndexFound + comparisonNormalizedText.Length - 1;
 
                 if (leading)
                 {
                     //Check only char before
-                    return startIndexFound == 0 || CobolChar.IsReplaceSeparator(NormalizedText[startIndexFound - 1]);
+                    return startIndexFound == 0 || CobolChar.IsReplaceSeparator(normalizedText[startIndexFound - 1]);
                 }
                 else if (trailing)
                 {
-                    return endIndex >= NormalizedText.Length - 1 || CobolChar.IsReplaceSeparator(NormalizedText[endIndex + 1]);
+                    return endIndex >= normalizedText.Length - 1 || CobolChar.IsReplaceSeparator(normalizedText[endIndex + 1]);
                 }
 
                 return Text.Equals(comparisonToken.Text, StringComparison.OrdinalIgnoreCase);
