﻿using System;
using System.Collections.Generic;
using System.Linq;
using System.Text;
using System.Text.RegularExpressions;
using JetBrains.Annotations;
using TypeCobol.Compiler.Concurrency;
using TypeCobol.Compiler.Diagnostics;
using TypeCobol.Compiler.Directives;
using TypeCobol.Compiler.File;
using TypeCobol.Compiler.Text;

namespace TypeCobol.Compiler.Scanner
{
    /// <summary>
    /// Divides a line of text into a list of tokens
    /// </summary>
    public class Scanner
    {

        /// <summary>
        /// Issue #428, quick fix for this issue.
        /// Method ScanIsolatedTokenInDefaultContext need the scanState of the previous token in order to parser the new token
        /// correctly. But the caller of this method doesn't have the scanState. It only has the scanState at the beginning of the line.
        /// A solution would be to rescan all the line.
        /// </summary>
        public bool BeSmartWithLevelNumber { get; set; }
        /// <summary>
        /// Scan a line of a document when no previous scan state object is available
        /// </summary>
        public static void ScanFirstLine(TokensLine tokensLine, bool insideDataDivision, bool decimalPointIsComma, bool withDebuggingMode, Encoding encodingForAlphanumericLiterals, TypeCobolOptions compilerOptions, List<RemarksDirective.TextNameVariation> copyTextNameVariations)
        {
            MultilineScanState initialScanState = new MultilineScanState(insideDataDivision, decimalPointIsComma, withDebuggingMode, encodingForAlphanumericLiterals);            
            ScanTokensLine(tokensLine, initialScanState, compilerOptions, copyTextNameVariations);
        }

        /// <summary>
        /// Scan a line of a document
        /// </summary>
        public static void ScanTokensLine(TokensLine tokensLine, MultilineScanState initialScanState, TypeCobolOptions compilerOptions, List<RemarksDirective.TextNameVariation> copyTextNameVariations)
        {
            // Updates are forbidden after a snapshot of a specific version of a line
            if(!tokensLine.CanStillBeUpdatedBy(CompilationStep.Scanner))
            {
                throw new InvalidOperationException("Can not update this TokensLine because it was already frozen by compilation step : " + tokensLine.CompilationStep.ToString());
            }

            // Set the initial scan state for the line
            tokensLine.InitializeScanState(initialScanState);

            // Alias to refer to Cobol text line properties
            ICobolTextLine textLine = tokensLine;
            
            // The source section of this line of text must be split into tokens    
            string line = tokensLine.Text;
            int startIndex = textLine.Source.StartIndex;
            int lastIndex = textLine.Source.EndIndex;

#if EUROINFO_RULES
            if (compilerOptions.UseEuroInformationLegacyReplacingSyntax)
            {
                if (tokensLine.ScanState.LeavingRemarksDirective) //If last scanned line was the end of a remarksDirective then mark scanstate as outside of remarksDirective for this new line
                    tokensLine.ScanState.InsideRemarksDirective = tokensLine.ScanState.LeavingRemarksDirective = false;

                if (IsInsideRemarks(textLine.Type, tokensLine.SourceText)) tokensLine.ScanState.InsideRemarksDirective = true;
                else if (textLine.Type == CobolTextLineType.Source) tokensLine.ScanState.InsideRemarksDirective = false;
                // Try to scan REMARKS compiler directive parameters inside the comment or non-comment line
                if (tokensLine.ScanState.InsideRemarksDirective)
                {
                    string remarksLine = textLine.SourceText?.TrimEnd();

                    if (!string.IsNullOrEmpty(remarksLine))
                    {
                        int startIndexForSignificantPart = GetStartIndexOfSignificantPart(remarksLine, tokensLine.ScanState);
                        int firstPeriodIndex = remarksLine.IndexOf('.', startIndexForSignificantPart);
                        int endIndexForSignificantPart = GetEndIndexOfSignificantPart(remarksLine, tokensLine.ScanState, firstPeriodIndex);
                        string significantPart = remarksLine.Substring(startIndexForSignificantPart, endIndexForSignificantPart - startIndexForSignificantPart + 1).Trim();


                        if (tokensLine.ScanState.InsideRemarksDirective && (remarksLine.Contains(").") || remarksLine.Contains(")")))
                        {
                            tokensLine.ScanState.LeavingRemarksDirective = true; // indicates the end of the REMARKS compiler directive
                        }

                        RemarksDirective remarksDirective = CreateRemarksDirective(significantPart, tokensLine.ScanState);
                        if (remarksDirective != null && remarksDirective.CopyTextNamesVariations.Count > 0)
                        {
                            // A non empty remarks directive will replace the comment line
                            tokensLine.AddToken(CreateCompilerDirectiveToken(remarksDirective, tokensLine, startIndex, lastIndex, copyTextNameVariations));
                            return;
                        }
                    }
                }
            }

#endif


            // Comment line => return only one token with type CommentLine
            // Debug line => treated as a comment line if debugging mode was not activated
            if (textLine.Type == CobolTextLineType.Comment ||
                (textLine.Type == CobolTextLineType.Debug && !tokensLine.InitialScanState.WithDebuggingMode))
            {
                if (tokensLine.ColumnsLayout == ColumnsLayout.CobolReferenceFormat && tokensLine.Text.Length > 80)
                {
                    tokensLine.AddDiagnostic(MessageCode.Warning,
                        tokensLine.Indicator.StartIndex, tokensLine.Indicator.EndIndex, "Line exceed 80 chars");
                }

                Token commentToken = new Token(TokenType.CommentLine, startIndex, lastIndex, tokensLine);
                tokensLine.AddToken(commentToken);
                return;
            }
            else if (textLine.Type == CobolTextLineType.MultiFormalizedComment)
            {
                //If a '%' is spotted that isn't a multiline/formalized comment token or if a stop token is spotted without an associated start
                if (tokensLine.SourceText == null || !tokensLine.SourceText.StartsWith("<<") && !tokensLine.SourceText.StartsWith(">>") || 
                    !tokensLine.ScanState.InsideMultilineComments && !tokensLine.ScanState.InsideFormalizedComment && tokensLine.SourceText.StartsWith(">>"))
                {
                    tokensLine.AddDiagnostic(MessageCode.MultiFormalizedCommentIndicatorMisused, textLine.Indicator.StartIndex, textLine.Indicator.EndIndex, textLine.Indicator);
                    Token invalidToken = new Token(TokenType.InvalidToken, startIndex, lastIndex, tokensLine);
                    tokensLine.AddToken(invalidToken);
                    return;
                }
                else
                {
                    if (tokensLine.ScannerDiagnostics.Count > 0)
                        tokensLine.RemoveDiagnostics();
                }

            }
            // Invalid indicator, the line type is unknown => the whole line text is handled as a single invalid token
            else if (textLine.Type == CobolTextLineType.Invalid)
            {
                
                tokensLine.AddDiagnostic(MessageCode.InvalidIndicatorCharacter, textLine.Indicator.StartIndex, textLine.Indicator.EndIndex, textLine.Indicator);
                Token invalidToken = new Token(TokenType.InvalidToken, startIndex, lastIndex, tokensLine);
                tokensLine.AddToken(invalidToken);
                return;
            }
            // Empty line => return immediately an empty list of tokens
            // Blank line => return only one token with type SpaceSeparator
            if(textLine.Type == CobolTextLineType.Blank)
            {
                if(!String.IsNullOrEmpty(line))
                {
                    Token whitespaceToken = new Token(TokenType.SpaceSeparator, startIndex, lastIndex, tokensLine);
                    tokensLine.AddToken(whitespaceToken);
                }
                return;
            }

            if (tokensLine.ColumnsLayout == ColumnsLayout.CobolReferenceFormat && tokensLine.Text.Length > 80)
            {
                tokensLine.AddDiagnostic(MessageCode.SyntaxErrorInParser,
                    tokensLine.Indicator.StartIndex, tokensLine.Indicator.EndIndex, "Line exceed 80 chars");
            }

            // Create a stateful line scanner, and iterate over the tokens
            Scanner scanner = new Scanner(line, startIndex, lastIndex, tokensLine, compilerOptions);
            Token nextToken = null;
            while((nextToken = scanner.GetNextToken()) != null)
            {
                if (nextToken.TokenType == TokenType.AlphanumericLiteral && (!nextToken.HasOpeningDelimiter || !nextToken.HasClosingDelimiter))
                {
                    tokensLine.AddDiagnostic(MessageCode.SyntaxErrorInParser,
                        tokensLine.Indicator.StartIndex, tokensLine.Indicator.EndIndex, "Literal is not correctly delimited.");
                }
                tokensLine.AddToken(nextToken);
            }    
        }

#if EUROINFO_RULES
		private static bool IsInsideRemarks(CobolTextLineType type, string line) {
			if (type != CobolTextLineType.Comment || line == null) return false;
			return line.StartsWith("REMARKS.", StringComparison.InvariantCultureIgnoreCase);
		}
        private static int GetStartIndexOfSignificantPart([NotNull] string line, MultilineScanState state) {
            int start = Math.Max(line.IndexOf(' ') +1, line.IndexOf('=') +1);
            if (!state.InsideRemarksParentheses) {
                int firstLParenIndex = line.IndexOf('(');
                state.InsideRemarksParentheses = (firstLParenIndex >= 0);
                start = Math.Max(start, firstLParenIndex +1);
            }
            return start;
        }
        private static int GetEndIndexOfSignificantPart(string line, MultilineScanState state, int firstPeriodIndex) {
            int end = line.Length -1;
            if (state.InsideRemarksParentheses) {
                int firstRParenIndex = line.IndexOf(')');
                if (firstRParenIndex >= 0) {
                    end = firstRParenIndex -1;
                    state.InsideRemarksParentheses = false;
                }
                if (firstPeriodIndex >= 0 && firstPeriodIndex < firstRParenIndex)
                    end = firstPeriodIndex - 1;
            }
            return end;
        }
        private static RemarksDirective CreateRemarksDirective(string significantPart, MultilineScanState state) {
            if (significantPart.Length < 1) return null;
            var remarksDirective = new RemarksDirective();
            foreach (string candidateName in significantPart.Split(' ', ',')) {
                if (candidateName.Length >= 7) {
                    RemarksDirective.TextNameVariation textName = new RemarksDirective.TextNameVariation(candidateName);
                    remarksDirective.CopyTextNamesVariations.Add(textName);
                }
                else if (!String.IsNullOrWhiteSpace(candidateName) && Regex.IsMatch(candidateName, @"^([a-zA-Z0-9]+)$")) {
                    // A string which is not a text name is an error : stop scanning here
                    remarksDirective = null;
                    state.LeavingRemarksDirective = true;
                    break;
                }
            }
            return remarksDirective;
        }
        private static Token CreateCompilerDirectiveToken(RemarksDirective remarksDirective, TokensLine tokensLine, int start, int end, List<RemarksDirective.TextNameVariation> copyTextNameVariations) {

            copyTextNameVariations.AddRange(remarksDirective.CopyTextNamesVariations);
            IList<Token> originalTokens = new List<Token>(1);
            originalTokens.Add(new Token(TokenType.CommentLine, start,end, tokensLine));
            return new CompilerDirectiveToken(remarksDirective, originalTokens, false);
        }
#endif

        /// <summary>
        /// Scan a group of continuation lines when no previous scan state object is available
        /// </summary>
        public static void ScanFirstLineContinuationGroup(IList<TokensLine> continuationLinesGroup, bool insideDataDivision, bool decimalPointIsComma, bool withDebuggingMode, Encoding encodingForAlphanumericLiterals, ColumnsLayout format, TypeCobolOptions compilerOptions, List<RemarksDirective.TextNameVariation> copyTextNameVariations)
        {
            MultilineScanState initialScanState = new MultilineScanState(insideDataDivision, decimalPointIsComma, withDebuggingMode, encodingForAlphanumericLiterals);
            ScanTokensLineContinuationGroup(continuationLinesGroup, initialScanState, format, compilerOptions, copyTextNameVariations);
        }

        /// <summary>
        /// Scan a group of continuation lines
        /// </summary>
        public static void ScanTokensLineContinuationGroup(IList<TokensLine> continuationLinesGroup, MultilineScanState initialScanState, ColumnsLayout format, TypeCobolOptions compilerOptions, List<RemarksDirective.TextNameVariation> copyTextNameVariations)
        {
            // p54: Continuation lines
            // Any sentence, entry, clause, or phrase that requires more than one line can be
            // continued in Area B of the next line that is neither a comment line nor a blank line.
            // The line being continued is a continued line; the succeeding lines are continuation
            // lines. 

            // Track the length of text contributed to the continuation text by each individual line
            TextArea[] textAreasForOriginalLinesInConcatenatedLine = new TextArea[continuationLinesGroup.Count];
            int[] startIndexForTextAreasInOriginalLines = new int[continuationLinesGroup.Count];
            int[] offsetForLiteralContinuationInOriginalLines = new int[continuationLinesGroup.Count];
            var scanState = initialScanState;

            // Scan the first lines (until Source is encountered)
            var scanState = initialScanState;
            int i = 0;
            bool hasSource = false;
            for (; i < continuationLinesGroup.Count; i++)
            {
                TokensLine line = continuationLinesGroup[i];
                if (line.Type == CobolTextLineType.Source || (line.Type == CobolTextLineType.Debug && scanState.WithDebuggingMode))
                {
                    hasSource = true;
                    break;
                }

                Scanner.ScanTokensLine(line, scanState, compilerOptions, copyTextNameVariations);
                scanState = line.ScanState;
            }

            // No source line found, it was not a continuation group...
            if (!hasSource) return;

            // Initialize the continuation text with the complete source text of the first source line
            int firstSourceLineIndex = i;
            TokensLine firstSourceLine = continuationLinesGroup[firstSourceLineIndex];
            string concatenatedLine = firstSourceLine.SourceText;
            textAreasForOriginalLinesInConcatenatedLine[firstSourceLineIndex] = new TextArea(TextAreaType.Source, 0, concatenatedLine.Length -1);
            startIndexForTextAreasInOriginalLines[firstSourceLineIndex] = firstSourceLine.Source.StartIndex;
            offsetForLiteralContinuationInOriginalLines[firstSourceLineIndex] = 0;

            // Find the index of the last ContinuationLine in the group
            int lastContinuationLineIndex;
            for (lastContinuationLineIndex = continuationLinesGroup.Count - 1; lastContinuationLineIndex > firstSourceLineIndex; lastContinuationLineIndex--)
            {
<<<<<<< HEAD
                if (continuationLinesGroup[lastContinuationLineIndex].Type == CobolTextLineType.Continuation)
                {
                    break;
                }
=======
                concatenatedLine = String.Empty;
                Scanner.ScanTokensLine(firstLine, initialScanState, compilerOptions, copyTextNameVariations);
                scanState = firstLine.ScanState;
>>>>>>> d4362dad
            }

<<<<<<< HEAD
            // Iterate over the continuation lines (some blank lines or comment lines may come in-between)
            // => build a character string representing the complete continuation text along the way
            int previousLastIndex = firstSourceLine.Source.EndIndex;
            for (i = firstSourceLineIndex + 1; i <= lastContinuationLineIndex; i++)
=======
            // Find the index of the last ContinuationLine in the group
            int lastContinuationLineIndex;
            for (lastContinuationLineIndex = continuationLinesGroup.Count - 1; lastContinuationLineIndex >= 0 && continuationLinesGroup[lastContinuationLineIndex].Type != CobolTextLineType.Continuation; lastContinuationLineIndex--) { }

            // Iterate over the continuation lines (some blank lines or comment lines may come in-between)
            // => build a character string representing the complete continuation text along the way
            int i;
            for (i = 1; i <= lastContinuationLineIndex; i++)
>>>>>>> d4362dad
            {
                bool isLastLine = i == lastContinuationLineIndex;
                TokensLine continuationLine = continuationLinesGroup[i];
                int startIndex = continuationLine.Source.StartIndex;
                int lastIndex = continuationLine.Source.EndIndex;
                string line = continuationLine.Text;

                // Not a continuation line
                if (continuationLine.Type != CobolTextLineType.Continuation)
                {
                    Scanner.ScanTokensLine(continuationLine, scanState, compilerOptions, copyTextNameVariations);
                    scanState = continuationLine.ScanState;
                    continue;
                }

                // 1. Match and remove all blank characters at the beginning of the continuation line
                int startOfContinuationIndex = startIndex;
                for (; startOfContinuationIndex <= lastIndex && line[startOfContinuationIndex] == ' '; startOfContinuationIndex++) { }
                if (startOfContinuationIndex > startIndex)
                {
                    Token whitespaceToken = new Token(TokenType.SpaceSeparator, startIndex, startOfContinuationIndex - 1, continuationLine);
                    continuationLine.SourceTokens.Add(whitespaceToken);
                }
                if (startOfContinuationIndex < 4)
                {
                    continuationLine.AddDiagnostic(MessageCode.AreaAOfContinuationLineMustBeBlank, startOfContinuationIndex, startOfContinuationIndex);
                }

                // p55: Continuation of alphanumeric and national literals
                // Alphanumeric and national literals can be continued only when there are no DBCS
                // characters in the content of the literal.
                // The following rules apply to alphanumeric and national literals that do not contain
                // DBCS characters:
                // - If the continued line contains an alphanumeric or national literal without a
                //   closing quotation mark, all spaces at the end of the continued line (through
                //   column 72) are considered to be part of the literal. The continuation line must
                //   contain a hyphen in the indicator area, and the first nonblank character must be
                //   a quotation mark. The continuation of the literal begins with the character
                //   immediately following the quotation mark.
                // - If an alphanumeric or national literal that is to be continued on the next line has
                //   as its last character a quotation mark in column 72, the continuation line must
                //   start with two consecutive quotation marks. This will result in a single quotation
                //   mark as part of the value of the literal.
                // - If the last character on the continued line of an alphanumeric or national literal
                //   is a single quotation mark in Area B, the continuation line can start with a single
                //   quotation mark. This will result in two consecutive literals instead of one
                //   continued literal.
                // The rules are the same when an apostrophe is used instead of a quotation mark in
                // delimiters.                
                // ... p55 -> p56: examples of continuations and expected behavior ...

                int offsetForLiteralContinuation = 0;
                if (concatenatedLine.Length > 0)
                {
                    // Scan the continuation text, and get its last token so far
                    TokensLine temporaryTokensLine = TokensLine.CreateVirtualLineForInsertedToken(firstSourceLine.LineIndex, concatenatedLine);
                    Scanner.ScanTokensLine(temporaryTokensLine, initialScanState, compilerOptions, copyTextNameVariations);
                    Token lastTokenOfConcatenatedLineSoFar = temporaryTokensLine.SourceTokens[temporaryTokensLine.SourceTokens.Count - 1];

                    // Check if the last token so far is an alphanumeric or national literal
                    if (lastTokenOfConcatenatedLineSoFar.TokenFamily == TokenFamily.AlphanumericLiteral)
                    {
                        if (!lastTokenOfConcatenatedLineSoFar.HasClosingDelimiter)
                        {
                            // In CobolReferenceFormat, add remaining spaces at the end of the original line into the AlphanumericLiteral
                            // Does not apply to FreeTextFormat as lines do not have maximum length
                            if (format == ColumnsLayout.CobolReferenceFormat)
                            {
                                string padding = new string(' ', 71 - previousLastIndex);
                                concatenatedLine += padding;
                            }

                            // check delimiters
                            const char QUOTE = '\'';
                            const char DOUBLE_QUOTE = '"';
                            char startDelimiter = line[startOfContinuationIndex];
                            bool isBadStartDelimiter = startDelimiter != lastTokenOfConcatenatedLineSoFar.ExpectedClosingDelimiter;
                            char endDelimiter = QUOTE;  // default value
                            bool isBadEndDelimiter = false;
                            if (isLastLine)
                            {
                                // check closing delimiter of the last continuation line
                                string lastLine = continuationLine.SourceText.TrimEnd();
                                int pos = lastLine.LastIndexOf(startDelimiter);
                                if (pos > lastLine.IndexOf(startDelimiter))
                                {
                                    // delimiter is also present near the end
                                    lastLine = lastLine.Substring(0, pos + 1);
                                }
                                else
                                {
                                    // . is present at the end
                                    pos = lastLine.Length - 1;
                                    if (lastLine[pos] == '.')
                                    {
                                        lastLine = lastLine.Substring(0, pos).TrimEnd();
                                    }
                                }

                                endDelimiter = lastLine[lastLine.Length - 1];
                                isBadEndDelimiter = endDelimiter != lastTokenOfConcatenatedLineSoFar.ExpectedClosingDelimiter;
                            }

                            if (isBadStartDelimiter || isBadEndDelimiter)
                            {
                                if (startDelimiter != QUOTE && startDelimiter != DOUBLE_QUOTE)
                                {
                                    // no valid starting delimiter
                                    continuationLine.AddDiagnostic(MessageCode.SyntaxErrorInParser,
                                        startOfContinuationIndex, startOfContinuationIndex + 1, 
                                        "Starting delimiter of the continuation line is missing.");
                                    offsetForLiteralContinuation = 0;
                                }
                                else if (endDelimiter != QUOTE && endDelimiter != DOUBLE_QUOTE)
                                {
                                    // no valid closing delimiter
                                    continuationLine.AddDiagnostic(MessageCode.SyntaxErrorInParser,
                                        startOfContinuationIndex, startOfContinuationIndex + 1,
                                        "Closing delimiter of the continuation line is missing.");
                                    offsetForLiteralContinuation = 0;

                                }
                                else
                                {
                                    // different delimiters between start and end delimiters
                                    continuationLine.AddDiagnostic(MessageCode.InvalidDelimiterForContinuationLine,
                                        startOfContinuationIndex, startOfContinuationIndex + 1,
                                        lastTokenOfConcatenatedLineSoFar.ExpectedClosingDelimiter);
                                    // Use the first quotation mark to avoid a complete mess while scanning the rest of the line
                                    offsetForLiteralContinuation = 0;
                                }
                            }
                        }

                        //// The continuation of the literal begins with the character immediately following the quotation mark.
                        if (line[startOfContinuationIndex] == lastTokenOfConcatenatedLineSoFar.ExpectedClosingDelimiter)
                        {
                            offsetForLiteralContinuation = 1;

                            // If an alphanumeric literal that is to be continued on the next line has as its last character a quotation mark in column 72, 
                            // the continuation line must start with two consecutive quotation marks.
                            if (lastTokenOfConcatenatedLineSoFar.HasClosingDelimiter)
                            {
                                if ((startOfContinuationIndex + 1) > lastIndex || line[startOfContinuationIndex + 1] != lastTokenOfConcatenatedLineSoFar.ExpectedClosingDelimiter)
                                {
                                    continuationLine.AddDiagnostic(MessageCode.InvalidFirstTwoCharsForContinuationLine, startOfContinuationIndex, startOfContinuationIndex + 1, lastTokenOfConcatenatedLineSoFar.ExpectedClosingDelimiter);
                                    // Use the first quotation mark to avoid a complete mess while scanning the rest of the line
                                    offsetForLiteralContinuation = 0;
                                }
                            }
                        }
                    }
                    // Check if the last token so far is a floating comment 
                    else if (lastTokenOfConcatenatedLineSoFar.TokenType == TokenType.FloatingComment)
                    {
                        // => remove the floating comment from the text of the continuation
                        concatenatedLine = concatenatedLine.Substring(0, concatenatedLine.Length - lastTokenOfConcatenatedLineSoFar.Length);
                        textAreasForOriginalLinesInConcatenatedLine[i - 1] = new TextArea(TextAreaType.Source, textAreasForOriginalLinesInConcatenatedLine[i - 1].StartIndex, textAreasForOriginalLinesInConcatenatedLine[i - 1].EndIndex - lastTokenOfConcatenatedLineSoFar.Length);
                        TokensLine lineWithFloatingComment = continuationLinesGroup[i - 1];
                        Token floatingCommentToken = new Token(TokenType.FloatingComment, lineWithFloatingComment.Length - lastTokenOfConcatenatedLineSoFar.Length, lineWithFloatingComment.Length - 1, lineWithFloatingComment);
                        lineWithFloatingComment.SourceTokens.Add(floatingCommentToken);
                    }
                    // Check if the last token so far is a comment entry
                    else if (lastTokenOfConcatenatedLineSoFar.TokenType == TokenType.CommentEntry)
                    {
                        // p105: A hyphen in the indicator area (column 7) is not permitted in comment - entries.
                        // => impossible to ignore the continuation indicator here, it is too late 
                        //    (we can not know there is a comment entry before scanning the continuation lines groups)
                        // => register an error message
                        continuationLine.AddDiagnostic(MessageCode.HyphenIndicatorNotPermittedInCommenEntries, continuationLine.Indicator.StartIndex + 1, continuationLine.Indicator.EndIndex + 1);
                    }
                }

                // p54: If there is no hyphen (-) in the indicator area (column 7) of a line, the last character
                // of the preceding line is assumed to be followed by a space.
                // If there is a hyphen in the indicator area of a line, the first nonblank character of
                // the continuation line immediately follows the last nonblank character of the
                // continued line without an intervening space.

                // Concatenate the continuation text so far with the text of the current continuation line
                int startIndexOfContinuationStringInContinuationLine = startOfContinuationIndex + offsetForLiteralContinuation;
                int lengthOfContinuationStringInContinuationLine = lastIndex - startIndexOfContinuationStringInContinuationLine + 1;                
                
                textAreasForOriginalLinesInConcatenatedLine[i] = new TextArea(TextAreaType.Source, concatenatedLine.Length, concatenatedLine.Length + lengthOfContinuationStringInContinuationLine - 1);
                startIndexForTextAreasInOriginalLines[i] = startIndexOfContinuationStringInContinuationLine;
                offsetForLiteralContinuationInOriginalLines[i] = offsetForLiteralContinuation;

                concatenatedLine += line.Substring(startIndexOfContinuationStringInContinuationLine, lengthOfContinuationStringInContinuationLine);
                previousLastIndex = lastIndex;
            }

            // Scan the complete continuation text as a whole
            TokensLine virtualContinuationTokensLine = TokensLine.CreateVirtualLineForInsertedToken(firstSourceLine.LineIndex, concatenatedLine);
            Scanner.ScanTokensLine(virtualContinuationTokensLine, initialScanState, compilerOptions, copyTextNameVariations);
            scanState = initialScanState;

            // Then attribute each token and diagnostic to its corresponding tokens line
<<<<<<< HEAD
            i = firstSourceLineIndex;
            TokensLine originalLine = null;
            TextArea textAreaForOriginalLine;
            int concatenatedLineToOriginalLineOffset;
            InitLine();
            foreach (var token in virtualContinuationTokensLine.SourceTokens)
            {
                TryAddTokenToCurrentLine();
=======
            for (i = 0; i < continuationLinesGroup.Count; i++)
            {
                TokensLine originalLine = continuationLinesGroup[i];
                if (i > 0 && originalLine.Type != CobolTextLineType.Continuation) continue;
                originalLine.InitializeScanState(scanState);
>>>>>>> d4362dad

                void TryAddTokenToCurrentLine()
                {
                    System.Diagnostics.Debug.Assert(token.StartIndex >= textAreaForOriginalLine.StartIndex);
                    if (token.StopIndex <= textAreaForOriginalLine.EndIndex)
                    {
                        // The token is fully included in the current line
                        AddTokenToCurrentLine();
                    }
                    else if (token.StartIndex <= textAreaForOriginalLine.EndIndex)
                    {
                        // The token starts on the current line but ends after the end of it, split it into multiple ContinuationTokens !
                        SplitToken();
                    }
                    else
                    {
                        //The token starts on the next line
                        AdvanceToNextContinuationLine();
                        TryAddTokenToCurrentLine();
                    }

                    void AddTokenToCurrentLine()
                    {
                        int startIndexInOriginalLine = token.StartIndex + concatenatedLineToOriginalLineOffset;
                        int stopIndexInOriginalLine = token.StopIndex + concatenatedLineToOriginalLineOffset;

                        token.CorrectTokensLine(originalLine, startIndexInOriginalLine, stopIndexInOriginalLine);
                        originalLine.AddToken(token);

                        foreach (Diagnostic diag in virtualContinuationTokensLine.GetDiagnosticsForToken(token))
                        {
                            originalLine.AddDiagnostic((MessageCode)diag.Info.Code, token, diag.MessageArgs);
                        }
                    }

                    void SplitToken()
                    {
                        // First, create a continued token on the current line
                        bool isContinuedOnNextLine = true;
                        CreateAndAddFirstContinuationToken();

                        // The token may be split across 2 or more lines
                        // So keep creating continuation tokens until the end of the token is reached
                        do
                        {
                            AdvanceToNextContinuationLine();
                            isContinuedOnNextLine = token.StopIndex > textAreaForOriginalLine.EndIndex;
                            CreateAndAddFollowingContinuationToken();
                        }
                        while (isContinuedOnNextLine);

                        void CreateAndAddFirstContinuationToken()
                        {
                            CreateAndAddContinuationToken(false);

                            // Copy diagnostics on the first line only
                            foreach (Diagnostic diag in virtualContinuationTokensLine.GetDiagnosticsForToken(token))
                            {
                                originalLine.AddDiagnostic((MessageCode)diag.Info.Code, token, diag.MessageArgs);
                            }
                        }

                        void CreateAndAddFollowingContinuationToken() => CreateAndAddContinuationToken(true);

                        void CreateAndAddContinuationToken(bool isContinuationFromPreviousLine)
                        {
                            int startIndexInOriginalLine;
                            if (isContinuationFromPreviousLine)
                            {
                                startIndexInOriginalLine = startIndexForTextAreasInOriginalLines[i] - offsetForLiteralContinuationInOriginalLines[i];
                            }
                            else
                            {
                                startIndexInOriginalLine = token.StartIndex + concatenatedLineToOriginalLineOffset;
                            }
                            int stopIndexInOriginalLine;
                            if (isContinuedOnNextLine)
                            {
                                stopIndexInOriginalLine = originalLine.Source.EndIndex;
                                // If a continued line ends with a floating comment, the continued token ends just before the floating comment
                                if (originalLine.SourceTokens.Count > 0 && originalLine.SourceTokens[originalLine.SourceTokens.Count - 1].TokenType == TokenType.FloatingComment)
                                {
                                    stopIndexInOriginalLine -= originalLine.SourceTokens[originalLine.SourceTokens.Count - 1].Length;
                                }
                            }
                            else
                            {
                                stopIndexInOriginalLine = token.StopIndex + concatenatedLineToOriginalLineOffset;
                            }

                            ContinuationToken continuationToken = new ContinuationToken(token, startIndexInOriginalLine, stopIndexInOriginalLine,
                                originalLine, isContinuationFromPreviousLine, isContinuedOnNextLine);
                            originalLine.AddToken(continuationToken);
                        }
                    }

                    void AdvanceToNextContinuationLine()
                    {
                        // Advance index until a new ContinuationLine is found
                        do { i++; } while (continuationLinesGroup[i].Type != CobolTextLineType.Continuation);
                        InitLine();
                    }
                }
            }

            void InitLine()
            {
                // Update current scanState before jumping onto new line
                scanState = originalLine?.ScanState ?? initialScanState; // On first call, originalLine is not set and scanState is reset to initialScanState.

                // Update loop variables for new current line
                originalLine = continuationLinesGroup[i];
                originalLine.InitializeScanState(scanState);
                textAreaForOriginalLine = textAreasForOriginalLinesInConcatenatedLine[i];
                concatenatedLineToOriginalLineOffset = startIndexForTextAreasInOriginalLines[i] - textAreaForOriginalLine.StartIndex;
            }

            // Finally, scan remaining lines of the group
            scanState = virtualContinuationTokensLine.ScanState;
            for (i = lastContinuationLineIndex + 1; i < continuationLinesGroup.Count; i++)
            {
                var line = continuationLinesGroup[i];
                Scanner.ScanTokensLine(line, scanState, compilerOptions, copyTextNameVariations);
                scanState = line.ScanState;
            }

            // Scan remaining lines of the group
            for (i = lastContinuationLineIndex + 1; i < continuationLinesGroup.Count; i++)
            {
                var continuationLine = continuationLinesGroup[i];
                Scanner.ScanTokensLine(continuationLine, scanState, compilerOptions, copyTextNameVariations);
                scanState = continuationLine.ScanState;
            }
        }

        /// <summary>
        /// Scan an isolated token in the following "default" context :
        /// - insideDataDivision = true
        /// - decimalPointIsComma = false
        /// - withDebuggingMode = false
        /// - encodingForAlphanumericLiterals = IBM 1147
        /// - default compiler options
        /// </summary>
        public static Token ScanIsolatedTokenInDefaultContext(string tokenText, out Diagnostic error)
        {
            TokensLine tempTokensLine = TokensLine.CreateVirtualLineForInsertedToken(0, tokenText);
            tempTokensLine.InitializeScanState(new MultilineScanState(true, false, false, IBMCodePages.GetDotNetEncodingFromIBMCCSID(1147)));

            Scanner tempScanner = new Scanner(tokenText, 0, tokenText.Length - 1, tempTokensLine, new TypeCobolOptions(), false);
            Token candidateToken = tempScanner.GetNextToken();

            if(tempTokensLine.ScannerDiagnostics.Count > 0)
            {
                error = tempTokensLine.ScannerDiagnostics[0];
            }
            else
            {
                error = null;
            }
            return candidateToken;
        }

        // --- State machine ---

        private TokensLine tokensLine;
        private string line;
        private int currentIndex;
        private int lastIndex;

        private TypeCobolOptions compilerOptions;

        public Scanner(string line, int startIndex, int lastIndex, TokensLine tokensLine, TypeCobolOptions compilerOptions, bool beSmartWithLevelNumber = true)
        {
            this.tokensLine = tokensLine;
            this.line = line;
            this.currentIndex = startIndex;
            this.lastIndex = lastIndex;

            this.compilerOptions = compilerOptions;

            this.BeSmartWithLevelNumber = beSmartWithLevelNumber;
        }

        public Token GetNextToken()
        {
            // Cannot read past end of line
            if(currentIndex > lastIndex)
            {
                return null;
            }

            // Start scanning at the current index
            int startIndex = currentIndex;
            MultilineScanState currentState = tokensLine.ScanState;

            //  -- Special case 1 : Comment Entries in the IDENTIFICATION DIVISION --

            bool tryScanCommentEntry = false;
            // First token after a comment entry keyword
            if (currentState.AfterCommentEntryKeyword)
            {
                switch (line[startIndex])
                {
                    case ' ':
                        return ScanWhitespace(startIndex);
                    case '.':
                        return ScanOneCharFollowedBySpaceOrNumericLiteral(startIndex, TokenType.PeriodSeparator, MessageCode.InvalidCharAfterPeriod);
                    default:
                        tryScanCommentEntry = true;
                        break;
                }
            }
            // First token after a comment entry keyword and one period separator
            else if (currentState.AfterCommentEntryKeywordPeriod)
            {
                switch (line[startIndex])
                {
                    case ' ':
                        return ScanWhitespace(startIndex);
                    default:
                        tryScanCommentEntry = true;
                        break;
                }
            }
            // New token after a previous comment entry
            else if (currentState.AfterCommentEntry)
            {
                tryScanCommentEntry = true;
            }
            // Previous state tests show that we should try to scan a comment entry at this point
            if (tryScanCommentEntry)
            {
                // p105 : The comment-entry in any of the optional paragraphs can be any combination of
                // characters from the character set of the computer. The comment-entry is written in
                // Area B on one or more lines.
                // ==> a comment entry is delimited only by characters in area A on the next line

                // Find first non whitespace char
                int firstCharIndex = startIndex;
                for (; firstCharIndex <= lastIndex && line[firstCharIndex] == ' '; firstCharIndex++) { }
                // Check if it starts in area A
                bool nextTokensStartsInAreaA = line[firstCharIndex] != ' ' && firstCharIndex < (tokensLine.Source.StartIndex + 4);

                // A comment entry can't start in area A
                if(!nextTokensStartsInAreaA)
                {
                    return ScanCommentEntry(startIndex);
                }
                // => if it is not a comment entry, continue below
            }

            // -- Special case 2 : Exec Statement and ExecStatementText --

            bool tryScanExecStatementText = false;
            // First token after EXEC or EXECUTE
            if(currentState.AfterExec)
            {
                switch (line[startIndex])
                {
                    case ' ':
                        return ScanWhitespace(startIndex);
                    default:
                        return ScanExecTranslatorName(startIndex);
                }
            }
            // First token after ExecTranslatorName
            else if (currentState.AfterExecTranslatorName)
            {
                switch (line[startIndex])
                {
                    case ' ':
                        return ScanWhitespace(startIndex);
                    default:
                        tryScanExecStatementText = true;
                        break;
                }
            }
            // New token after a previous ExecStatementText
            else if (currentState.AfterExecStatementText)
            {
                tryScanExecStatementText = true;
            }
            // Previous state tests show that we should try to scan an exec statement text at this point
            if (tryScanExecStatementText)
            {
                return ScanExecStatementTextOrExecSqlInclude(startIndex);
            }

            // -- Special case 3 : PictureCharacterString --

            bool tryScanPictureCharacterString = false;
            // First token after PIC or PICTURE keyword IS?
            if (currentState.AfterPicture)
            {
                if (line[startIndex] == ' ')
                {
                    return ScanWhitespace(startIndex);
                }
                else
                {
                    tryScanPictureCharacterString = true;
                }
            }
            // Previous state tests show that we should try to scan a picture character string at this point
            if (tryScanPictureCharacterString)
            {
                return ScanPictureCharacterStringOrISOrSYMBOL(startIndex);
            }


            if (currentState.InsideMultilineComments)
            {
                // We are inside a Multiline Comments
                // if there is no Multiline Comments end marckup "*>>" then create a new Comment Token until the "*>>"
                if (line.Length > currentIndex + 2 && line[currentIndex] == '%' && line[currentIndex + 1] == '>' && line[currentIndex + 2] == '>')
                {
                    // We are in the case of a Formalize Comment stop with the '*' on column other than 7 wich is forbidden
                    tokensLine.AddDiagnostic(MessageCode.WrongMultilineCommentMarckupPosition,
                        startIndex,
                        startIndex + 2);
                    // consume the * char and the three < chars
                    currentIndex += 3;
                    return new Token(TokenType.MULTILINES_COMMENTS_STOP, startIndex, startIndex + 2, tokensLine);
                }
                else if (line[currentIndex] == '>' && line[currentIndex - 1] == '%' && line.Length > currentIndex + 1 && line[currentIndex + 1] == '>')
                {
                    currentIndex += 2;
                    return new Token(TokenType.MULTILINES_COMMENTS_STOP, startIndex-1, startIndex + 1, tokensLine);
                }
                else
                {
                    return ScanUntilDelimiter(startIndex, TokenType.CommentLine, "%>>");
                }
            }

            // --- switch dedicated to formalized Comments as they are not compatible with TypeCobol grammar ---
            if (currentState.InsideFormalizedComment)
            {
                switch (line[startIndex])
                {
                    case ' ':
                        //SpaceSeparator=1,
                        return ScanWhitespace(startIndex);
                    case '-':
                        currentIndex++;
                        return new Token(TokenType.MinusOperator, startIndex, currentIndex - 1, tokensLine);
                    case '@':
                        currentIndex++;
                        return new Token(TokenType.AT_SIGN, startIndex, currentIndex - 1, tokensLine); 
                    case ':':
                        currentIndex++;
                        return new Token(TokenType.ColonSeparator, startIndex, currentIndex - 1, tokensLine);
                    case '*':
                        currentIndex ++;
                        return new Token(TokenType.MultiplyOperator, startIndex, currentIndex - 1, tokensLine);
                    case '%':
                        if ((line.Length > currentIndex + 3) && line[currentIndex + 1] == '>' && line[currentIndex + 2] == '>' && line[currentIndex + 3] == '>')
                        {
                            // We are in the case of a Formalize Comment stop with the '*' on column other than 7 wich is forbidden
                            tokensLine.AddDiagnostic(MessageCode.WrongFormalizedCommentMarckupPosition,
                                startIndex,
                                startIndex + 3);
                            // consume the * char and the three < chars
                            currentIndex += 4;
                            return new Token(TokenType.FORMALIZED_COMMENTS_STOP, startIndex, startIndex + 3, tokensLine);
                        }
                        currentIndex++;
                        return new Token(TokenType.InvalidToken, startIndex, currentIndex - 1, tokensLine);
                    case '>':
                        if ((line.Length > currentIndex + 2) && line[currentIndex - 1] == '%' && line[currentIndex + 1] == '>' && line[currentIndex + 2] == '>')
                        {
                            // We are in the case of a Formalize Comment stop with the '*' on column 7
                            // consume the three > chars
                            currentIndex += 3;
                            return new Token(TokenType.FORMALIZED_COMMENTS_STOP, startIndex-1, startIndex + 2, tokensLine);
                        }
                        currentIndex++;
                        return new Token(TokenType.GreaterThanOperator, startIndex, currentIndex - 1, tokensLine);
                    default:
                        // If the previous significant Token is an At Sign then the following word have to be a field keyword
                        // If the previous significant Token is a Minus Operator then the following have to be a key in case of Params field
                        if (tokensLine.ScanState.LastSignificantToken.TokenType == TokenType.AT_SIGN ||
                            (tokensLine.ScanState.LastSignificantToken.TokenType == TokenType.MinusOperator &&
                             tokensLine.ScanState.InsideParamsField))
                        {
                            Token token = ScanCharacterString(startIndex);
                            if (tokensLine.ScanState.LastSignificantToken.TokenType == TokenType.AT_SIGN
                                && token.TokenFamily != TokenFamily.FormalizedCommentsFamily)
                            {
                                tokensLine.AddDiagnostic(MessageCode.WrongFormalizedCommentKeyword, token);
                            }
                            else if (tokensLine.ScanState.LastSignificantToken.TokenType == TokenType.MinusOperator
                                && token.TokenFamily == TokenFamily.FormalizedCommentsFamily)
                            {
                                token.CorrectType(TokenType.UserDefinedWord);
                            }
                            return token;
                        }
                        return ScanUntilDelimiter(startIndex, TokenType.FORMALIZED_COMMENTS_VALUE, "%>>>");
                }
            }

            // --- Main switch ---

            switch (line[startIndex])
            {
                case ' ':
                    //SpaceSeparator=1,
                    // p45: Anywhere a space is used as a separator or as part of a
                    // separator, more than one space can be used.
                    return ScanWhitespace(startIndex);
                case ',':
                    //CommaSeparator=2,
                    // p46: A separator comma is composed of a comma followed by a space. 
                    if (tokensLine.ScanState.DecimalPointIsComma)
                    {
                        //IntegerLiteral = 27,
                        //DecimalLiteral = 28,
                        //FloatingPointLiteral = 29,
                        return ScanOneCharFollowedBySpaceOrNumericLiteral(startIndex, TokenType.CommaSeparator, MessageCode.InvalidCharAfterComma, false); 
                    }
                    else
                    {
                        return ScanOneCharFollowedBySpace(startIndex, TokenType.CommaSeparator, MessageCode.InvalidCharAfterComma, false);
                    }
                case '?':
                    //QUESTION_MARK=460,
                    //TypeCobol
                    return ScanOneCharFollowedBySpace(startIndex, TokenType.QUESTION_MARK, MessageCode.QuestionMarkShouldBeFollowedBySpace);         
                case ';':
                    //SemicolonSeparator=3,
                    // p46: A separator semicolon is composed of a semicolon followed by a space.
                    return ScanOneCharFollowedBySpace(startIndex, TokenType.SemicolonSeparator, MessageCode.SemicolonShouldBeFollowedBySpace);                    
                case '*':
                    //MultiplyOperator=14,
                    // p254: These operators are represented by specific characters that
                    // must be preceded and followed by a space.
                    //However IBM Z/OS only raise a warning if there is no space - Issue #430
                    if (currentIndex == lastIndex)
                    {
                        // consume the * char
                        currentIndex++;
                        // use the virtual space at end of line
                        return new Token(TokenType.MultiplyOperator, startIndex, startIndex, true, tokensLine);
                    }
                    else if(line[currentIndex + 1] == ' ')
                    {
                        // consume the * char and the space char
                        currentIndex += 2;
                        return new Token(TokenType.MultiplyOperator, startIndex, startIndex + 1, tokensLine);
                    }
                    //PowerOperator=15,
                    // p254: These operators are represented by specific characters that
                    // must be preceded and followed by a space.
                    //However IBM Z/OS only raise a warning if there is no space - Issue #430
                    else if (line[currentIndex + 1] == '*')
                    {
                        // consume the first * char
                        currentIndex++;
                        // scan the second * char and a space
                        return ScanOneCharWithPossibleSpaceAfter(startIndex, TokenType.PowerOperator);
                    }
                    //FloatingComment=5,                    
                    else if (line[currentIndex + 1] == '>')
                    {
                        
                        return ScanFloatingComment(startIndex);
                    }
                    // ASTERISK_CBL = "*CBL"
                    else if ((line[currentIndex + 1] == 'C' || line[currentIndex + 1] == 'c') && 
                        (currentIndex + 3 <= lastIndex && line.Substring(currentIndex, 4).Equals("*CBL", StringComparison.OrdinalIgnoreCase)) &&
                        (currentIndex + 3 == lastIndex || CobolChar.IsCobolWordSeparator(line[currentIndex + 4])))
                    {
                        // match 4 chars
                        currentIndex += 4;
                        return new Token(TokenType.ASTERISK_CBL, startIndex, startIndex + 3, tokensLine);
                    }
                    // ASTERISK_CONTROL = "*CONTROL"
                    else if ((line[currentIndex + 1] == 'C' || line[currentIndex + 1] == 'c') &&
                        (currentIndex + 7 <= lastIndex && line.Substring(currentIndex, 8).Equals("*CONTROL", StringComparison.OrdinalIgnoreCase)) &&
                        (currentIndex + 7 == lastIndex || CobolChar.IsCobolWordSeparator(line[currentIndex + 8])))
                    {
                        // match 8 chars                       
                        currentIndex += 8;
                        return new Token(TokenType.ASTERISK_CONTROL, startIndex, startIndex + 7, tokensLine);
                    }
                    else
                    {
                        // consume * char and try to match it as a multiply operator
                        currentIndex++;
                        return new Token(TokenType.MultiplyOperator, startIndex, startIndex, tokensLine);
                    }
                case '%':
                    if (line.Length >= currentIndex + 2 && line[currentIndex + 1] == '>' && line[currentIndex + 2] == '>')
                    {
                        if (line.Length > currentIndex + 3 && line[currentIndex + 3] == '>')
                        {
                            // It is a Formalized Comment start that is not well positionned
                            tokensLine.AddDiagnostic(MessageCode.WrongFormalizedCommentMarckupPosition,
                                startIndex,
                                startIndex + 3);
                        }
                        else
                        {
                            // It is a Multilines Comment start that is not well positionned
                            tokensLine.AddDiagnostic(MessageCode.WrongMultilineCommentMarckupPosition,
                                startIndex,
                                startIndex + 2);
                        }
                    }
                    // Multiline Comments or Formalized Comments start should begin on column 7
                    if (line.Length > currentIndex + 2 && line[currentIndex + 1] == '<' && line[currentIndex + 2] == '<')
                    {
                        if (line.Length > currentIndex + 3 && line[currentIndex + 3] == '<')
                        {
                            // It is a Formalized Comment start that is not well positioned
                            tokensLine.AddDiagnostic(MessageCode.WrongFormalizedCommentMarckupPosition,
                                startIndex,
                                startIndex + 3);
                            // consume the * char and the three < chars
                            currentIndex += 4;
                            return new Token(TokenType.FORMALIZED_COMMENTS_START, startIndex, startIndex + 3, tokensLine);
                        }
                        else
                        {
                            // It is a Multiline Comment start that is not well positioned
                            tokensLine.AddDiagnostic(MessageCode.WrongMultilineCommentMarckupPosition,
                                startIndex,
                                startIndex + 2);
                            // We are in the case of a Multiline Comment start
                            // consume the * char and the two < chars
                            currentIndex += 3;
                            return new Token(TokenType.MULTILINES_COMMENTS_START, startIndex, startIndex + 2, tokensLine);
                        }
                    }

                    currentIndex += 1;
                    return new Token(TokenType.InvalidToken, startIndex, startIndex, tokensLine);
                case '.':
                    //PeriodSeparator=7,
                    // p46: A separator period is composed of a period followed by a space.
                    if(tokensLine.ScanState.DecimalPointIsComma)
                    {
                        return ScanOneCharFollowedBySpace(startIndex, TokenType.PeriodSeparator, MessageCode.InvalidCharAfterPeriod);
                    }
                    else
                    {
                        //IntegerLiteral = 27,
                        //DecimalLiteral = 28,
                        //FloatingPointLiteral = 29,
                        return ScanOneCharFollowedBySpaceOrNumericLiteral(startIndex, TokenType.PeriodSeparator, MessageCode.InvalidCharAfterPeriod);
                    }
                case ':':
                    // -- TypeCobol specific syntax --
                    // QualifiedNameSeparator => qualifierName::qualifiedName
                    if (currentIndex < lastIndex && line[currentIndex + 1] == ':')
                    {
                        // consume two :: chars
                        currentIndex += 2;
                        return new Token(TokenType.QualifiedNameSeparator, startIndex, startIndex + 1, tokensLine);
                    }
                    // --
                    // The COPY statement with REPLACING phrase can be used to replace parts of words. 
                    // By inserting a dummy operand delimited by colons into the program text, the compiler will replace the dummy operand with the desired text. 
                    int patternEndIndex;
                    if (CheckForPartialCobolWordPattern(startIndex, out patternEndIndex))
                    {
                        return ScanPartialCobolWord(startIndex, patternEndIndex);
                    }
                    //ColonSeparator=8,
                    // p46: Colon { : } The colon is a separator and is required when shown in general formats.
                    // consume the : char
                    else
                    {
                        return ScanOneChar(startIndex, TokenType.ColonSeparator);
                    }
                case '(':
                    //LeftParenthesisSeparator=9,
                    // consume the ( char
                    return ScanOneChar(startIndex, TokenType.LeftParenthesisSeparator);
                case ')':
                    //RightParenthesisSeparator=10,
                    return ScanOneChar(startIndex, TokenType.RightParenthesisSeparator);
                case '+':
                    //PlusOperator=11,
                    // p254: These operators are represented by specific characters that
                    // must be preceded and followed by a space.
                    //However IBM Z/OS only raise a warning if there is no space - Issue #430
                    //IntegerLiteral = 27,
                    //DecimalLiteral = 28,
                    //FloatingPointLiteral = 29,
                    return ScanOneCharFollowedBySpaceOrNumericLiteral(startIndex, TokenType.PlusOperator, MessageCode.ImplementationError, false);
                case '-':
                    //MinusOperator=12,
                    // p254: These operators are represented by specific characters that
                    // must be preceded and followed by a space.
                    //However IBM Z/OS only raise a warning if there is no space - Issue #430
                    //IntegerLiteral = 27,
                    //DecimalLiteral = 28,
                    //FloatingPointLiteral = 29,
                    return ScanOneCharFollowedBySpaceOrNumericLiteral(startIndex, TokenType.MinusOperator, MessageCode.ImplementationError, false);
                case '/':
                    //DivideOperator=13,
                    // p254: These operators are represented by specific characters that
                    // must be preceded and followed by a space.
                    //However IBM Z/OS only raise a warning if there is no space - Issue #430
                    return ScanOneCharWithPossibleSpaceAfter(startIndex, TokenType.DivideOperator);
                case '<':
                    //LessThanOperator=16,
                    //LessThanOrEqualOperator=18,
                    // p260: Each relational operator must be preceded and followed
                    // by a space. 
                    //However IBM Z/OS only raise a warning if there is no space - Issue #430
                    if (currentIndex == lastIndex)
                    {
                        // consume the < char
                        currentIndex++;
                        // use the virtual space at end of line
                        return new Token(TokenType.LessThanOperator, startIndex, startIndex, true, tokensLine);
                    }
                    else if (line[currentIndex + 1] == ' ')
                    {
                        // consume the < char and the space char
                        currentIndex += 2;
                        return new Token(TokenType.LessThanOperator, startIndex, startIndex + 1, tokensLine);
                    }
                    else if (line[currentIndex + 1] == '=')
                    {
                        // consume the < char
                        currentIndex++;
                        // scan the = char and a space
                        return ScanOneCharWithPossibleSpaceAfter(startIndex, TokenType.LessThanOrEqualOperator);
                    }
                    else if (line[currentIndex - 1] == '%' && line[currentIndex + 1] == '<')
                    {
                        if (line.Length > currentIndex + 2 && line[currentIndex + 2] == '<')
                        {
                            // We are in the case of a Formalize Comment start
                            // consume the three < chars
                            currentIndex += 3;
                            return new Token(TokenType.FORMALIZED_COMMENTS_START, startIndex-1, startIndex + 2, tokensLine);
                        }
                        else
                        {
                            // We are in the case of a Multiline comments start
                            currentIndex += 2;
                            return new Token(TokenType.MULTILINES_COMMENTS_START, startIndex-1, startIndex + 1, tokensLine);
                        }
                    }
                    else
                    {
                        // consume < char and try to match it as a less than operator
                        currentIndex++;
                        return new Token(TokenType.LessThanOperator, startIndex, startIndex, tokensLine);
                    }
                case '>':
                    //GreaterThanOperator=17,
                    //GreaterThanOrEqualOperator=19,
                    // p260: Each relational operator must be preceded and followed
                    // by a space. 
                    //However IBM Z/OS only raise a warning if there is no space - Issue #430
                    if (currentIndex == lastIndex)
                    {
                        // consume the > char
                        currentIndex++;
                        // use the virtual space at end of line
                        return new Token(TokenType.GreaterThanOperator, startIndex, startIndex, true, tokensLine);
                    }
                    else if (line[currentIndex + 1] == ' ')
                    {
                        // consume the > char and the space char
                        currentIndex += 2;
                        return new Token(TokenType.GreaterThanOperator, startIndex, startIndex + 1, tokensLine);
                    }
                    else if (line[currentIndex + 1] == '=')
                    {
                        // consume the > char
                        currentIndex++;
                        // scan the = char and a space
                        return ScanOneCharWithPossibleSpaceAfter(startIndex, TokenType.GreaterThanOrEqualOperator);
                    }
                    else {
                        // consume > char and try to match it as a greater than operator
                        currentIndex++;
                        return new Token(TokenType.GreaterThanOperator, startIndex, startIndex, tokensLine);
                    }
                case '=':
                    //EqualOperator=20,
                    // p260: Each relational operator must be preceded and followed
                    // by a space. 
                    //However IBM Z/OS only raise a warning if there is no space - Issue #430
                    if (currentIndex == lastIndex)
                    {
                        // consume the = char
                        currentIndex++;
                        // use the virtual space at end of line
                        return new Token(TokenType.EqualOperator, startIndex, startIndex, true, tokensLine);
                    }
                    else if (line[currentIndex + 1] == ' ')
                    {
                        // consume the = char and the space char
                        currentIndex += 2;
                        return new Token(TokenType.EqualOperator, startIndex, startIndex + 1, tokensLine);
                    }
                    //PseudoTextDelimiter = 11,                    
                    else if (line[currentIndex + 1] == '=')
                    {
                        // p47: Pseudo-text delimiters {b==} ... {==b}
                        // An opening pseudo-text delimiter must be immediately preceded by a
                        // space. A closing pseudo-text delimiter must be immediately followed by a
                        // separator space, comma, semicolon, or period. Pseudo-text delimiters must
                        // appear as balanced pairs. They delimit pseudo-text. (See “COPY statement”
                        // on page 530.)
                        
                        // consume both == chars
                        currentIndex += 2;

                        Token delimiterToken = null;
                        // Case 1. Opening delimiter
                        if (!tokensLine.ScanState.InsidePseudoText)
                        {
                            delimiterToken = new Token(TokenType.PseudoTextDelimiter, startIndex, startIndex + 1, tokensLine);
                        }
                        // Case 2. Closing delimiter
                        else
                        {
                            // get the immediately following char
                            char followingChar;
                            bool usesVirtualSpaceAtEndOfLine = false;
                            if(currentIndex > lastIndex)
                            {
                                followingChar = ' ';
                                usesVirtualSpaceAtEndOfLine = true;
                            }
                            else
                            {
                                followingChar = line[currentIndex];
                            }

                            delimiterToken = new Token(TokenType.PseudoTextDelimiter, startIndex, startIndex + 1, usesVirtualSpaceAtEndOfLine, tokensLine);
                            if (!(followingChar == ' ' || followingChar == ',' || followingChar == ';' || followingChar == '.'))
                            {
                                tokensLine.AddDiagnostic(MessageCode.InvalidCharAfterPseudoTextDelimiter, delimiterToken);
                            }
                        }
                        return delimiterToken;
                    }
                    else
                    {
                        // consume = char and try to match it as an equal operator
                        currentIndex++;
                        return new Token(TokenType.EqualOperator, startIndex, startIndex, tokensLine);
                    }
                case '"':
                case '\'':
                    //AlphanumericLiteral = 21,
                    return ScanAlphanumericLiteral(startIndex, TokenType.AlphanumericLiteral);
                case 'X':
                case 'x':
                    //HexadecimalAlphanumericLiteral = 22,
                    // p45: X" Opening delimiter for a hexadecimal format alphanumeric literal
                    // X’ Opening delimiter for a hexadecimal format alphanumeric literal
                    if (currentIndex < lastIndex && (line[currentIndex + 1] == '"' || line[currentIndex + 1] == '\''))
                    {
                        // consume X char
                        currentIndex++;
                        return ScanAlphanumericLiteral(startIndex, TokenType.HexadecimalAlphanumericLiteral);
                    }
                    else
                    {
                        return ScanCharacterString(startIndex);
                    }
                case 'Z':
                case 'z':
                    //NullTerminatedAlphanumericLiteral = 23,
                    // p46: Null-terminated literal delimiters {Z"} ... {"}, {Z’} ... {’}
                    if (currentIndex < lastIndex && (line[currentIndex + 1] == '"' || line[currentIndex + 1] == '\''))
                    {
                        // consume Z char
                        currentIndex++;
                        return ScanAlphanumericLiteral(startIndex, TokenType.NullTerminatedAlphanumericLiteral);
                    }
                    else
                    {
                        return ScanCharacterString(startIndex);
                    }
                case 'N':
                case 'n':
                    //NationalLiteral = 24,
                    //HexadecimalNationalLiteral = 25,
                    // p46: National literal delimiters {N"} ... {"}, {N’} ... {’}, {NX"} ... {"}, {NX’} ... {’}
                    if (currentIndex < lastIndex && (line[currentIndex + 1] == '"' || line[currentIndex + 1] == '\''))
                    {
                        // consume N char
                        currentIndex++;
                        return ScanAlphanumericLiteral(startIndex, TokenType.NationalLiteral);
                    }
                    else if (currentIndex < lastIndex     && (line[currentIndex + 1] == 'X' || line[currentIndex + 1] == 'x') &&
                             currentIndex < (lastIndex+1) && (line[currentIndex + 2] == '"' || line[currentIndex + 2] == '\''))
                    {
                        // consume N and X chars
                        currentIndex += 2;
                        return ScanAlphanumericLiteral(startIndex, TokenType.HexadecimalNationalLiteral);
                    }
                    else
                    {
                        return ScanCharacterString(startIndex);
                    }
                case 'G':
                case 'g':
                    //DBCSLiteral = 26,
                    // p46: DBCS literal delimiters {G"} ... {"}, {G’} ... {’}
                    if (currentIndex < lastIndex && (line[currentIndex + 1] == '"' || line[currentIndex + 1] == '\''))
                    {
                        // consume G char
                        currentIndex++;
                        return ScanAlphanumericLiteral(startIndex, TokenType.DBCSLiteral);
                    }
                    else
                    {
                        return ScanCharacterString(startIndex);
                    }

                // p9: COBOL words with single-byte characters
                // A COBOL word is a character-string that forms a user-defined word, a system-name, or a reserved word. 
                // Each character of a COBOL word is selected from the following set: 
                // - Latin uppercase letters A through Z, latin lowercase letters a through z 
                // - digits 0 through 9 
                // - (hyphen) - , (underscore) _
                // The hyphen cannot appear as the first or last character in such words.
                // The underscore cannot appear as the first character in such words.
                // Most user - defined words(all except section - names, paragraph - names) must contain at least one alphabetic character.

                // PROBLEMS : 
                // 123 is a valid user defined word (for section & paragraph names) AND a valid numeric literal.
                // 123E-4 is a valid user defined word (for any type of name) AND a valid numeric literal (floating point format).
                // 123-456 is a valid user defined word (fol section & paragraph names), AND it could be interpreted as two numeric literals,
                //   NB: it is NOT a valid subtraction (minus must be preceded and followedf by space) but we would like to display a nice error 
                //   message informing the user that these spaces are mandatory, because a subtraction was most likey intended in this case.
                // 000010-000050 should be interpreted as a range of numbers (indicated by separating the two bounding numbers of the range 
                //   by a hyphen) in sequence-number-fields of compiler directive statements (ex: DELETE).

                // CURRENT behavior of method ScanNumericLiteral :
                // This method matches chars as long as they are characters allowed in a numeric literal.
                // Then, it checks the format of the matched string, and returns either a NumericLiteral or Invalid token.
                // If we write 123ABC, ScanNumericLiteral will match only 123, return a perfectly valid numeric literal,
                // and place the currentIndex to match the next token on the char A.

                // PROPOSED SOLUTION :
                // * in the Scanner :
                // If a token is starting with a digit, we first try to scan it as a numeric literal (most common case).
                // Then we check if the character directly following the numeric literal is a valid character for a user defined word.
                // We also check as a special case if this character is not '-', followed by a digit or an invalid char, because we need 
                // to interpret 123-456 as two numeric literals without separator (notably for range of numbers)and 123- is not valid.
                // If it is not valid (space, separator ...), we simply return the numeric literal token.
                // If it is valid, we reset the state of the scanner and try to scan this word as a character string 
                // (keyword, user defined word ...).
                // * in the Grammar :
                // We must allow numeric literal tokens (in addition to user defind words) in section and paragraph name rules.

                // => additional PROBLEM after test : 
                // 123. is already matched by the grammar in the reference documentation as a valid dataDescriptionEntry.
                // But according to the same spec, 123. is also a valid paragraphHeader.
                // TO DO : check which one of the two alternatives must be favored in the real world ?
                // In the meantime, nothing was changed in the grammar file : purely numeric paragraph identifiers are not supported.

                // LIMITATIONS :
                // User defined words of the form 123E-4 or 123-4X are valid according to the spec but will not be supported 
                // by this compiler. 
                // These cases are considered highly improbable, but we will have to check on a large body of existing programs.
                // Purely numeric aragraph and section names are not supported.

                case '0':
                case '1':
                case '2':
                case '3':
                case '4':
                case '5':
                case '6':
                case '7':
                case '8':
                case '9':
                    
                    // 1. First try to scan a numeric literal
                    //IntegerLiteral = 27,
                    //DecimalLiteral = 28,
                    //FloatingPointLiteral = 29,
                    int saveCurrentIndex = currentIndex;
                    Token numericLiteralToken = ScanNumericLiteral(startIndex);

                    // 2. Then check to see if the next char would be valid inside a CobolWord
                    bool nextCharIsACobolWordChar = (currentIndex <= lastIndex) && CobolChar.IsCobolWordChar(line[currentIndex]);
                    if(nextCharIsACobolWordChar && line[currentIndex] == '-')
                    {
                        nextCharIsACobolWordChar = nextCharIsACobolWordChar && currentIndex < lastIndex
                            && CobolChar.IsCobolWordChar(line[currentIndex + 1])
                            && !Char.IsDigit(line[currentIndex + 1]);
                    }

                    // 3.1. Return a numeric literal token
                    if (!nextCharIsACobolWordChar)
                    {
                        return numericLiteralToken;
                    }
                    else
                    {
                        // Reset scanner state
                        currentIndex = saveCurrentIndex;
                        if (numericLiteralToken.TokenType == TokenType.InvalidToken)
                        {
                            tokensLine.RemoveDiagnosticsForToken(numericLiteralToken);
                        }

                        // 3.2 Try to scan a Cobol character string
                        //UserDefinedWord = 36,
                        return ScanCharacterString(startIndex);
                    }
                default:
                    //UserDefinedWord = 36,
                    return ScanCharacterString(startIndex);
            }
        }

        // --- Implementation note : Context-sensistive scanner operations ---

        // (PICTURE | PIC) -> SYMBOL -> (nothing)
        //                 -> IS? -> pictureCharacterString

        // (AUTHOR | INSTALLATION | DATE_WRITTEN | DATE_COMPILED | SECURITY) -> PeriodSeparator? -> CommentEntry*

        // FUNCTION -> TCFunctionName

        // (EXEC | EXECUTE) -> ExecTranslatorName -> ExecStatementText -> END_EXEC
        //                  -> (SQL | SQLIMS)     -> INCLUDE =rw=> EXEC_SQL_INCLUDE

        // DELETE -> UserDefinedWord =ok=> DELETE
        //        -> IntegerLiteral  =rw=> DELETE_CD

        // DATA -> DIVISION -> ... DISPLAY =rw=> DISPLAY_ARG
        //      -> (RECORD | RECORDS) -> (nothing)
        // PROCEDURE -> DIVISION -> ... DISPLAY =ok=> DISPLAY
        //           -> POINTER -> (nothing)

        // TO   -> ENTRY =rw=> ENTRY_ARG
        // SAME -> SORT  =rw=> SORT_ARG

        // SYMBOLIC CHARACTERS? (SymbolicCharacter+ (ARE|IS)? IntegerLiteral+)+ (IN alphabetName)?
        // ... -> UserDefinedWord (environmentNameClause)
        // ... -> ALPHABET | CLASS | CURRENCY | DECIMAL_POINT | XML_SCHEMA | PeriodSeparator | REPOSITORY | INPUT_OUTPUT | DATA
        
        // ---

        private Token ScanWhitespace(int startIndex)
        {
            // consume all whitespace chars available
            for (; currentIndex <= lastIndex && line[currentIndex] == ' '; currentIndex++) { }
            int endIndex = currentIndex - 1;
            return new Token(TokenType.SpaceSeparator, startIndex, endIndex, tokensLine);
        }

        private Token ScanOneChar(int startIndex, TokenType tokenType)
        {
            // consume one char
            currentIndex++;
            return new Token(tokenType, startIndex, startIndex, tokensLine);
        }

        private Token ScanOneCharWithPossibleSpaceAfter(int startIndex, TokenType tokenType) {
            //Use MessageCode.ImplementationError because ScanOneCharFollowedBySpace must not create an error
            return ScanOneCharFollowedBySpace(startIndex, tokenType, MessageCode.ImplementationError, false);
        }

        private Token ScanOneCharFollowedBySpace(int startIndex, TokenType tokenType, MessageCode messageCode, bool spaceAfterisMandatory =true)
        {
            if (currentIndex == lastIndex)
            {
                // consume one char and use the virtual space at end of line
                currentIndex++;
                return new Token(tokenType, startIndex, currentIndex - 1, true, tokensLine);
            }
            else if (line[currentIndex + 1] == ' ')
            {
                // consume one char and consume the space char
                currentIndex += 2;
                return new Token(tokenType, startIndex, currentIndex - 1, tokensLine);
            }
            else
            {
                // consume one char and register an error because the following char is missing
                // even if the space is missing, try to match the expected tokenType
                currentIndex++;
                if (spaceAfterisMandatory) {
                    Token invalidToken = new Token(tokenType, startIndex, currentIndex - 1, tokensLine);
                    tokensLine.AddDiagnostic(messageCode, invalidToken);
                    return invalidToken;
                }
                return new Token(tokenType, startIndex, currentIndex-1, tokensLine);
            }
        }

        private Token ScanOneCharFollowedBySpaceOrNumericLiteral(int startIndex, TokenType tokenType, MessageCode messageCode, bool spaceAfterIsMandatory = true)
        {
            if (currentIndex == lastIndex)
            {
                // consume one char and use the virtual space at end of line
                currentIndex++;
                return new Token(tokenType, startIndex, currentIndex - 1, true, tokensLine);
            }
            else if (line[currentIndex + 1] == ' ')
            {
                // consume one char and consume the space char
                currentIndex += 2;
                return new Token(tokenType, startIndex, currentIndex - 1, tokensLine);
            }
            else if (Char.IsDigit(line[currentIndex + 1]))
            {
                return ScanNumericLiteral(startIndex);
            }
            else if((tokenType == TokenType.PlusOperator || tokenType == TokenType.MinusOperator) && 
                    line[currentIndex + 1] == (tokensLine.ScanState.DecimalPointIsComma?',':'.'))
            {
                return ScanNumericLiteral(startIndex);
            }
            else
            {
                // consume one char and register an error because the following char is missing
                // even if the space is missing, try to match the expected tokenType
                currentIndex++;
                if (spaceAfterIsMandatory) {
                    Token invalidToken = new Token(tokenType, startIndex, currentIndex - 1, tokensLine);
                    tokensLine.AddDiagnostic(messageCode, invalidToken);
                    return invalidToken;
                }
                return new Token(tokenType, startIndex, currentIndex - 1, tokensLine);
            }
        }

        private Token ScanFloatingComment(int startIndex)
        {
            // p57 : Floating comment indicators (*>)
            // In addition to the fixed indicators that can only be specified in the indicator area of
            // the source reference format, a floating comment indicator (*>) can be specified
            // anywhere in the program-text area to indicate a comment line or an inline
            // comment.
            // A floating comment indicator indicates a comment line if it is the first character
            // string in the program-text area (Area A plus Area B), or indicates an inline
            // comment if it is after one or more character strings in the program-text area.
            // These are the rules for floating comment indicators:
            // - Both characters (* and >) that form the multiple-character floating indicator must
            //   be contiguous and on the same line.
            // - The floating comment indicator for an inline comment must be preceded by a
            //   separator space, and can be specified wherever a separator space can be
            //   specified.
            // - All characters following the floating comment indicator up to the end of Area B
            //   are comment text.

            // consume all chars until the end of line
            currentIndex = lastIndex + 1;
            return new Token(TokenType.FloatingComment, startIndex, lastIndex, tokensLine, true, true, ' ');
        }

        private Token ScanNumericLiteral(int startIndex)
        {
            // p37: Numeric literals
            // A numeric literal is a character-string whose characters are selected from the digits 0
            // through 9, a sign character (+ or -), and the decimal point.
            // If the literal contains no decimal point, it is an integer. (In this documentation, the
            // word integer appearing in a format represents a numeric literal of nonzero value
            // that contains no sign and no decimal point, except when other rules are included
            // with the description of the format.) The following rules apply:
            // - If the ARITH(COMPAT) compiler option is in effect, one through 18 digits are
            //   allowed. If the ARITH(EXTEND) compiler option is in effect, one through 31
            //   digits are allowed.
            // - Only one sign character is allowed. If included, it must be the leftmost character
            //   of the literal. If the literal is unsigned, it is a positive value.
            // - Only one decimal point is allowed. If a decimal point is included, it is treated as
            //   an assumed decimal point (that is, as not taking up a character position in the
            //   literal). The decimal point can appear anywhere within the literal except as the
            //   rightmost character.
            // p38: Rules for floating-point literal values
            // The format and rules for floating-point literals are listed below.
            // Format : ('+' | '-')? mantissa 'E' ('+' | '-')? exponent
            // - The sign is optional before the mantissa and the exponent; if you omit the sign,
            //   the compiler assumes a positive number.
            // - The mantissa can contain between one and 16 digits. A decimal point must be
            //   included in the mantissa.
            // - The exponent is represented by an E followed by an optional sign and one or
            //   two digits.
            // - The magnitude of a floating-point literal value must fall between 0.54E-78 and
            //   0.72E+76. For values outside of this range, an E-level diagnostic message is
            //   produced and the value is replaced by either 0 or 0.72E+76, respectively.
      
            // Handle DECIMAL-POINT IS COMMA clause
            char decimalPoint = '.';
            if(tokensLine.ScanState.DecimalPointIsComma)
            {
                decimalPoint = ',';
            }

            //IntegerLiteral = 27,
            // Fast path for the most common type of numeric literal : simple integer literals like the level numbers (no sign, no decimal point)
            char firstChar = line[startIndex];
            if(Char.IsDigit(firstChar))
            {
                // consume all the following digits
                int fstCurrentIndex = startIndex + 1;
                for (; fstCurrentIndex <= lastIndex && Char.IsDigit(line[fstCurrentIndex]); fstCurrentIndex++) { }
                // check to see if the following char could be part of a numeric literal
                if( fstCurrentIndex > lastIndex || 
                    (line[fstCurrentIndex] != decimalPoint && line[fstCurrentIndex] != 'e' && line[fstCurrentIndex] != 'E') ||
                    (line[fstCurrentIndex] == decimalPoint && (fstCurrentIndex == lastIndex || line[fstCurrentIndex+1] == ' ')))
                {
                    // if it is not the case, assume this is the end of a simple integer literal
                    currentIndex = fstCurrentIndex;
                    int endIndex = fstCurrentIndex - 1;
                    Token token = new Token(TokenType.IntegerLiteral, startIndex, endIndex, tokensLine);
                    try
                    {
                        token.LiteralValue = new IntegerLiteralTokenValue(null, line.Substring(startIndex, fstCurrentIndex - startIndex));
                    }
                    catch (Exception)
                    {
                        token.LiteralValue = new IntegerLiteralTokenValue(null, long.MaxValue);
                        this.tokensLine.AddDiagnostic(MessageCode.SyntaxErrorInParser, token, "Number is too big : " + line.Substring(startIndex, fstCurrentIndex - startIndex));
                    }

                    if (BeSmartWithLevelNumber) { 
                        // Distinguish the special case of a LevelNumber
                        if (tokensLine.ScanState.InsideDataDivision)
                        {
                            if (tokensLine.ScanState.AtBeginningOfSentence || GuessIfCurrentTokenIsLevelNumber())
                            {
                                token.CorrectType(TokenType.LevelNumber);
                            }

                            //This method is here to help recognize LevelNumbers when PeriodSeparator has been forgotten at the end of previous data definition.
                            bool GuessIfCurrentTokenIsLevelNumber()
                            {
                                var lastSignificantToken = tokensLine.ScanState.LastSignificantToken;
                                var beforeLastSignificantToken = tokensLine.ScanState.BeforeLastSignificantToken;

                                bool currentTokenIsAtBeginningOfNewLine = token.Line > lastSignificantToken.Line;
                                bool currentTokenIsBeforeAreaB = token.Column < 12;

                                //Either a continuation line or we are still on the same line --> not a LevelNumber
                                if (!currentTokenIsAtBeginningOfNewLine || tokensLine.HasTokenContinuationFromPreviousLine)
                                    return false;

                                //Literals can't be written outside of AreaB so it must be a LevelNumber
                                if (currentTokenIsBeforeAreaB)
                                    return true;

                                //Try to guess if it is a LevelNumber or Literal depending on previous tokens
                                bool currentTokenIsExpectedToBeALiteral = false;
                                switch (lastSignificantToken.TokenType)
                                {
                                    case TokenType.OCCURS:
                                    case TokenType.VALUE:
                                    case TokenType.VALUES:
                                    case TokenType.THROUGH:
                                    case TokenType.THRU:
                                        currentTokenIsExpectedToBeALiteral = true;
                                        break;
                                    case TokenType.IS:
                                    case TokenType.ARE:
                                        currentTokenIsExpectedToBeALiteral =
                                            beforeLastSignificantToken.TokenType == TokenType.VALUE ||
                                            beforeLastSignificantToken.TokenType == TokenType.VALUES;
                                        break;
                                }
                                if (!currentTokenIsExpectedToBeALiteral)
                                {
                                    /*
                                     * Here we still have an ambiguity between multiple consecutive IntegerLiteral and LevelNumber like in this kind of declarations :
                                     *    01 integers PIC 99.
                                     *       88 odd  VALUES 01 03 05
                                     *                      07 09.
                                     *       88 even VALUES 02 04 06
                                     *                      08.
                                     * 07 and 08 are literals but we actually can't distinguish between a following literal and a LevelNumber. We assume the code
                                     * is syntactically correct more often than not so we choose in that case to consider the token as a Literal.
                                     */
                                    return lastSignificantToken.TokenFamily != TokenFamily.NumericLiteral && lastSignificantToken.TokenFamily != TokenFamily.AlphanumericLiteral;
                                }

                                return false;
                            }
                        }
                    }

                    return token;
                }
            }
            
            // If the fast path attempt was not successful, try to match each one
            // of the two other numeric literal formats, with regular expressions 

            int lookupEndIndex = startIndex;

            // consume the first char if it was +/- (to simplify the count of chars below)
            if(line[startIndex] == '+' || line[startIndex] == '-')
            {
                lookupEndIndex++;
            }
            // then consume the following chars : digits many times, + -  e E . only once             
            bool currentCharStillInLiteral = false;
            bool plusMinusFound = false;
            bool periodFound = false;
            bool eEFound = false;
            do
            {
                char c = line[lookupEndIndex];
                currentCharStillInLiteral = Char.IsDigit(c) || (!periodFound && c == decimalPoint) || (!plusMinusFound && (c == '+' || c == '-')) || (!eEFound && (c == 'e' || c == 'E'));
                if (currentCharStillInLiteral)
                {
                    if (!plusMinusFound && (c == '+' || c == '-')) plusMinusFound = true;
                    if (!periodFound && c == decimalPoint) periodFound = true;
                    if (!eEFound && (c == 'e' || c == 'E')) eEFound = true;
                    lookupEndIndex++;
                }
            }
            while (currentCharStillInLiteral && lookupEndIndex <= lastIndex);
            lookupEndIndex = (lookupEndIndex > lastIndex) ? lastIndex : lookupEndIndex - 1;
            // we may have consumed one additonal character after the end of the literal
            if ((line[lookupEndIndex] == decimalPoint || line[lookupEndIndex] == '+' || line[lookupEndIndex] == '-') && lookupEndIndex > startIndex)
            {
                lookupEndIndex--;
            }
            // then try to predict the intended the number format
            string numberString = line.Substring(startIndex, lookupEndIndex - startIndex + 1);
            if (numberString.Contains('E') || numberString.Contains('e'))
            {
                //FloatingPointLiteral = 29,
                Match fpMatch = floatingPointLiteralRegex.Match(line, startIndex, lastIndex - startIndex + 1);
                if (fpMatch.Success && fpMatch.Index == startIndex)
                {
                    currentIndex += fpMatch.Length;
                    int endIndex = startIndex + fpMatch.Length - 1;
                    Token token = new Token(TokenType.FloatingPointLiteral, startIndex, endIndex, tokensLine);
                    string mantissaDecimalPart = fpMatch.Groups[3].Value;
                    if (string.IsNullOrEmpty(mantissaDecimalPart))
                    {
                        tokensLine.AddDiagnostic(MessageCode.InvalidMantissaInFloatingPointLiteral, token);
                    }
                    string exponent = fpMatch.Groups[5].Value;
                    if (exponent.Length > 2)
                    {
                        tokensLine.AddDiagnostic(MessageCode.InvalidExponentInFloatingPointLiteral, token);
                    }
                    token.LiteralValue = new FloatingPointLiteralTokenValue(fpMatch.Groups[1].Value, fpMatch.Groups[2].Value, mantissaDecimalPart, fpMatch.Groups[4].Value, exponent);
                    return token;
                }
                else
                {
                    // consume all lookup chars
                    currentIndex = lookupEndIndex + 1;
                    Token invalidToken = new Token(TokenType.InvalidToken, startIndex, lookupEndIndex, tokensLine);
                    tokensLine.AddDiagnostic(MessageCode.InvalidNumericLiteralFormat, invalidToken);
                    return invalidToken;
                }
            }
            else
            {
                //DecimalLiteral = 28,
                Match decMatch = decimalLiteralRegex.Match(line, startIndex, lastIndex - startIndex + 1);
                if (decMatch.Success && decMatch.Index == startIndex)
                {
                    currentIndex += decMatch.Length;
                    int endIndex = startIndex + decMatch.Length - 1;
                    TokenType type;
                    LiteralTokenValue value;
                    if(decMatch.Groups[3].Value.Length > 0) {
                        type = TokenType.DecimalLiteral;
                        value = new DecimalLiteralTokenValue(decMatch.Groups[1].Value, decMatch.Groups[2].Value, decMatch.Groups[3].Value);
                    } else {
                        type = TokenType.IntegerLiteral;
                        value = new IntegerLiteralTokenValue(decMatch.Groups[1].Value, decMatch.Groups[2].Value);
                    }
                    Token token = new Token(type, startIndex, endIndex, tokensLine);
                    token.LiteralValue = value;
                    return token;
                }
                else
                {
                    // consume all lookup chars
                    currentIndex = lookupEndIndex + 1;
                    Token invalidToken = new Token(TokenType.InvalidToken, startIndex, lookupEndIndex, tokensLine);
                    tokensLine.AddDiagnostic(MessageCode.InvalidNumericLiteralFormat, invalidToken);
                    return invalidToken;
                }
            }   
        }

        private static Regex decimalLiteralRegex = new Regex("([-+]?)([0-9]*)(?:[\\.,]([0-9]+))?", RegexOptions.Compiled);
        private static Regex floatingPointLiteralRegex = new Regex("([-+]?)([0-9]*)(?:[\\.,]([0-9]+))?[eE]([-+]?)([0-9]+)", RegexOptions.Compiled);

        private Token ScanAlphanumericLiteral(int startIndex, TokenType tokenType)
        {
            // p46: Alphanumeric Literals 
            //   Quotation marks {"} ... {"}
            //   Apostrophes {’} ... {’}
            // Delimiters must appear as balanced pairs.
            // An opening quotation mark must be immediately preceded by a space or a
            // left parenthesis. A closing quotation mark must be immediately followed
            // by a separator space, comma, semicolon, period, right parenthesis, or
            // pseudo-text delimiter.

            // p34: Basic alphanumeric literals
            // Basic alphanumeric literals can contain any character in a single-byte EBCDIC
            // character set.
            // The following format is for a basic alphanumeric literal:
            // Format 1: Basic alphanumeric literals
            // "single-byte-characters"
            //’ single-byte-characters’
            // The enclosing quotation marks or apostrophes are excluded from the literal when
            // the program is compiled.
            // An embedded quotation mark or apostrophe must be represented by a pair of
            // quotation marks ("") or a pair of apostrophes (’’), respectively, when it is the
            // character used as the opening delimiter. For example:
            // "THIS ISN""T WRONG"
            //’ THIS ISN’’T WRONG’
            // The delimiter character used as the opening delimiter for a literal must be used as
            // the closing delimiter for that literal. For example:
            // ’THIS IS RIGHT’
            // "THIS IS RIGHT"
            // ’THIS IS WRONG"
            // You can use apostrophes or quotation marks as the literal delimiters independent
            // of the APOST/QUOTE compiler option.
            // Any punctuation characters included within an alphanumeric literal are part of the
            // value of the literal.
            // The maximum length of an alphanumeric literal is 160 bytes. The minimum length
            // is 1 byte.

            // consume opening delimiter
            char delimiter = line[currentIndex];
            currentIndex++;
            
            // consume all chars until we encounter one occurence (and only one) of the delimiter 
            bool closingDelimiterFound = false;
            bool usingVirtualSpaceAtEndOfLine = false;
            StringBuilder sbValue = new StringBuilder();
            do
            {
                for (; currentIndex <= lastIndex && line[currentIndex] != delimiter; currentIndex++)
                {
                    char currentChar = line[currentIndex];
                    sbValue.Append(currentChar);
                }
                // delimiter found before the last character of the line
                if (currentIndex < lastIndex)
                {
                    // continue in case of a double delimiter
                    if (line[currentIndex + 1] == delimiter)
                    {
                        // consume the two delimiters
                        currentIndex += 2;
                        // append one delimiter to the literal value
                        sbValue.Append(delimiter);
                    }
                    // stop in case of a simple delimiter
                    else
                    {
                        // consume closing delimiter
                        currentIndex++;
                        closingDelimiterFound = true;
                        usingVirtualSpaceAtEndOfLine = false;
                    }
                }
                // delimiter found on the last character of the line
                else if (currentIndex == lastIndex)
                {
                    // consume closing delimiter
                    currentIndex++;
                    closingDelimiterFound = true;
                    usingVirtualSpaceAtEndOfLine = true;
                }
            } while (currentIndex <= lastIndex && !closingDelimiterFound);

            // create an alphanumeric literal token
            int endIndex = (currentIndex > lastIndex) ? lastIndex : currentIndex - 1;
            Token token = new Token(tokenType, startIndex, endIndex, usingVirtualSpaceAtEndOfLine, tokensLine, true, closingDelimiterFound, delimiter);
            
            // compute the value of the literal, depending on the exact literal type            
            AlphanumericLiteralTokenValue value = null;
            if (tokenType != TokenType.HexadecimalAlphanumericLiteral && tokenType != TokenType.HexadecimalNationalLiteral)
            {
                value = new AlphanumericLiteralTokenValue(sbValue.ToString());
            }
            else if (tokenType == TokenType.HexadecimalAlphanumericLiteral)
            {
                // p36: Hexadecimal notation for alphanumeric literals
                // Hexadecimal digits are characters in the range '0' to '9', 'a' to 'f', and 'A' to 'F',
                // inclusive. 
                // An even number of hexadecimal digits must be specified.
                // Two hexadecimal digits represent one character in a single-byte character
                // set (EBCDIC or ASCII). Four hexadecimal digits represent one character in a DBCS
                // character set. A string of EBCDIC DBCS characters represented in hexadecimal
                // notation must be preceded by the hexadecimal representation of a shift-out control
                // character (X'0E') and followed by the hexadecimal representation of a shift-in
                // control character (X'0F'). 
                // The maximum length of a hexadecimal literal is 320 hexadecimal digits.

                string hexadecimalChars = sbValue.ToString();
                if (hexadecimalChars.Length % 2 != 0)
                {
                    tokensLine.AddDiagnostic(MessageCode.InvalidNumberOfCharsInHexaAlphaLiteral, token);
                }
                value = new AlphanumericLiteralTokenValue(hexadecimalChars, tokensLine.ScanState.EncodingForAlphanumericLiterals);
            }
            else if (tokenType == TokenType.HexadecimalNationalLiteral)
            {
                // p41: Hexadecimal notation for national literals
                // The number of hexadecimal digits must be a multiple of four.
                // Each group of four hexadecimal digits represents a single national
                // character and must represent a valid code point in UTF-16. 

                string hexadecimalChars = sbValue.ToString();
                if (hexadecimalChars.Length % 4 != 0)
                {
                    tokensLine.AddDiagnostic(MessageCode.InvalidNumberOfCharsInHexaNationalLiteral, token);
                }
                value = new AlphanumericLiteralTokenValue(hexadecimalChars, Encoding.Unicode);
            }
            token.LiteralValue = value;

            return token;
        }

        private Token ScanCharacterString(int startIndex)
        {
            // p9: A character-string is a character or a sequence of contiguous characters that forms a
            // COBOL word, a literal, a PICTURE character-string, or a comment-entry. A
            // character-string is delimited by separators.

            // p9: Except for arithmetic operators and relation characters, each character of a COBOL
            // word is selected from the following set:
            // - Latin uppercase letters A through Z
            // - Latin lowercase letters a through z
            // - digits 0 through 9
            // - - (hyphen)
            // - _ (underscore)
            // The hyphen cannot appear as the first or last character in such words. The
            // underscore cannot appear as the first character in such words. Most user-defined
            // words (all except section-names, paragraph-names, priority-numbers, and
            // level-numbers) must contain at least one alphabetic character. 

            // All the following special cases are handled before we call this method, at the beginning of GetNextToken()
            // - ScanCommentEntry(startIndex);
            // - ScanExecTranslatorName(startIndex);
            // - ScanExecStatementTextOrExecSqlInclude(startIndex);
            // - ScanPictureCharacterString(startIndex);

            // The only possibility remaining is a keyword or a user defined word
            return ScanKeywordOrUserDefinedWord(startIndex);
        }

        private Token ScanPictureCharacterStringOrISOrSYMBOL(int startIndex)
        {
            //PictureCharacterString = 30,
            // p42: A PICTURE character-string is composed of the currency symbol and certain
            // combinations of characters in the COBOL character set. PICTURE character-strings
            // are delimited only by the separator space, separator comma, separator semicolon,
            // or separator period.
            // A chart of PICTURE clause symbols appears in Table 12 on page 199.
            // -> LP : the following separators are not delimiters for picture strings :
            // Left parenthesis, Right parenthesis, Colon
            // p199: character-string
            // character-string is made up of certain COBOL characters used as picture
            // symbols. The allowable combinations determine the category of the
            // elementary data item.
            // character-string can contain a maximum of 50 characters.
            // Symbols used in the PICTURE clause
            // Any punctuation character that appears within the PICTURE character-string is not
            // considered a punctuation character, but rather is a PICTURE character-string
            // symbol.
            // When specified in the SPECIAL-NAMES paragraph, DECIMAL-POINT IS
            // COMMA exchanges the functions of the period and the comma in PICTURE
            // character-strings and in numeric literals.
            // The lowercase letters that correspond to the uppercase letters that represent the
            // following PICTURE symbols are equivalent to their uppercase representations in a
            // PICTURE character-string:
            // A, B, E, G, N, P, S, V, X, Z, CR, DB
            // All other lowercase letters are not equivalent to their corresponding uppercase
            // representations.
            // ... p202 -> p204 : more rules to check that a picture string is valid ...

            
            // consume any char until a separator space, separator comma (+space), separator semicolon (+space), or separator period (+space) is encountered
            for (; currentIndex < lastIndex && line[currentIndex] != ' ' ; currentIndex++) { }
            int endIndex = currentIndex;
            if(line[endIndex] == ' ')
            {
                endIndex--;
            }
            else
            {
                currentIndex++;
            }
            char lastNonSpaceChar = line[endIndex];
            if(lastNonSpaceChar == ',' || lastNonSpaceChar == ';'  || lastNonSpaceChar == '.')
            {
                endIndex--;
                currentIndex--;
            }   

            // ! could be keywords SYMBOL or IS 
            string value = line.Substring(startIndex, endIndex - startIndex + 1);
            if(value.Equals("SYMBOL", StringComparison.InvariantCultureIgnoreCase))
            {
                // Return a keyword
                return new Token(TokenType.SYMBOL, startIndex, endIndex, tokensLine);
            }
            else if (value.Equals("IS", StringComparison.InvariantCultureIgnoreCase))
            {
                // Return a keyword
                return new Token(TokenType.IS, startIndex, endIndex, tokensLine);
            }
            else
            {
                var picToken = new Token(TokenType.PictureCharacterString, startIndex, endIndex, tokensLine);
                var patternEndIndex = endIndex;
                var replaceStartIndex = line.Substring(startIndex).IndexOf(":", StringComparison.Ordinal) + startIndex;
                if (replaceStartIndex > picToken.StartIndex && picToken.EndColumn > replaceStartIndex && CheckForPartialCobolWordPattern(replaceStartIndex, out patternEndIndex)) 
                { //Check if there is cobol partial word inside the picture declaration. 
                    picToken.TokenType = TokenType.PartialCobolWord; //Match the whole PictureCharecterString token as a partial cobol word. 
                    picToken.PreviousTokenType = TokenType.PictureCharacterString; //Save that the token was previously a picture character string token
                    return picToken;
                }
                else
                {
                    // Return a picture character string
                    return picToken;
                }
               
            }
        }

        private Token ScanCommentEntry(int startIndex)
        {
            //CommentEntry = 31,
            // identificationDivisionContent :
            //                      (AUTHOR PeriodSeparator? CommentEntry*)?
            //                      (INSTALLATION PeriodSeparator? CommentEntry*)?
            //                      (DATE_WRITTEN PeriodSeparator? CommentEntry*)?
            //                      (DATE_COMPILED PeriodSeparator? CommentEntry*)?
            //                      (SECURITY PeriodSeparator? CommentEntry*)?;
            
            // Consume the entire line as a comment entry
            currentIndex = lastIndex + 1;
            return new Token(TokenType.CommentEntry, startIndex, lastIndex, tokensLine);
        }

        private Token ScanExecTranslatorName(int startIndex)
        {
            //ExecTranslatorName = 35,
            // p424: Delimit SQL statements with EXEC SQL and END-EXEC. The EXEC SQL and END-EXEC
            // delimiters must each be complete on one line. You cannot continue them across
            // multiple lines. Do not code COBOL statements within EXEC SQL statements.
            // Restriction: You cannot use SQL statements in object-oriented classes or methods.

            // Scan until a first whitespace char       
            for (; currentIndex < lastIndex && line[currentIndex] != ' '; currentIndex++) { }
            int endIndex = lastIndex;
            if(line[currentIndex] == ' ')
            {
                endIndex = currentIndex - 1;
            }
            else
            {
                currentIndex++;
            }
            
            return new Token(TokenType.ExecTranslatorName, startIndex, endIndex, tokensLine);
        }

        private Token ScanExecStatementTextOrExecSqlInclude(int startIndex)
        {
            // --- Special treatment for EXEC SQL(IMS) INCLUDE ---

            // Check if previous tokens were EXEC SQL or EXEC SQLIMS
            if(tokensLine.ScanState.AfterExecSql)
            {
                // Check if the text immediately following is INCLUDE
                if (lastIndex - startIndex >= 6 &&
                   line.Substring(startIndex, 7).Equals("INCLUDE", StringComparison.InvariantCultureIgnoreCase))
                {
                    // Consume 7 chars
                    currentIndex = startIndex + 7;
                    return new Token(TokenType.EXEC_SQL, startIndex, startIndex + 6, tokensLine);
                }
            }

            // ---

            //ExecStatementText = 32,
            // p424: Delimit SQL statements with EXEC SQL and END-EXEC. The EXEC SQL and END-EXEC
            // delimiters must each be complete on one line. You cannot continue them across
            // multiple lines. Do not code COBOL statements within EXEC SQL statements.
            // Restriction: You cannot use SQL statements in object-oriented classes or methods.

            // Try to find "END-EXEC" on the line
            int endIndex = lastIndex;
            int endExecIndex = line.IndexOf("END-EXEC", startIndex, StringComparison.InvariantCultureIgnoreCase);
            // ExecStatementText is not empty
            if (endExecIndex > startIndex)
            {
                endIndex = endExecIndex - 1;
                // Remove all witespace just before END-EXEC
                for (; endIndex > startIndex && line[endIndex] == ' '; endIndex--) { }

                // If only whitespace just before END-EXEC, return a whitespace token
                if(endIndex == startIndex && line[endIndex] == ' ')
                {
                    return ScanWhitespace(startIndex);  
                }
            }
            // ExecStatementText is empty
            else if (endExecIndex == startIndex)
            {
                // Directly scan END-EXEC keyword
                return ScanKeywordOrUserDefinedWord(startIndex);
            }

            // Consume all chars
            currentIndex = endIndex + 1;

            return new Token(TokenType.ExecStatementText, startIndex, endIndex, tokensLine);
        }

        private Token ScanKeywordOrUserDefinedWord(int startIndex)
        {
            // p9: A COBOL word is a character-string that forms a user-defined word, a
            // system-name, or a reserved word.

            // p45: Table 4. Separators

            // consume any char until a separator char is encountered
            for (; currentIndex <= lastIndex && !CobolChar.IsCobolWordSeparator(line[currentIndex]); currentIndex++) { }
            int endIndex = (currentIndex == lastIndex && !CobolChar.IsCobolWordSeparator(line[currentIndex])) ? lastIndex : currentIndex - 1;
            
            // The COPY statement with REPLACING phrase can be used to replace parts of words. 
            // By inserting a dummy operand delimited by colons into the program text, the compiler will replace the dummy operand with the desired text. 
            if(endIndex + 3 <= lastIndex && line[endIndex + 1] == ':')
            {
                int patternEndIndex;
                if(CheckForPartialCobolWordPattern(endIndex + 1, out patternEndIndex))
                {
                    return ScanPartialCobolWord(startIndex, patternEndIndex);
                }
            }

            // Compute token type : keyword, intrinsic fonction name, symbolic character or user defined word ?
            TokenType tokenType = TokenType.UserDefinedWord;
            string tokenText = line.Substring(startIndex, endIndex - startIndex + 1);

            //IntrinsicFunctionName = 34,
            // p477: function-name-1 must be one of the intrinsic function names.
            // ACOS | ANNUITY | ASIN | ATAN | CHAR | COS | CURRENT_DATE | DATE_OF_INTEGER | DATE_TO_YYYYMMDD |
            // DAY_OF_INTEGER | DAY_TO_YYYYDDD | DISPLAY_OF | FACTORIAL | INTEGER | INTEGER_OF_DATE | INTEGER_OF_DAY |
            // INTEGER_PART | LENGTH | LOG | LOG10 | LOWER_CASE | MAX | MEAN | MEDIAN | MIDRANGE | MIN | MOD |
            // NATIONAL_OF | NUMVAL | NUMVAL_C | ORD | ORD_MAX | ORD_MIN | PRESENT_VALUE | RANDOM | RANGE | REM |
            // REVERSE | SIN | SQRT | STANDARD_DEVIATION | SUM | TAN | ULENGTH | UPOS | UPPER_CASE | USUBSTR |
            // USUPPLEMENTARY | UVALID | UWIDTH | VARIANCE | WHEN_COMPILED | YEAR_TO_YYYY
            if (tokensLine.ScanState.AfterFUNCTION && TokenUtils.COBOL_INTRINSIC_FUNCTIONS.IsMatch(tokenText))
            {
                tokenType = TokenType.IntrinsicFunctionName;
            }
            else if (tokensLine.ScanState.InsideFormalizedComment)
            {
                tokenType = TokenUtils.GetFormalComTokenTypeFromTokenString(tokenText);
            }
            else
            {
                // p12: A reserved word is a character-string with a predefined meaning in a COBOL source
                // unit.

                // p13: Keywords
                // Keywords are reserved words that are required within a given clause,
                // entry, or statement. Within each format, such words appear in uppercase
                // on the main path.

                // p9: In COBOL words (but not in the content of alphanumeric, DBCS, and national
                // literals), each lowercase single-byte alphabetic letter is considered to be equivalent
                // to its corresponding single-byte uppercase alphabetic letter.

                // p9: The following rules apply for all COBOL words:
                // - A reserved word cannot be used as a user-defined word or as a system-name.
                // - The same COBOL word, however, can be used as both a user-defined word and
                //   as a system-name.

                // Try to match keyword text
                tokenType = TokenUtils.GetTokenTypeFromTokenString(tokenText);

                // Special cases of user defined words : 
                // - symbolic characters
                // - section and paragraph names
                if (tokenType == TokenType.UserDefinedWord)
                {
                    // p117: SYMBOLIC CHARACTERS clause
                    // symbolic-character-1 is a user-defined word and must contain at least one alphabetic character.
                    // The same symbolic-character can appear only once in a SYMBOLIC CHARACTERS clause.
                    // The symbolic character can be a DBCS user-defined word.
                    if (tokensLine.ScanState.InsideSymbolicCharacterDefinitions)
                    {
                        // Symbolic character definition
                        tokenType = TokenType.SymbolicCharacter;
                        tokensLine.ScanState.AddSymbolicCharacter(tokenText);
                    }
                    else if (tokensLine.ScanState.SymbolicCharacters != null)
                    {
                        // Try to match a previously defined SymbolicCharacter
                        if (tokensLine.ScanState.SymbolicCharacters.Contains(tokenText))
                        {
                            tokenType = TokenType.SymbolicCharacter;
                        }
                    }

                    // Section and paragraph names
                    if (tokensLine.ScanState.InsideProcedureDivision && tokensLine.ScanState.AtBeginningOfSentence)
                    {
                        tokenType = TokenType.SectionParagraphName;
                    }
                }
            }

            // Special case : CBL/PROCESS compiler directives
            // This compiler directive sets compiler options which can have an impact
            // on the way the Scanner interprets the next line => we must analyse
            // the syntax of this compiler directive right here, without waiting
            // for the preprocessing phase => scan a CompilerDirectiveToken 
            if(tokenType == TokenType.CBL || tokenType == TokenType.PROCESS)
            {
                return ScanCblProcessCompilerDirective(startIndex, tokenType);
            }
            
            // p11: The maximum length of a user-defined word is 30 bytes, except for level-numbers
            // and priority-numbers. Level-numbers and priority numbers must each be a
            // one-digit or two-digit integer.

            // Return a keyword or user defined word
            return new Token(tokenType, startIndex, endIndex, tokensLine);
        }

        /// <summary>
        /// p 528 : CBL (PROCESS) statement
        /// With the CBL (PROCESS) statement, you can specify compiler options to be used in the compilation of the program. 
        /// The CBL (PROCESS) statement is placed before the IDENTIFICATION DIVISION header of an outermost program.
        /// </summary>
        private Token ScanCblProcessCompilerDirective(int startIndex, TokenType tokenType)
        {
            // CBL or PROCESS keyword has been matched before
            // in ScanKeywordOrUserDefinedWord()
            CblProcessDirective compilerDirective = new CblProcessDirective(tokenType == TokenType.CBL ? CompilerDirectiveType.CBL : CompilerDirectiveType.PROCESS);

            bool lineSyntaxIsValid = true;

            // The CBL (PROCESS) statement must end before or at column 72, 
            // and options cannot be continued across multiple CBL (PROCESS) statements. 
            while (currentIndex <= lastIndex)
            {
                // options-list
                // A series of one or more compiler options, each one separated by a comma or a space.
                // For more information about compiler options, see Compiler options in the Enterprise COBOL Programming Guide.

                // Ignore spaces and commas between compiler options
                while (currentIndex <= lastIndex && (line[currentIndex] == ' ' || line[currentIndex] == ','))
                {
                    currentIndex++;
                }
                if (currentIndex > lastIndex) break;

                // Cobol Programming Guide p299 : Compiler options samples
                //
                // NOADATA AFP(VOLATILE) ARCH(6) CODEPAGE(1140) BUFSIZE(1K)
                // CICS(’string2’) CICS("string3") CURRENCY(AlphanumericLiteral | HexadecimalAlphanumericLiteral)
                // EXIT( INEXIT([’str1’,]mod1) LIBEXIT([’str2’,]mod2) )
                // FLAG(I,I) FLAGSTD(x[yy][,0])
                // 
                // compilerOption: name=UserDefinedWord (LeftParenthesisSeparator parameters+=(~RightParenthesisSeparator)* RightParenthesisSeparator)?;

                // Scan option name
                int nameStartIndex = currentIndex;                
                if (CobolChar.IsCobolWordSeparator(line[nameStartIndex]))
                {
                    lineSyntaxIsValid = false;
                    break;
                }
                else
                {
                    for (; currentIndex <= lastIndex && !CobolChar.IsCobolWordSeparator(line[currentIndex]); currentIndex++) { }
                    int nameEndIndex = (currentIndex == lastIndex && !CobolChar.IsCobolWordSeparator(line[currentIndex])) ? lastIndex : currentIndex - 1;
                    string optionWord = line.Substring(nameStartIndex, nameEndIndex - nameStartIndex + 1);

                    // Try to scan option parameters
                    string optionParameters = null;
                    if (currentIndex <= lastIndex && !(line[currentIndex] == ' ' || line[currentIndex] == ','))
                    {
                        if (currentIndex < lastIndex && line[currentIndex] == '(')
                        {
                            // Consume '('
                            currentIndex++;

                            // Scan option parameters
                            int paramsStartIndex = currentIndex;
                            int nestedParens = 0;
                            for (; currentIndex <= lastIndex && !(line[currentIndex] == ')' && nestedParens == 0); currentIndex++)
                            {
                                if (line[currentIndex] == '(') nestedParens++;
                                if (line[currentIndex] == ')') nestedParens--;
                            }
                            if (currentIndex <= lastIndex && line[currentIndex] == ')')
                            {
                                int paramsEndIndex = currentIndex - 1;
                                optionParameters = line.Substring(paramsStartIndex, paramsEndIndex - paramsStartIndex + 1);

                                // Store compiler option in compiler directive
                                compilerDirective.OptionsList.Add(
                                    new CblProcessDirective.OptionText() { Word = optionWord, Parameters = optionParameters });

                                // Register compiler options in options container
                                if (!compilerOptions.TrySetIBMOptionStatusAndValue(optionWord, optionParameters))
                                {
                                    lineSyntaxIsValid = false;
                                }

                                // Consume ')'
                                currentIndex++;
                            }
                            else
                            {
                                lineSyntaxIsValid = false;
                            }
                        }
                        else
                        {
                            lineSyntaxIsValid = false;
                        }
                    }
                    else
                    {
                        // No parameters => Store compiler option activation in compiler directive
                        compilerDirective.OptionsList.Add(
                            new CblProcessDirective.OptionText() { Word = optionWord, Parameters = null });

                        // Register compiler options in options container
                        if (!compilerOptions.TrySetIBMOptionStatusAndValue(optionWord, null))
                        {
                            lineSyntaxIsValid = false;
                        }
                    }
                }
            }

            // Match all chars until the end of the line in case of syntax error
            // (CLB/PROCESS compiler directive statement must stay alone on its line)
            if(!lineSyntaxIsValid)
            {
                currentIndex = lastIndex + 1;
            }

            // Create a single token including all the chars participating in the CBL/PROCESS directive 
            int stopIndex = currentIndex - 1;
            Token sourceToken = new Token(TokenType.COMPILER_DIRECTIVE, startIndex, stopIndex, tokensLine);
            
            // Wrap the source token in a CompilerDirectiveToken (which is a GroupToken by defaut)
            IList<Token> originalTokens = new List<Token>();
            originalTokens.Add(sourceToken);
            CompilerDirectiveToken compilerDirectiveToken = new CompilerDirectiveToken(compilerDirective, originalTokens, !lineSyntaxIsValid);
            if (!lineSyntaxIsValid)
            {            
                tokensLine.AddDiagnostic(MessageCode.InvalidCblProcessCompilerDirective, compilerDirectiveToken);
            }
            return compilerDirectiveToken;
        }

        private Token ScanUntilDelimiter(int startIndex, TokenType tokenType, string delimiter)
        {
            int end = line.IndexOf(delimiter, StringComparison.Ordinal) - 1;
            if (end == -2)
                end = lastIndex;
            currentIndex = end + 1;
            return new Token(tokenType, startIndex, end, tokensLine);
        }
        
        /// <summary>
        /// Look for pattern ':' (cobol word chars)+ ':'
        /// </summary>
        private bool CheckForPartialCobolWordPattern(int startIndex, out int patternEndIndex)
        {
            patternEndIndex = -1;

            // minimum length
            if(startIndex + 2 > lastIndex) return false;

            // match all legal cobol word chars
            int index = startIndex + 1;
            for (; index <= lastIndex && CobolChar.IsCobolWordChar(line[index]); index++) 
            { }

            // no legal cobol word chars found 
            if (index == startIndex + 1 && !CobolChar.IsCobolWordChar(line[index])) return false;

            // next character must be ':'
            if(line.Length > index && line[index] == ':')
            {
                patternEndIndex = index;
                return true;
            }
            else
            {
                return false;
            }
        }

        // :PREFIX:-NAME or NAME-:SUFFIX: or :TAG:
        private Token ScanPartialCobolWord(int startIndex, int patternEndIndex)
        {
            int endIndex = patternEndIndex;
            while (endIndex < lastIndex)
            {
                int searchIndex = endIndex + 1;

                // consume any char until a separator char is encountered
                for (; searchIndex <= lastIndex && !CobolChar.IsCobolWordSeparator(line[searchIndex]); searchIndex++) { }
                searchIndex = (searchIndex == lastIndex && !CobolChar.IsCobolWordSeparator(line[searchIndex])) ? lastIndex : searchIndex - 1;
                if (!CobolChar.IsCobolWordSeparator(line[searchIndex]))
                {
                    endIndex = searchIndex;
                }

                // Check for another pattern to replace
                if (searchIndex + 3 <= lastIndex && line[searchIndex + 1] == ':')
                {
                    int otherPatternEndIndex;
                    if (CheckForPartialCobolWordPattern(searchIndex + 1, out otherPatternEndIndex))
                    {
                        endIndex = otherPatternEndIndex;
                    }
                    else { break; }
                } else { break; }
            }

            // Consume the entire the partial Cobol word
            currentIndex = endIndex + 1;

            return new Token(TokenType.PartialCobolWord, startIndex, endIndex, tokensLine);
        }        
    }
}<|MERGE_RESOLUTION|>--- conflicted
+++ resolved
@@ -247,7 +247,6 @@
             TextArea[] textAreasForOriginalLinesInConcatenatedLine = new TextArea[continuationLinesGroup.Count];
             int[] startIndexForTextAreasInOriginalLines = new int[continuationLinesGroup.Count];
             int[] offsetForLiteralContinuationInOriginalLines = new int[continuationLinesGroup.Count];
-            var scanState = initialScanState;
 
             // Scan the first lines (until Source is encountered)
             var scanState = initialScanState;
@@ -281,33 +280,16 @@
             int lastContinuationLineIndex;
             for (lastContinuationLineIndex = continuationLinesGroup.Count - 1; lastContinuationLineIndex > firstSourceLineIndex; lastContinuationLineIndex--)
             {
-<<<<<<< HEAD
                 if (continuationLinesGroup[lastContinuationLineIndex].Type == CobolTextLineType.Continuation)
                 {
                     break;
                 }
-=======
-                concatenatedLine = String.Empty;
-                Scanner.ScanTokensLine(firstLine, initialScanState, compilerOptions, copyTextNameVariations);
-                scanState = firstLine.ScanState;
->>>>>>> d4362dad
-            }
-
-<<<<<<< HEAD
+            }
+
             // Iterate over the continuation lines (some blank lines or comment lines may come in-between)
             // => build a character string representing the complete continuation text along the way
             int previousLastIndex = firstSourceLine.Source.EndIndex;
             for (i = firstSourceLineIndex + 1; i <= lastContinuationLineIndex; i++)
-=======
-            // Find the index of the last ContinuationLine in the group
-            int lastContinuationLineIndex;
-            for (lastContinuationLineIndex = continuationLinesGroup.Count - 1; lastContinuationLineIndex >= 0 && continuationLinesGroup[lastContinuationLineIndex].Type != CobolTextLineType.Continuation; lastContinuationLineIndex--) { }
-
-            // Iterate over the continuation lines (some blank lines or comment lines may come in-between)
-            // => build a character string representing the complete continuation text along the way
-            int i;
-            for (i = 1; i <= lastContinuationLineIndex; i++)
->>>>>>> d4362dad
             {
                 bool isLastLine = i == lastContinuationLineIndex;
                 TokensLine continuationLine = continuationLinesGroup[i];
@@ -502,10 +484,8 @@
             // Scan the complete continuation text as a whole
             TokensLine virtualContinuationTokensLine = TokensLine.CreateVirtualLineForInsertedToken(firstSourceLine.LineIndex, concatenatedLine);
             Scanner.ScanTokensLine(virtualContinuationTokensLine, initialScanState, compilerOptions, copyTextNameVariations);
-            scanState = initialScanState;
 
             // Then attribute each token and diagnostic to its corresponding tokens line
-<<<<<<< HEAD
             i = firstSourceLineIndex;
             TokensLine originalLine = null;
             TextArea textAreaForOriginalLine;
@@ -514,13 +494,6 @@
             foreach (var token in virtualContinuationTokensLine.SourceTokens)
             {
                 TryAddTokenToCurrentLine();
-=======
-            for (i = 0; i < continuationLinesGroup.Count; i++)
-            {
-                TokensLine originalLine = continuationLinesGroup[i];
-                if (i > 0 && originalLine.Type != CobolTextLineType.Continuation) continue;
-                originalLine.InitializeScanState(scanState);
->>>>>>> d4362dad
 
                 void TryAddTokenToCurrentLine()
                 {
@@ -645,14 +618,6 @@
                 var line = continuationLinesGroup[i];
                 Scanner.ScanTokensLine(line, scanState, compilerOptions, copyTextNameVariations);
                 scanState = line.ScanState;
-            }
-
-            // Scan remaining lines of the group
-            for (i = lastContinuationLineIndex + 1; i < continuationLinesGroup.Count; i++)
-            {
-                var continuationLine = continuationLinesGroup[i];
-                Scanner.ScanTokensLine(continuationLine, scanState, compilerOptions, copyTextNameVariations);
-                scanState = continuationLine.ScanState;
             }
         }
 
