--- conflicted
+++ resolved
@@ -1651,31 +1651,12 @@
                     //Out of range
                     this.tokensLine.AddDiagnostic(MessageCode.SyntaxErrorInParser, token, "Number is too big : " + literalValue.Number);
                 }
-<<<<<<< HEAD
 
                 //Disambiguate IntegerLiteral from LevelNumber
                 if (!literalValue.HasSign && BeSmartWithLevelNumber && tokensLine.ScanState.InsideDataDivision)
-=======
-            }
-            while (currentCharStillInLiteral && lookupEndIndex <= lastIndex);
-            lookupEndIndex = (lookupEndIndex > lastIndex) ? lastIndex : lookupEndIndex - 1;
-            // we may have consumed one additional character after the end of the literal
-            if ((line[lookupEndIndex] == decimalPoint || line[lookupEndIndex] == '+' || line[lookupEndIndex] == '-') && lookupEndIndex > startIndex)
-            {
-                lookupEndIndex--;
-            }
-            // then try to predict the intended the number format
-            string numberString = line.Substring(startIndex, lookupEndIndex - startIndex + 1);
-            if (numberString.Contains('E') || numberString.Contains('e'))
-            {
-                //FloatingPointLiteral = 29,
-                Match fpMatch = _FloatingPointLiteralRegex.Match(line, startIndex, lastIndex - startIndex + 1);
-                if (fpMatch.Success && fpMatch.Index == startIndex)
->>>>>>> 840cc2ec
                 {
                     if (tokensLine.ScanState.AtBeginningOfSentence || GuessIfCurrentTokenIsLevelNumber())
                     {
-<<<<<<< HEAD
                         token.CorrectType(TokenType.LevelNumber);
                     }
 
@@ -1684,61 +1665,6 @@
                     {
                         var lastSignificantToken = tokensLine.ScanState.LastSignificantToken;
                         var beforeLastSignificantToken = tokensLine.ScanState.BeforeLastSignificantToken;
-=======
-                        tokensLine.AddDiagnostic(MessageCode.InvalidMantissaInFloatingPointLiteral, token);
-                        token.TokenType = TokenType.InvalidToken;
-                    }
-
-                    string exponent = fpMatch.Groups[5].Value;
-                    if (exponent.Length > 2)
-                    {
-                        tokensLine.AddDiagnostic(MessageCode.InvalidExponentInFloatingPointLiteral, token);
-                        token.TokenType = TokenType.InvalidToken;
-                    }
-                    token.LiteralValue = new FloatingPointLiteralTokenValue(fpMatch.Groups[1].Value, fpMatch.Groups[2].Value, mantissaDecimalPart, fpMatch.Groups[4].Value, exponent);
-                    return token;
-                }
-                else
-                {
-                    // consume all lookup chars
-                    currentIndex = lookupEndIndex + 1;
-                    Token invalidToken = new Token(TokenType.InvalidToken, startIndex, lookupEndIndex, tokensLine);
-                    tokensLine.AddDiagnostic(MessageCode.InvalidNumericLiteralFormat, invalidToken);
-                    return invalidToken;
-                }
-            }
-            else
-            {
-                //DecimalLiteral = 28,
-                Match decMatch = _DecimalLiteralRegex.Match(line, startIndex, lastIndex - startIndex + 1);
-                if (decMatch.Success && decMatch.Index == startIndex)
-                {
-                    currentIndex += decMatch.Length;
-                    int endIndex = startIndex + decMatch.Length - 1;
-                    TokenType type;
-                    LiteralTokenValue value;
-                    if(decMatch.Groups[3].Value.Length > 0) {
-                        type = TokenType.DecimalLiteral;
-                        value = new DecimalLiteralTokenValue(decMatch.Groups[1].Value, decMatch.Groups[2].Value, decMatch.Groups[3].Value);
-                    } else {
-                        type = TokenType.IntegerLiteral;
-                        value = new IntegerLiteralTokenValue(decMatch.Groups[1].Value, decMatch.Groups[2].Value);
-                    }
-                    Token token = new Token(type, startIndex, endIndex, tokensLine);
-                    token.LiteralValue = value;
-                    return token;
-                }
-                else
-                {
-                    // consume all lookup chars
-                    currentIndex = lookupEndIndex + 1;
-                    Token invalidToken = new Token(TokenType.InvalidToken, startIndex, lookupEndIndex, tokensLine);
-                    tokensLine.AddDiagnostic(MessageCode.InvalidNumericLiteralFormat, invalidToken);
-                    return invalidToken;
-                }
-            }   
-        }
->>>>>>> 840cc2ec
 
                         bool currentTokenIsAtBeginningOfNewLine = token.Line > lastSignificantToken.Line;
                         bool currentTokenIsBeforeAreaB = token.Column < 12;
@@ -1806,6 +1732,7 @@
                 if (exponentLength > 2)
                 {
                     tokensLine.AddDiagnostic(MessageCode.InvalidExponentInFloatingPointLiteral, token);
+                    token.TokenType = TokenType.InvalidToken;
                 }
             }
         }
