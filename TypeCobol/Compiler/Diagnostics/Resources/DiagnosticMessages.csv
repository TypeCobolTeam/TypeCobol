--- conflicted
+++ resolved
@@ -43,9 +43,5 @@
 2;42;1;Multilines comment marckups should start on column 7;0;0;Page
 5;43;1;Formalized Comment misplaced;0;0;Page
 5;44;1;Invalid use of '%'. Should be used with "%<< ... (linebreak) %>>" for MultiLine Comment or "%<<< ... (linebreak) %>>>" for Formalized Comment;0;0;Page
-<<<<<<< HEAD
-7;37;2;Info: {0};0;0;
-7;46;1;CodeAnalysis: analyzer '{0}' failed. Exception message is '{1}';0;0;
-=======
 7;45;2;Info: {0};0;0;
->>>>>>> fc458415
+7;46;1;CodeAnalysis: analyzer '{0}' failed. Exception message is '{1}';0;0;