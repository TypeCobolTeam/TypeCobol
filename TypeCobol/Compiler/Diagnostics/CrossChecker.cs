﻿using JetBrains.Annotations;
using System;
using System.Collections;
using System.Collections.Generic;
using System.Diagnostics;
using System.Linq;
using System.Reflection;
using TypeCobol.Compiler.CodeElements;
using TypeCobol.Compiler.CodeElements.Expressions;
using TypeCobol.Compiler.CodeModel;
using TypeCobol.Compiler.Nodes;
using TypeCobol.Compiler.Parser;
using System.Text.RegularExpressions;
using Antlr4.Runtime;
using TypeCobol.Compiler.Directives;
using TypeCobol.Compiler.AntlrUtils;
using TypeCobol.Compiler.Scanner;

namespace TypeCobol.Compiler.Diagnostics
{
    public class CrossCompleteChecker : AbstractAstVisitor
    {
        public CrossCompleteChecker([NotNull]TypeCobolOptions compilerOptions)
        {
            _compilerOptions = compilerOptions;
        }

        private readonly TypeCobolOptions _compilerOptions;

        private Node CurrentNode { get; set; }

        public override bool BeginNode(Node node)
        {
            CurrentNode = node;
            //Build node StorageAreaWritesDataDefinition and StorageAreaReadsDataDefinition dictionaries
            //from CodeElement StorageAreaReads and StorageAreaWrites
            CodeElement codeElement = node.CodeElement;
            if (codeElement?.StorageAreaReads != null)
            {
                foreach (var storageAreaRead in codeElement.StorageAreaReads)
                {
                    CheckVariable(node, storageAreaRead, true);
                }
            }
            if (codeElement?.StorageAreaWrites != null)
            {
                foreach (var storageAreaWrite in codeElement.StorageAreaWrites)
                {
                    CheckVariable(node, storageAreaWrite.StorageArea, false);
                }
            }
            //Build node StorageAreaWritesDataDefinition and StorageAreaReadsDataDefinition dictionaries
            //for Corresponding instruction from StorageAreaGroupsCorrespondingImpact
            if (codeElement?.StorageAreaGroupsCorrespondingImpact != null)
            {
                CheckVariable(node, codeElement.StorageAreaGroupsCorrespondingImpact.SendingGroupItem, true);
                CheckVariable(node, codeElement.StorageAreaGroupsCorrespondingImpact.ReceivingGroupItem, false);
            }

            return true;
        }


        public override bool Visit(GlobalStorageSection globalStorageSection)
        {
            GlobalStorageSectionChecker.OnNode(globalStorageSection);
            return true;
        }

        public override bool BeginCodeElement(CodeElement codeElement)
        {
            //This checker is only for Node after the full AST has been created
            return false;
        }

        public override bool Visit(FunctionDeclaration functionDeclaration)
        {
            FunctionDeclarationChecker.OnNode(functionDeclaration);
            CheckMultipleFormComParam(functionDeclaration.CodeElement);
            return true;
        }

        public override bool Visit(DataRedefines dataRedefines)
        {
            RedefinesChecker.OnNode(dataRedefines);
            return true;
        }
        public override bool Visit(DataRenames dataRenames)
        {
            RenamesChecker.OnNode(dataRenames);
            return true;
        }

        public override bool Visit(ProcedureStyleCall call)
        {
            FunctionCallChecker.OnNode(call);
            return true;
        }

<<<<<<< HEAD


=======
>>>>>>> ead06448
        public override bool Visit(PerformProcedure performProcedureNode)
        {
            SectionOrParagraphUsageChecker.CheckReferenceToParagraphOrSection(performProcedureNode);
            return true;
        }

        public override bool Visit(Paragraph paragraph)
        {
            SectionOrParagraphUsageChecker.CheckParagraph(paragraph);
            return true;
        }

        public override bool Visit(ProcedureDivision procedureDivision)
        {
            LibraryChecker.CheckLibrary(procedureDivision);
            ProcedureDivisionHeader ce = procedureDivision.CodeElement as ProcedureDivisionHeader;
            if (ce?.FormalizedCommentDocumentation != null && procedureDivision.Parent is FunctionDeclaration)
            {
                DiagnosticUtils.AddError(ce,
                    "Formalized Comments can be placed above Procedure Division only for Programs",
                    MessageCode.ErrorFormalizedCommentMissplaced);
            }
            return true;
        }

        public override bool Visit(Section section)
        {
            SectionOrParagraphUsageChecker.CheckSection(section);
            return true;
        }

        public override bool Visit(Set setStatement)
        {
            SetStatementChecker.CheckStatement(setStatement);
            return true;
        }

        public override bool Visit(Move move)
        {
            var moveCorresponding = move?.CodeElement as MoveCorrespondingStatement;
            var moveSimple = move?.CodeElement as MoveSimpleStatement;

            if (moveCorresponding != null)
            {
                DataDefinition fromVariable = null;
                DataDefinition toVariable = null;
                //For MoveCorrespondingStatement check children compatibility
                fromVariable = move.GetDataDefinitionFromStorageAreaDictionary(moveCorresponding.FromGroupItem, true);
                toVariable = move.GetDataDefinitionFromStorageAreaDictionary(moveCorresponding.ToGroupItem, false);


                if (fromVariable == null || toVariable == null)
                {
                    return
                        true; //Do not continue, the variables hasn't been found. An error will be raised later by CheckVariable()
                }
                var fromVariableChildren = fromVariable.Children.Where(c => c?.Name != null);
                var toVariableChildren = toVariable.Children.Where(c => c?.Name != null);

                var matchingChildrenNames = fromVariableChildren.Select(c => c.Name.ToLowerInvariant())
                    .Intersect(toVariableChildren.Select(c => c.Name.ToLowerInvariant()));

                foreach (var matchingChildName in matchingChildrenNames)
                {
                    var retrievedChildrenFrom =
                        fromVariableChildren.Where(c => c.Name.ToLowerInvariant() == matchingChildName);
                    var retrievedChildrenTo =
                        toVariableChildren.Where(c => c.Name.ToLowerInvariant() == matchingChildName);

                    if (retrievedChildrenFrom.Count() != 1 || retrievedChildrenTo.Count() != 1)
                        DiagnosticUtils.AddError(move,
                            string.Format("Multiple symbol \"{0}\" detected in MOVE CORR", matchingChildName));

                    var retrievedChildFrom = (retrievedChildrenFrom.First() as DataDefinition);
                    var retrievedChildTo = (retrievedChildrenTo.First() as DataDefinition);

                    if (retrievedChildFrom == null || retrievedChildTo == null)
                        continue; //Doesn't have to happen but in case...

                    var fromDataType = retrievedChildFrom.DataType;
                    var toDataType = retrievedChildTo.DataType;

                    if (fromDataType != toDataType && fromDataType.CobolLanguageLevel > CobolLanguageLevel.Cobol85 &&
                        toDataType.CobolLanguageLevel > CobolLanguageLevel.Cobol85) //Check DataType matching
                        DiagnosticUtils.AddError(move,
                            string.Format("Symbol {0} of type {1} do not match symbol {2} of type {3}",
                                retrievedChildFrom.VisualQualifiedName, fromDataType,
                                retrievedChildTo.VisualQualifiedName, toDataType));
                }

            }
            else
            {
                if (moveSimple?.StorageAreaWrites == null)
                {
                    return true;
                }
                foreach (var area in moveSimple.StorageAreaWrites)
                {
                    var receiver = area.StorageArea;
                    if (receiver is FunctionCallResult)
                        DiagnosticUtils.AddError(move, "MOVE: illegal <function call> after TO");
                }
            }


            return true;
        }

        public override bool Visit(Evaluate evaluate)
        {
            if (evaluate.GetChildren<WhenOther>().Count == 0)
                DiagnosticUtils.AddError(evaluate,
                    "\"when other\" is missing", MessageCode.Warning);
            return true;
        }

        public override bool Visit(If ifNode)
        {
            if (ifNode?.Children != null && !(ifNode.Children.Last() is End))
            {
                DiagnosticUtils.AddError(ifNode,
                    "\"end-if\" is missing", MessageCode.Warning);
            }
            return true;
        }

        public override bool Visit(TypeDefinition typeDefinition)
        {
            //Cobol 2002 rule
            //TODO need to clarify if we have 1 visitor per LanguageLevel
            //For performance reason it seems better to have only one here
            TypeDefinitionChecker.CheckTypeDefinition(typeDefinition);
            CheckMultipleFormComParam(typeDefinition.CodeElement);
            return true;
        }

        public override bool Visit(Program program)
        {
            ProgramChecker.OnNode(program);

            //// Set a Warning if the FormCom parameter in unknown or if the program parameter have no description

            ProcedureDivisionHeader procedureDivision =
                program.Children.FirstOrDefault(c => c is ProcedureDivision)?.CodeElement as ProcedureDivisionHeader;
            var formCom = procedureDivision?.FormalizedCommentDocumentation;

            if (formCom != null && procedureDivision.UsingParameters != null)
            {
                CheckMultipleFormComParam(procedureDivision);
                // Get the parameters inside the Formalized Comment that are not inside the program parameters
                var formComParamOrphan = formCom.Parameters.Keys.Except(
                                             procedureDivision.UsingParameters.Select(p =>
                                                 p.StorageArea.SymbolReference?.Name)) ?? Enumerable.Empty<string>();

                // For each of them, place a warning on the orphan parameter definition (UserDefinedWord Token inside the FormCom)
                foreach (var orphan in formComParamOrphan)
                {
                    var tokens =
                        procedureDivision.ConsumedTokens.Where(t =>
                            t.TokenType == TokenType.UserDefinedWord && t.Text == orphan);
                    foreach (var token in tokens)
                    {
                        DiagnosticUtils.AddError(procedureDivision,
                            "Parameter name does not match to any program parameter: " + orphan,
                            token, code: MessageCode.Warning);
                    }
                }


                // Get the parameters inside the program parameters that are not inside the Formalized Comment
                var sameParameters = procedureDivision.UsingParameters.Where(p =>
                    formCom.Parameters.Keys.Contains(p.StorageArea.SymbolReference?.Name));

                var programParamWithoutDesc = procedureDivision.UsingParameters.Except(sameParameters);

                // For each of them, place a warning on the parameter definition
                foreach (var param in programParamWithoutDesc)
                {
                    var tokens = procedureDivision.ConsumedTokens.Where(t =>
                        t.TokenType == TokenType.UserDefinedWord &&
                        t.Text == param.StorageArea.SymbolReference?.Name);
                    foreach (var token in tokens)
                    {
                        DiagnosticUtils.AddError(procedureDivision,
                            "Parameter does not have any description inside the formalized comments: " +
                            param.StorageArea.SymbolReference?.Name,
                            token, code: MessageCode.Warning);
                    }
                }
            }

            return true;
        }

        public override bool VisitVariableWriter(VariableWriter variableWriter)
        {
            WriteTypeConsistencyChecker.OnNode(variableWriter, CurrentNode);
            ReadOnlyPropertiesChecker.OnNode(variableWriter, CurrentNode);
            return true;
        }

        public override bool Visit(DataDefinition dataDefinition)
        {
            TypedDeclarationChecker.OnNode(dataDefinition);

            var commonDataDataDefinitionCodeElement =
                dataDefinition.CodeElement as CommonDataDescriptionAndDataRedefines;
            if (commonDataDataDefinitionCodeElement != null)
            {
                CheckPicture(dataDefinition);
            }


            DataDefinitionEntry dataDefinitionEntry = dataDefinition.CodeElement;

            if (dataDefinitionEntry == null) return true;

            var levelNumber = dataDefinitionEntry.LevelNumber;
            if (levelNumber != null)
            {
                var dataDefinitionParent = (dataDefinition.Parent as DataDefinition);
                var levelNumberValue = levelNumber.Value;
                if (dataDefinitionParent != null)
                {
                    //Check if DataDefinition is level 88 and declared under a Type BOOL variable
                    //Perf note: first compare levelNumberValue because it's faster than DataType
                    if (levelNumberValue == 88 && dataDefinitionParent.DataType == DataType.Boolean)
                    {
                        DiagnosticUtils.AddError(dataDefinition,
                            "The Level 88 symbol '" + dataDefinition.Name +
                            "' cannot be declared under a BOOL typed symbol");
                    }
                }
                else
                {
                    //Parent is not a DataDefinition so it's a top level data definition under a section (eg working-storage)
                    //These top level DataDefinition can only be level 01 or 77
                    if (!(levelNumberValue == 01 || levelNumberValue == 77))
                    {
                        DiagnosticUtils.AddError(dataDefinition,
                            "The variable '" + dataDefinition.Name + "' can only be of level 01 or 77",
                            dataDefinitionEntry);
                    }
                }

                //Level 88 and 66 cannot have Children.
                if ((levelNumberValue == 88 || levelNumberValue == 66))
                {
                    if (dataDefinition.ChildrenCount != 0)
                    {
                        DiagnosticUtils.AddError(dataDefinition,
                            "The variable '" + dataDefinition.Name + "' with level 88 and 66 cannot be group item.",
                            dataDefinitionEntry);
                    }

                    if (dataDefinition.Usage != null)
                    {
                        DiagnosticUtils.AddError(dataDefinition,
                            "The variable '" + dataDefinition.Name + "' with level 88 and 66 cannot have USAGE.",
                            dataDefinitionEntry);
                    }
                }

            }


            if (HasChildrenThatDeclareData(dataDefinition))
            {
                if (dataDefinition.Picture != null)
                {
                    DiagnosticUtils.AddError(dataDefinition,
                        "Group item " + dataDefinition.Name + " cannot have a \"PICTURE\"", dataDefinitionEntry);
                }

                if (commonDataDataDefinitionCodeElement?.UserDefinedDataType != null)
                {
                    DiagnosticUtils.AddError(dataDefinition,
                        "Group item  " + dataDefinition.Name + " cannot have a \"TYPE\"", dataDefinitionEntry);
                }

                if (commonDataDataDefinitionCodeElement?.IsBlankWhenZero?.Value == true)
                {
                    DiagnosticUtils.AddError(dataDefinition,
                        "Group itm " + dataDefinition.Name + " cannot have \"Blank when zero\" clause",
                        dataDefinitionEntry);
                }

                return true;
            }

            DataDefinitionChecker.OnNode(dataDefinition);

            return true;
        }

        public override bool Visit(End end)
        {
            // Check end statement is aligned with the matching opening statement
            if (_compilerOptions.CheckEndAlignment.IsActive && end.CodeElement.Type != CodeElementType.SentenceEnd)
            {
                CodeElement parentCodeElement = end.Parent.CodeElement; ;
                if (parentCodeElement?.IsInsideCopy() == false && end.IsInsideCopy() == false)
                {
                    CheckEndNode(parentCodeElement, end.CodeElement);
                }
            }
            return true;
        }

        public override bool Visit(FunctionEnd functionEnd)
        {
            // Check end statement is aligned with the matching opening statement
            if (_compilerOptions.CheckEndAlignment.IsActive)
            {
                CodeElement parentCodeElement = functionEnd.Parent.CodeElement;
                if (parentCodeElement?.IsInsideCopy() == false && functionEnd.IsInsideCopy() == false)
                {
                    if (parentCodeElement.ConsumedTokens[0]?.TokenType == TokenType.FORMALIZED_COMMENTS_START)
                    {
                        Token openingDeclareToken = parentCodeElement.ConsumedTokens.FirstOrDefault(t => t.TokenType == TokenType.DECLARE);
                        CheckEndNode(openingDeclareToken, functionEnd.CodeElement);
                    }
                    else
                    {
                        CheckEndNode(parentCodeElement, functionEnd.CodeElement);
                    }
                }
            }
            return true;
        }

        public override bool Visit(DataDescription dataDescription)
        {
            DataDescriptionEntry dataDescriptionEntry = dataDescription.CodeElement;

            var levelNumber = dataDescriptionEntry.LevelNumber;
            //Check if the DataDescription is an empty group
            if (levelNumber != null && dataDescription.IsDataDescriptionGroup && dataDescription.ChildrenCount == 0)
            {
                DiagnosticUtils.AddError(dataDescription, "A group item cannot be empty.", dataDescriptionEntry);
            }

            return true;
        }

        public override bool Visit(SourceComputer sourceComputer)
        {
            if (sourceComputer.CodeElement.DebuggingMode?.Value == true)
            {
                Token token = sourceComputer.CodeElement.DebuggingMode.Token;
                DiagnosticUtils.AddError(sourceComputer.CodeElement, "Debugging mode is active", token, null, MessageCode.Warning);
            }
            return true;
        }

        /// <summary>
        /// Test if the received DataDefinition has other children than DataConditionEntry or DataRenamesEntry
        /// </summary>
        /// <param name="dataDefinition">Item to check</param>
        /// <returns>True if there are only DataConditionEntry or DataRenamesEntry children</returns>
        private static bool HasChildrenThatDeclareData([NotNull] DataDefinition dataDefinition)
        {
            //We only need to check the last children:
            //DataConditionEntry is a level 88, DataRenamesEntry is level 66 and they cannot have children
            //DataDescription and DataRedefines are level between 1 and 49 inclusive.
            //As the level number drive the positioning of Node inside the Children property DataConditionEntry and DataRenamesEntry will always be
            //positioned before dataDescription.
            if (dataDefinition.ChildrenCount > 0)
            {
                var lastChild = ((DataDefinition) dataDefinition.Children[dataDefinition.ChildrenCount - 1]);

                return lastChild.CodeElement != null
                       && lastChild.CodeElement.Type != CodeElementType.DataConditionEntry
                       && lastChild.CodeElement.Type != CodeElementType.DataRenamesEntry;
            }

            return false;
        }

        public override bool Visit(IndexDefinition indexDefinition)
        {
            var found =
                indexDefinition.SymbolTable.GetVariablesExplicit(new URI(indexDefinition.Name))
                    .Where(i => i.ParentTypeDefinition == null)
                    .ToList();
            if (indexDefinition.ParentTypeDefinition != null) return true;
            if (found.Count > 1) //If multiple index with same name found, display a warning.
            {
                DiagnosticUtils.AddError(indexDefinition.Parent,
                    "An index named '" + indexDefinition.Name + "' is already defined.", MessageCode.Warning);
            }
            return true;
        }

        public static void CheckPicture(Node node, CommonDataDescriptionAndDataRedefines customCodeElement = null)
        {
            var codeElement = customCodeElement ?? node.CodeElement as CommonDataDescriptionAndDataRedefines;
            if (codeElement?.Picture == null) return;


            // if there is not the same number of '(' than of ')'
            if ((codeElement.Picture.Value.Split('(').Length - 1) != (codeElement.Picture.Value.Split(')').Length - 1))
            {
                DiagnosticUtils.AddError(node, "missing '(' or ')'");
            }
            // if the first '(' is after first ')' OR last '(' is after last ')'
            else if (codeElement.Picture.Value.IndexOf("(", StringComparison.Ordinal) >
                     codeElement.Picture.Value.IndexOf(")", StringComparison.Ordinal) ||
                     codeElement.Picture.Value.LastIndexOf("(", StringComparison.Ordinal) >
                     codeElement.Picture.Value.LastIndexOf(")", StringComparison.Ordinal))
                DiagnosticUtils.AddError(node, "missing '(' or ')'");
            else
            {
                foreach (Match match in Regex.Matches(codeElement.Picture.Value, @"\(([^)]*)\)"))
                {
                    try //Try catch is here because of the risk to parse a non numerical value
                    {
                        int.Parse(match.Value, System.Globalization.NumberStyles.AllowParentheses);
                    }
                    catch (Exception)
                    {
                        var m = "Given value is not correct : " + match.Value + " expected numerical value only";
                        DiagnosticUtils.AddError(node, m, codeElement);
                    }
                }
            }
        }

        public static DataDefinition CheckVariable(Node node, StorageArea storageArea, bool isReadStorageArea)
        {
            if (storageArea == null || !storageArea.NeedDeclaration)
                return null;

            var area = storageArea.GetStorageAreaThatNeedDeclaration;
            if (area.SymbolReference == null) return null;
            //Do not handle TCFunctionName, it'll be done by TypeCobolChecker
            if (area.SymbolReference.IsOrCanBeOfType(SymbolType.TCFunctionName)) return null;

            var parentTypeDefinition = (node as DataDefinition)?.ParentTypeDefinition;
            var foundQualified =
                node.SymbolTable.GetVariablesExplicitWithQualifiedName(area.SymbolReference != null
                        ? area.SymbolReference.URI
                        : new URI(area.ToString()),
                    parentTypeDefinition);
            var found = foundQualified.Select(v => v.Value);

            var foundCount = found.Count();

            if (foundCount == 0)
            {
                if (node.SymbolTable.GetFunction(area).Count < 1)
                    DiagnosticUtils.AddError(node, "Symbol " + area + " is not referenced", area.SymbolReference);
            }
            else if (foundCount > 1)
            {
                bool isFirst = true;
                string errorMessage = "Ambiguous reference to symbol " + area + " " + Environment.NewLine +
                                      "Symbols found: ";
                foreach (var symbol in foundQualified)
                {
                    // Multiline Version
                    //errorMessage += Environment.NewLine + "\t" + symbol.Key.Replace(".", "::");
                    // Inline version
                    //                                        if qualified name list is not null, create a string          otherwise is the qualified name of the DataDefinition
                    errorMessage += (isFirst ? "" : " | ") + (symbol.Key != null
                                        ? symbol.Key.ToString().Replace(".", "::")
                                        : symbol.Value.QualifiedName.ToString().Replace(".", "::"));
                    isFirst = false;
                }
                DiagnosticUtils.AddError(node, errorMessage, area.SymbolReference);
            }
            else if (foundCount == 1)
            {
                var dataDefinitionFound = found.First();
                var dataDefinitionPath = foundQualified.First().Key;

                if (foundQualified.Count == 1)
                {
                    IndexAndFlagDataDefiniton(dataDefinitionPath, dataDefinitionFound, node, area, storageArea);
                }

                if (!node.IsFlagSet(Node.Flag.GlobalStorageSection))
                {
                    if (dataDefinitionFound.IsFlagSet(Node.Flag.GlobalStorageSection) || dataDefinitionPath != null &&
                        dataDefinitionPath.CurrentDataDefinition.IsFlagSet(Node.Flag.GlobalStorageSection))
                    {
                        if (node is DataDefinition)
                        {
                            DiagnosticUtils.AddError(node,
                                "A Global-Storage Section variable cannot be referenced in another Data Section",
                                area.SymbolReference);
                        }
                        //We must find the enclosing FunctionDeclaration or Program (if node is outside a function/procedure)
                        node.GetEnclosingProgramOrFunctionNode().SetFlag(Node.Flag.UseGlobalStorage, true);
                    }
                }

<<<<<<< HEAD
=======
                if (!isReadStorageArea && node.SymbolTable.CurrentScope == SymbolTable.Scope.Function)
                {
                    var paramDesc = (dataDefinitionPath?.CurrentDataDefinition ?? dataDefinitionFound) as ParameterDescription;
                    if (paramDesc?.PassingType == ParameterDescription.PassingTypes.Input)
                    {
                        DiagnosticUtils.AddError(node, "Input variable '" + paramDesc.Name + "' is modified by an instruction", area.SymbolReference);
                    }
                }

>>>>>>> ead06448
                //add the found DataDefinition to a dictionary depending on the storage area type
                if (isReadStorageArea)
                {
                    //need to initialize the dictionaries
                    if (node.StorageAreaReadsDataDefinition == null)
                    {
                        node.StorageAreaReadsDataDefinition = new Dictionary<StorageArea, DataDefinition>();
                    }
                    node.StorageAreaReadsDataDefinition.Add(storageArea, dataDefinitionFound);
                }
                else
                {
                    //need to initialize the dictionaries
                    if (node.StorageAreaWritesDataDefinition == null)
                    {
                        node.StorageAreaWritesDataDefinition = new Dictionary<StorageArea, DataDefinition>();
                    }
                    node.StorageAreaWritesDataDefinition.Add(storageArea, dataDefinitionFound);
                }

                return dataDefinitionFound;
            }

            return null;
        }

        private static void IndexAndFlagDataDefiniton(DataDefinitionPath dataDefinitionPath,
            DataDefinition dataDefinition,
            Node node, StorageArea area, StorageArea storageArea)
        {
            if (dataDefinition.IsIndex)
            {
                var index = dataDefinition;

                index.AddReferences(storageArea, node); //Add this node as a reference to the founded index

                if (area.SymbolReference.IsQualifiedReference || index.IsPartOfATypeDef)
                //Index name is qualified or belongs to a typedef
                {
                    if (index.Name.Length > 22) //If index name is used with qualification and exceed 22 characters
                        DiagnosticUtils.AddError(index.Parent,
                            "Index name '" + index.Name + "' is over 22 characters.", area.SymbolReference);
                    if (
                            index.Parent.CodeElement.IsInsideCopy())
                        //If index comes from a copy, do not support qualification
                        DiagnosticUtils.AddError(node,
                            "Index '" + index.Name + "' inside a COPY cannot be use with qualified symbol", area.SymbolReference);

                    //Mark this node for generator
                    FlagNodeAndCreateQualifiedStorageAreas(Node.Flag.NodeContainsIndex, node, storageArea,
                        dataDefinitionPath);

                    foreach (var reference in index.GetReferences())
                    {
                        FlagNodeAndCreateQualifiedStorageAreas(Node.Flag.NodeContainsIndex, reference.Value,
                            reference.Key, dataDefinitionPath);
                    }

                    //No matter which node uses this index, if at least one time a node uses the index with a qualified name, we need to flag the index parent
                    //Also we always flag indexes declared as part of a typedef because we're already in a TypeCobol context
                    //Flag index node for code generator to let it know that this index will need hash.
                    index.SetFlag(Node.Flag.IndexUsedWithQualifiedName, true);
                }
                else if (!area.SymbolReference.IsQualifiedReference)
                    //If it's an index but not use with qualified reference 
                {
                    //If the index has already been flaged UsedWithQualifiedName, we need to flag the current node
                    if (index.IsFlagSet(Node.Flag.IndexUsedWithQualifiedName))
                    {
                        FlagNodeAndCreateQualifiedStorageAreas(Node.Flag.NodeContainsIndex, node, storageArea,
                            dataDefinitionPath);
                    }
                }

                if (area.SymbolReference.IsQualifiedReference && !area.SymbolReference.IsTypeCobolQualifiedReference)
                        DiagnosticUtils.AddError(node,
                            "Index can not be use with OF or IN qualifiers " + area, area.SymbolReference);
            }
            else if (dataDefinition.DataType == DataType.Boolean)
            {
                if (!((node is Nodes.If && storageArea.Kind != StorageAreaKind.StorageAreaPropertySpecialRegister) || node is Nodes.Set || node is Nodes.Perform || node is Nodes.PerformProcedure || node is Nodes.WhenSearch || node is Nodes.When ) || storageArea.Kind == StorageAreaKind.StorageAreaPropertySpecialRegister)//Ignore If/Set/Perform/WhenSearch Statement
                { 
                    //Flag node has using a boolean variable + Add storage area into qualifiedStorageArea of the node. (Used in CodeGen)
                    FlagNodeAndCreateQualifiedStorageAreas(Node.Flag.NodeContainsBoolean, node, storageArea, dataDefinitionPath);
                }
            }

            var specialRegister = storageArea as StorageAreaPropertySpecialRegister;
            if (specialRegister != null
                && specialRegister.SpecialRegisterName.TokenType == TokenType.ADDRESS
                && specialRegister.IsWrittenTo
                && !(node is ProcedureStyleCall))
            {
                var variabletoCheck = dataDefinition;
                //This variable has to be in Linkage Section
                if (!variabletoCheck.IsFlagSet(Node.Flag.LinkageSectionNode))
                    DiagnosticUtils.AddError(node,
                        "Cannot write into " + storageArea + ", " + variabletoCheck +
                        " is declared out of LINKAGE SECTION.", area.SymbolReference);
            }

            if (specialRegister != null
                && specialRegister.SpecialRegisterName.TokenType == TokenType.ADDRESS
                && node is Call)
            {
                var callStatement = node.CodeElement as CallStatement;
                var currentCheckedParameter = callStatement?.InputParameters.FirstOrDefault(
                    param => param.StorageAreaOrValue?.StorageArea == specialRegister);

                if (currentCheckedParameter != null)
                {
                    var variabletoCheck = dataDefinition;
                    //This variable has to be in Linkage Section
                    if (!variabletoCheck.IsFlagSet(Node.Flag.LinkageSectionNode) &&
                        currentCheckedParameter.SharingMode.Value == ParameterSharingMode.ByReference)
                        DiagnosticUtils.AddError(node,
                            "CALL with ADDRESS OF can only be used with a LINKAGE variable, or with a sharing mode BY CONTENT/BY VALUE");
                }
            }
        }

        /// <summary>
        /// Add a warning if a Field is set more than one time
        /// </summary>
        private static void CheckMultipleFormComParam(CodeElement codeElement)
        {
            var tokenGroups = codeElement.ConsumedTokens.GroupBy(t => t.TokenType);
            foreach (var tokenGroup in tokenGroups)
            {
                if ((int) tokenGroup.Key >= 513 && (int) tokenGroup.Key <= 520 && tokenGroup.Count() > 1)
                {
                    foreach (var token in tokenGroup)
                    {
                        DiagnosticUtils.AddError(codeElement,
                            "Formalized comment field is declared more than once : " + token.Text,
                            token, code: MessageCode.Warning);
                    }
                }
            }
        }

        private static void FlagNodeAndCreateQualifiedStorageAreas(Node.Flag flag, Node node, StorageArea storageArea,
            DataDefinitionPath dataDefinitionPath)
        {
            node.SetFlag(flag, true);
            if (node.QualifiedStorageAreas == null)
                node.QualifiedStorageAreas = new Dictionary<StorageArea, DataDefinitionPath>();

            if (!node.QualifiedStorageAreas.ContainsKey(storageArea))
                node.QualifiedStorageAreas.Add(storageArea, dataDefinitionPath);
        }
<<<<<<< HEAD

        private void CheckEndNode(IToken openingToken, CodeElement endCodeElement)
        {
            // Check end statement is aligned with the matching opening statement
            if (openingToken.Line != endCodeElement.Line &&
                openingToken.StartIndex != endCodeElement.StartIndex)
            {
                DiagnosticUtils.AddError(endCodeElement,
                    "a End statement is not aligned with the matching opening statement", 
                    _compilerOptions.CheckEndAlignment.GetMessageCode());
            }
        }
=======
>>>>>>> ead06448
    }

    class SectionOrParagraphUsageChecker
    {
        public static void CheckReferenceToParagraphOrSection(PerformProcedure perform)
        {
            var performCE = perform.CodeElement;
            SymbolReference symbol;
            symbol = ResolveProcedureName(perform.SymbolTable, performCE.Procedure as AmbiguousSymbolReference,
                perform);
            if (symbol != null) performCE.Procedure = symbol;
            symbol = ResolveProcedureName(perform.SymbolTable, performCE.ThroughProcedure as AmbiguousSymbolReference,
                perform);
            if (symbol != null) performCE.ThroughProcedure = symbol;
        }

        /// <summary>Disambiguate between section and paragraph names</summary>
        /// <param name="table">Symbol table used for name resolution</param>
        /// <param name="symbol">Symbol to disambiguate</param>
        /// <param name="ce">Original CodeElement ; error diagnostics will be added to it if name resolution fails</param>
        /// <returns>symbol as a SymbolReference whith a SymbolType properly set</returns>
        private static SymbolReference ResolveProcedureName(SymbolTable table, SymbolReference symbol, Node node)
        {
            if (symbol == null) return null;

            SymbolReference sname = null, pname = null;
            var sfound = table.GetSection(symbol.Name);
            if (sfound.Count > 0) sname = new SymbolReference(symbol.NameLiteral, SymbolType.SectionName);
            var pfound = table.GetParagraph(symbol.Name);
            if (pfound.Count > 0) pname = new SymbolReference(symbol.NameLiteral, SymbolType.ParagraphName);

            if (pname == null)
            {
                if (sname == null)
                {
                    DiagnosticUtils.AddError(node, "Symbol " + symbol.Name + " is not referenced", symbol);
                }
                else
                {
                    if (sfound.Count > 1)
                        DiagnosticUtils.AddError(node, "Ambiguous reference to section " + symbol.Name, symbol);
                    return sname;
                }
            }
            else
            {
                if (sname == null)
                {
                    if (pfound.Count > 1)
                        DiagnosticUtils.AddError(node, "Ambiguous reference to paragraph " + symbol.Name, symbol);
                    return pname;
                }
                else
                {
                    DiagnosticUtils.AddError(node, "Ambiguous reference to procedure " + symbol.Name, symbol);
                }
            }
            return null;
        }

        private static void Check<T>(string nodeTypeName, T node, [NotNull] IList<T> found) where T : Node
        {
            if (found.Count > 1)
                DiagnosticUtils.AddError(node, nodeTypeName + " \'" + node.Name + "\' already declared");

            // a section/paragraph (node) is empty when it has no child or when its child/children is/are an End node
            bool empty = true; // default value
            foreach (Node child in node.Children)  
            {
                if (child is Sentence || child is Paragraph)
                {
                    // have child(ren); at least one End node
                    if ((child.Children.Count == 1 && (child.Children[0] is Nodes.End)) == false)
                    {
                        // not only one END node
                        empty = false;
                        break;
                    }
                }
                else
                {
                    // a statement exists
                    empty = false;
                    break;
                }
            }
            if (empty)
            {
                DiagnosticUtils.AddError(node, nodeTypeName + " \'" + node.Name + "\' is empty",
                    MessageCode.Warning);
            }
        }

        public static void CheckSection(Section section)
        {
            Check("Section", section, section.SymbolTable.GetSection(section.Name));
        }

        public static void CheckParagraph(Paragraph paragraph)
        {
            Check("Paragraph", paragraph, paragraph.SymbolTable.GetParagraph(paragraph.Name));
        }
    }

    class WriteTypeConsistencyChecker
    {
        public static void OnNode(VariableWriter variableWriter, Node node)
        {
            if (variableWriter == null)
            {
                return; //not our job
            }
            var variables = variableWriter.VariablesWritten;
            foreach (var variable in variables) CheckVariable(node, variable.Key, variable.Value);
        }

        /// <param name="wname">Receiving item; must be found and its type known</param>
        /// <param name="sent">Sending item; must be found and its type known</param>
        private static void CheckVariable(Node node, StorageArea wname, object sent)
        {
            DataDefinition sendingTypeDefinition = null, receivingTypeDefinition = null;

            if (sent == null || wname == null) return; //Both items needed
            //var wsymbol = CrossCompleteChecker.CheckVariable(node, wname,false);
            DataDefinition searchExistingDataDefinition;
            DataDefinition wsymbol = null;
            //check if dico not null
            if (node.StorageAreaWritesDataDefinition != null)
            {
                node.StorageAreaWritesDataDefinition.TryGetValue(wname, out searchExistingDataDefinition);
                wsymbol = searchExistingDataDefinition;
            }


            if (wsymbol != null)
                receivingTypeDefinition = wsymbol.TypeDefinition ?? GetDataDefinitionType(node, wsymbol, false);

            var sname = sent as QualifiedName;
            if (sname != null)
            {
                var ssymbol = node.GetDataDefinitionForQualifiedName(sname);
                if (ssymbol == null) return; // sending symbol name unresolved
                sendingTypeDefinition = ssymbol.TypeDefinition ?? GetDataDefinitionType(node, ssymbol, true);
            }
            else if (sent is StorageArea)
            {
                DataDefinition rsymbol = null;
                //var rsymbol = CrossCompleteChecker.CheckVariable(node, (StorageArea) sent,true);    
                if (node.StorageAreaReadsDataDefinition != null)
                {
                    node.StorageAreaReadsDataDefinition.TryGetValue((StorageArea) sent,
                        out searchExistingDataDefinition);
                    rsymbol = searchExistingDataDefinition;
                }

                if (rsymbol != null)
                    sendingTypeDefinition = rsymbol.TypeDefinition ?? GetDataDefinitionType(node, rsymbol, true);
            }
            else
            {
                //This will resolve the following cases MOVE 1 TO myVar / MOVE true TO myVar / MOVE "test" TO myVar. 
                if (sent is bool?) sendingTypeDefinition = GeneratedDefinition.BooleanGeneratedDefinition;
                if (sent is double?) sendingTypeDefinition = GeneratedDefinition.NumericGeneratedDefinition;
                if (sent is string) sendingTypeDefinition = GeneratedDefinition.AlphanumericGeneratedDefinition;
            }

            //TypeDefinition Comparison
            if (receivingTypeDefinition != null && !(receivingTypeDefinition.Equals(sendingTypeDefinition) ||
                                                     (wname is StorageAreaPropertySpecialRegister &&
                                                      sent is StorageAreaPropertySpecialRegister)))
            {
                var isUnsafe = ((VariableWriter) node).IsUnsafe;
                if (receivingTypeDefinition.DataType.RestrictionLevel > RestrictionLevel.WEAK)
                {
                    if (!isUnsafe)
                    {
                        var sendingName = sendingTypeDefinition != null ? sendingTypeDefinition.DataType.Name : null;
                        var receivingName = receivingTypeDefinition.DataType.Name;

                        if (sendingTypeDefinition != null &&
                            sendingTypeDefinition.DataType.Name == receivingTypeDefinition.DataType.Name)
                            //In case type names are equals
                        {
                            sendingName = sendingTypeDefinition.VisualQualifiedName.ToString().Replace(".", "::");
                            receivingName = receivingTypeDefinition.VisualQualifiedName.ToString().Replace(".", "::");
                        }

                        var message = string.Format("Cannot write {0} to {1} typed variable {2}:{3}.", sendingName,
                            receivingTypeDefinition.DataType.RestrictionLevel == RestrictionLevel.STRONG
                                ? "strongly"
                                : "strictly", wname, receivingName);

                        DiagnosticUtils.AddError(node, message, wname.SymbolReference,
                            code: MessageCode.SemanticTCErrorInParser);
                    }
                }
                else
                {
                    if (isUnsafe)
                    {
                        var message = "Useless UNSAFE with non strongly typed receiver.";
                        DiagnosticUtils.AddError(node, message, code: MessageCode.SyntaxWarningInParser);
                    }
                }
            }
        }



        //TODO move this method to DataDefinition
        /// <summary>
        /// Allows to get DataType of a DataDefinition Node
        /// </summary>
        /// <param name="node"></param>
        /// <param name="symbol"></param>
        /// <param name="isReadDictionary"></param>
        /// <returns></returns>
        private static DataDefinition GetDataDefinitionType(Node node, Node symbol, bool isReadDictionary)
        {
            var data = symbol as DataDefinition;
            if (data != null)
            {
                var dataCondition = data as DataCondition;
                if (dataCondition != null)
                    return new GeneratedDefinition(dataCondition.CodeElement.DataType.Name,
                        dataCondition.CodeElement.DataType);

                DataDescriptionEntry entry;
                var descriptionEntry = data.CodeElement as DataDescriptionEntry;
                if (descriptionEntry != null)
                {
                    entry = descriptionEntry;
                }
                else if (data.CodeElement is DataRedefinesEntry)
                {
                    var redefines = (DataRedefinesEntry) data.CodeElement;
                    var searchedDataDefinition =
                        node.GetDataDefinitionForQualifiedName(redefines.RedefinesDataName.URI, isReadDictionary);
                    if (searchedDataDefinition is DataDescription)
                    {
                        entry = (DataDescriptionEntry) searchedDataDefinition.CodeElement;
                    }
                    else
                    {
                        entry = GetDataDescriptionEntry(node, redefines, isReadDictionary);
                    }
                }
                else if (data is IndexDefinition)
                {
                    entry = null;
                }
                else
                    throw new NotImplementedException(data.CodeElement.GetType().Name);

                if (entry == null)
                    return null;

                if (entry.UserDefinedDataType == null)
                    return new GeneratedDefinition(entry.DataType.Name, entry.DataType);
            }
            else
            {
                return null;
            }

            if (data?.TypeDefinition != null)
                return data.TypeDefinition;

            var types = node.SymbolTable.GetType(data);
            // return null if symbol type not found or ambiguous
            return types.Count != 1 ? null : types[0];
        }

        /// <summary>
        /// Quick and dirty method, this checker need to be refactored
        /// </summary>
        /// <param name="node"></param>
        /// <param name="dataRedefinesEntry"></param>
        /// <param name="isReadDictionary"></param>
        /// <returns></returns>
        private static DataDescriptionEntry GetDataDescriptionEntry(Node node,
            DataRedefinesEntry dataRedefinesEntry, bool isReadDictionary)
        {
            var searchedDataDefinition =
                node.GetDataDefinitionForQualifiedName(dataRedefinesEntry.RedefinesDataName.URI, isReadDictionary);
            if (searchedDataDefinition == null)
            {
                return null;
            }
            if (searchedDataDefinition is DataDescription)
            {
                return (DataDescriptionEntry) searchedDataDefinition.CodeElement;
            }
            if (searchedDataDefinition is DataRedefines)
            {
                return GetDataDescriptionEntry(node, (DataRedefinesEntry) searchedDataDefinition.CodeElement,
                    isReadDictionary);
            }
            throw new NotImplementedException(searchedDataDefinition.Name);
        }

    }
}<|MERGE_RESOLUTION|>--- conflicted
+++ resolved
@@ -97,11 +97,6 @@
             return true;
         }
 
-<<<<<<< HEAD
-
-
-=======
->>>>>>> ead06448
         public override bool Visit(PerformProcedure performProcedureNode)
         {
             SectionOrParagraphUsageChecker.CheckReferenceToParagraphOrSection(performProcedureNode);
@@ -599,19 +594,7 @@
                         node.GetEnclosingProgramOrFunctionNode().SetFlag(Node.Flag.UseGlobalStorage, true);
                     }
                 }
-
-<<<<<<< HEAD
-=======
-                if (!isReadStorageArea && node.SymbolTable.CurrentScope == SymbolTable.Scope.Function)
-                {
-                    var paramDesc = (dataDefinitionPath?.CurrentDataDefinition ?? dataDefinitionFound) as ParameterDescription;
-                    if (paramDesc?.PassingType == ParameterDescription.PassingTypes.Input)
-                    {
-                        DiagnosticUtils.AddError(node, "Input variable '" + paramDesc.Name + "' is modified by an instruction", area.SymbolReference);
-                    }
-                }
-
->>>>>>> ead06448
+                
                 //add the found DataDefinition to a dictionary depending on the storage area type
                 if (isReadStorageArea)
                 {
@@ -763,21 +746,7 @@
             if (!node.QualifiedStorageAreas.ContainsKey(storageArea))
                 node.QualifiedStorageAreas.Add(storageArea, dataDefinitionPath);
         }
-<<<<<<< HEAD
-
-        private void CheckEndNode(IToken openingToken, CodeElement endCodeElement)
-        {
-            // Check end statement is aligned with the matching opening statement
-            if (openingToken.Line != endCodeElement.Line &&
-                openingToken.StartIndex != endCodeElement.StartIndex)
-            {
-                DiagnosticUtils.AddError(endCodeElement,
-                    "a End statement is not aligned with the matching opening statement", 
-                    _compilerOptions.CheckEndAlignment.GetMessageCode());
-            }
-        }
-=======
->>>>>>> ead06448
+
     }
 
     class SectionOrParagraphUsageChecker
