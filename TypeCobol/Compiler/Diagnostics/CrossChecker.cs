--- conflicted
+++ resolved
@@ -624,50 +624,9 @@
 
             var foundCount = found.Count();
 #if DOMAIN_CHECKER
-<<<<<<< HEAD
-            Scopes.Domain<VariableSymbol>.Entry result = null;
-            List<Symbol[]> foundSymbolTypedPaths = null;
-            bool bCyclicTypeException = false;
-            {                                
-                switch (((Symbol)node.SemanticData).Kind)
-                {
-                    case Symbol.Kinds.Program:
-                    case Symbol.Kinds.Function:
-                    {
-                        ProgramSymbol prg = (ProgramSymbol) node.SemanticData;                            
-                        ProgramSymbol topPrg = ExpandTopProgram(prg, out bCyclicTypeException);
-                        if (!bCyclicTypeException)
-                        {//Ignoe any expansion with a cyclic type.
-                            result = prg.ResolveReference(area.SymbolReference, true);
-                            System.Diagnostics.Debug.Assert(result != null);
-                            //Check that we found the same number of symbols
-                            System.Diagnostics.Debug.Assert(result.Count == foundCount);
-                        }
-                    }
-                        break;
-                    case Symbol.Kinds.Variable:
-                    case Symbol.Kinds.Index:
-                        //Humm....
-                        //This Storage area's SemanticData is a Variable.
-                        //Thus this situation can only appears if the variable is inside a
-                        //Typedef, or Inside a Program or a Function.
-                        //But any way we have found it.
-                        VariableSymbol @var = (VariableSymbol)node.SemanticData;
-                        if (@var.HasFlag(Symbol.Flags.InsideTypedef))
-                        {
-                            System.Diagnostics.Debug.Assert(@var.TopParent(Symbol.Kinds.Typedef) != null);
-                            //We looking inside a TYPEDEF.
-                            TypedefSymbol tdSym = (TypedefSymbol)@var.TopParent(Symbol.Kinds.Typedef);
-                            foundSymbolTypedPaths = new List<Symbol[]>();
-                            result = tdSym.Get(AbstractScope.SymbolReferenceToPath(area.SymbolReference), null, foundSymbolTypedPaths);
-                            System.Diagnostics.Debug.Assert(result != null);
-                            System.Diagnostics.Debug.Assert(result.Count == foundCount);
-                        }
-                        else
-=======
             if (compilerOptions.UseSemanticDomain)
             {
-                Scopes.Scope<VariableSymbol>.MultiSymbols result = null;
+                Scopes.Domain<VariableSymbol>.Entry result = null;
                 List<Symbol[]> foundSymbolTypedPaths = null;
                 bool bCyclicTypeException = false;
                 {                                
@@ -675,7 +634,6 @@
                     {
                         case Symbol.Kinds.Program:
                         case Symbol.Kinds.Function:
->>>>>>> 8ce9134c
                         {
                             ProgramSymbol prg = (ProgramSymbol) node.SemanticData;                            
                             ProgramSymbol topPrg = ExpandTopProgram(prg, out bCyclicTypeException);
@@ -703,6 +661,7 @@
                                 TypedefSymbol tdSym = (TypedefSymbol)@var.TopParent(Symbol.Kinds.Typedef);
                                 foundSymbolTypedPaths = new List<Symbol[]>();
                                 result = tdSym.Get(AbstractScope.SymbolReferenceToPath(area.SymbolReference), null, foundSymbolTypedPaths);
+                                System.Diagnostics.Debug.Assert(result != null);
                                 System.Diagnostics.Debug.Assert(result.Count == foundCount);
                             }
                             else
