--- conflicted
+++ resolved
@@ -11,12 +11,9 @@
 using TypeCobol.Compiler.Nodes;
 using TypeCobol.Compiler.Parser;
 using System.Text.RegularExpressions;
-<<<<<<< HEAD
 using Antlr4.Runtime;
 using TypeCobol.Compiler.Directives;
-=======
 using TypeCobol.Compiler.AntlrUtils;
->>>>>>> b2fcd2ab
 using TypeCobol.Compiler.Scanner;
 
 namespace TypeCobol.Compiler.Diagnostics
@@ -397,7 +394,6 @@
             return true;
         }
 
-<<<<<<< HEAD
         public override bool Visit(End end)
         {
             // Check end statement is aligned with the matching opening statement
@@ -408,43 +404,42 @@
                 {
                     CheckEndNode(parentCodeElement, end.CodeElement);
                 }
-=======
+            }
+            return true;
+        }
+
+        public override bool Visit(FunctionEnd functionEnd)
+        {
+            // Check end statement is aligned with the matching opening statement
+            if (_compilerOptions.CheckEndAlignment.IsActive)
+            {
+                CodeElement parentCodeElement = functionEnd.Parent.CodeElement;
+                if (parentCodeElement?.IsInsideCopy() == false && functionEnd.IsInsideCopy() == false)
+                {
+                    if (parentCodeElement.ConsumedTokens[0]?.TokenType == TokenType.FORMALIZED_COMMENTS_START)
+                    {
+                        Token openingDeclareToken = parentCodeElement.ConsumedTokens.FirstOrDefault(t => t.TokenType == TokenType.DECLARE);
+                        CheckEndNode(openingDeclareToken, functionEnd.CodeElement);
+                    }
+                    else
+                    {
+                        CheckEndNode(parentCodeElement, functionEnd.CodeElement);
+                    }
+                }
+            }
+            return true;
+        }
+
         public override bool Visit(SourceComputer sourceComputer)
         {
             if (sourceComputer.CodeElement.DebuggingMode?.Value == true)
             {
                 Token token = sourceComputer.CodeElement.DebuggingMode.Token;
                 DiagnosticUtils.AddError(sourceComputer.CodeElement, "Debugging mode is active", token, null, MessageCode.Warning);
->>>>>>> b2fcd2ab
-            }
-            return true;
-        }
-
-<<<<<<< HEAD
-        public override bool Visit(FunctionEnd functionEnd)
-        {
-            // Check end statement is aligned with the matching opening statement
-            if (_compilerOptions.CheckEndAlignment.IsActive)
-            {
-                CodeElement parentCodeElement = functionEnd.Parent.CodeElement;
-                if (parentCodeElement?.IsInsideCopy() == false && functionEnd.IsInsideCopy() == false)
-                {
-                    if (parentCodeElement.ConsumedTokens[0]?.TokenType == TokenType.FORMALIZED_COMMENTS_START)
-                    {
-                        Token openingDeclareToken = parentCodeElement.ConsumedTokens.FirstOrDefault(t => t.TokenType == TokenType.DECLARE);
-                        CheckEndNode(openingDeclareToken, functionEnd.CodeElement);
-                    }
-                    else
-                    {
-                        CheckEndNode(parentCodeElement, functionEnd.CodeElement);
-                    }
-                }
-            }
-            return true;
-        }
-  
-=======
->>>>>>> b2fcd2ab
+            }
+            return true;
+        }
+
         /// <summary>
         /// Test if the received DataDefinition has other children than DataConditionEntry or DataRenamesEntry
         /// </summary>
@@ -831,8 +826,7 @@
                 }
                 else
                 {
-                    // Use or Exec node : statement
-                    Debug.Assert(child is Use || child is Exec);
+                    // a statement exists
                     empty = false;
                     break;
                 }
