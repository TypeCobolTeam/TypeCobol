--- conflicted
+++ resolved
@@ -642,40 +642,40 @@
             else if (foundCount == 1)
             {
                 var dataDefinitionFound = found.First();
-<<<<<<< HEAD
-                string completeQualifiedName = foundQualified.First().Key;
+                DataDefinitionPath dataDefinitionPath = foundQualified.First().Key;                
 #if DOMAIN_CHECKER
                 if (result != null && result.Symbol != null)
                 {
-                    if (result.Symbol.TargetNode == null)
-                    {
-                        //Special CASE DATE we don't capture the Target Node wich is created dynamically by TypeCobol.
-                        System.Diagnostics.Debug.Assert(
-                            (dataDefinitionFound.Name == "YYYY" || dataDefinitionFound.Name == "DD" ||
-                             dataDefinitionFound.Name == "MM") &&
-                            result.Symbol.Owner != null && result.Symbol.Owner.HasFlag(Symbol.Flags.HasATypedefType)
-                            && result.Symbol.Owner is VariableTypeSymbol &&
-                            ((VariableTypeSymbol) result.Symbol.Owner).Typedef == BuiltinSymbols.Date);
-                        //But ensure that the parent Node is the same
-                        //System.Diagnostics.Debug.Assert(dataDefinitionFound.Parent == result.Symbol.Owner.TargetNode);
-                    }
-                    else
-                        System.Diagnostics.Debug.Assert(dataDefinitionFound == result.Symbol.TargetNode);
-
-                    //Check that the qualified name of the variable found is the same.
-                    //I cannot do that because: Actually TypeCobol Path variable includes TYPEDEF.NAMES,
-                    //New Domain doesn't include TYPEDEF.NAMES in paths. ==> cannot compare qualified path names.
-                    string qname = foundSymbolTypedPaths != null
-                        ? NormalizePathNames(foundSymbolTypedPaths[0])
-                        : result.Symbol.FullTypedDotName;
-                    System.Diagnostics.Debug.Assert(NormalizePathNames(completeQualifiedName).ToLower()
-                        .Equals(qname.ToLower()));
+                    System.Diagnostics.Debug.Assert(result.Symbol.TargetNode == null || result.Symbol.TargetNode == foundQualified.First().Value);
+                    if (dataDefinitionPath != null)
+                    {
+                        string completeQualifiedName = dataDefinitionPath.ToString().Replace("::", ".");
+                        if (result.Symbol.TargetNode == null)
+                        {
+                            //Special CASE DATE we don't capture the Target Node wich is created dynamically by TypeCobol.
+                            System.Diagnostics.Debug.Assert(
+                                (dataDefinitionFound.Name == "YYYY" || dataDefinitionFound.Name == "DD" ||
+                                 dataDefinitionFound.Name == "MM") &&
+                                result.Symbol.Owner != null && result.Symbol.Owner.HasFlag(Symbol.Flags.HasATypedefType)
+                                && result.Symbol.Owner is VariableTypeSymbol &&
+                                ((VariableTypeSymbol)result.Symbol.Owner).Typedef == BuiltinSymbols.Date);
+                            //But ensure that the parent Node is the same
+                            //System.Diagnostics.Debug.Assert(dataDefinitionFound.Parent == result.Symbol.Owner.TargetNode);
+                        }
+                        else
+                            System.Diagnostics.Debug.Assert(dataDefinitionFound == result.Symbol.TargetNode);
+
+                        //Check that the qualified name of the variable found is the same.
+                        //I cannot do that because: Actually TypeCobol Path variable includes TYPEDEF.NAMES,
+                        //New Domain doesn't include TYPEDEF.NAMES in paths. ==> cannot compare qualified path names.
+                        string qname = foundSymbolTypedPaths != null
+                            ? NormalizePathNames(foundSymbolTypedPaths[0])
+                            : result.Symbol.FullTypedDotName;
+                        System.Diagnostics.Debug.Assert(NormalizePathNames(completeQualifiedName).ToLower()
+                            .Equals(qname.ToLower()));
+                    }
                 }
 #endif
-=======
-                var dataDefinitionPath = foundQualified.First().Key;
->>>>>>> 2d1cf5dc
-
                 if (foundQualified.Count == 1)
                 {
                     IndexAndFlagDataDefiniton(dataDefinitionPath, dataDefinitionFound, node, area, storageArea);
@@ -698,11 +698,7 @@
                     {
                         node.StorageAreaReadsDataDefinition = new Dictionary<StorageArea, DataDefinition>();
                     }
-<<<<<<< HEAD
-                    node.StorageAreaReadsDataDefinition.Add(storageArea, new Tuple<string, DataDefinition>(completeQualifiedName, dataDefinitionFound));
-=======
                     node.StorageAreaReadsDataDefinition.Add(storageArea,dataDefinitionFound);
->>>>>>> 2d1cf5dc
                 }
                 else
                 {
@@ -711,11 +707,7 @@
                     {
                         node.StorageAreaWritesDataDefinition = new Dictionary<StorageArea, DataDefinition>();
                     }
-<<<<<<< HEAD
-                    node.StorageAreaWritesDataDefinition.Add(storageArea, new Tuple<string, DataDefinition>(completeQualifiedName, dataDefinitionFound));
-=======
                     node.StorageAreaWritesDataDefinition.Add(storageArea,dataDefinitionFound);
->>>>>>> 2d1cf5dc
                 }
 
                 return dataDefinitionFound;
@@ -780,20 +772,6 @@
                     index.SetFlag(Node.Flag.IndexUsedWithQualifiedName, true);
                 }
 
-<<<<<<< HEAD
-                if (area.SymbolReference.IsQualifiedReference && !area.SymbolReference.IsTypeCobolQualifiedReference)
-                    DiagnosticUtils.AddError(node,
-                        "Index can not be use with OF or IN qualifiers " + area, area.SymbolReference);
-            }
-            else if (dataDefinition.DataType == DataType.Boolean &&
-                     (dataDefinition.CodeElement)?.LevelNumber?.Value != 88)
-            {
-                if (!((node is Nodes.If && storageArea.Kind != StorageAreaKind.StorageAreaPropertySpecialRegister) || node is Nodes.Set || node is Nodes.Perform || node is Nodes.PerformProcedure || node is Nodes.WhenSearch || node is Nodes.When) || storageArea.Kind == StorageAreaKind.StorageAreaPropertySpecialRegister)//Ignore If/Set/Perform/WhenSearch Statement
-                {
-                    //Flag node has using a boolean variable + Add storage area into qualifiedStorageArea of the node. (Used in CodeGen)
-                    FlagNodeAndCreateQualifiedStorageAreas(Node.Flag.NodeContainsBoolean, node, storageArea,
-                        completeQualifiedName);
-=======
                     if (area.SymbolReference.IsQualifiedReference && !area.SymbolReference.IsTypeCobolQualifiedReference)
                         DiagnosticUtils.AddError(node,
                             "Index can not be use with OF or IN qualifiers " + area, area.SymbolReference);
@@ -806,9 +784,7 @@
                         FlagNodeAndCreateQualifiedStorageAreas(Node.Flag.NodeContainsBoolean, node, storageArea,
                             dataDefinitionPath);
                     }
->>>>>>> 2d1cf5dc
-                }
-            }
+                }
 
             var specialRegister = storageArea as StorageAreaPropertySpecialRegister;
             if (specialRegister != null
