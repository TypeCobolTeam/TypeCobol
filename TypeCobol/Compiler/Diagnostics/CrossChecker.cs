﻿using JetBrains.Annotations;
using System;
using System.Collections.Generic;
using System.Linq;
using TypeCobol.Compiler.CodeElements;
using TypeCobol.Compiler.CodeElements.Expressions;
using TypeCobol.Compiler.CodeModel;
using TypeCobol.Compiler.Nodes;
using TypeCobol.Compiler.Parser;
using Antlr4.Runtime;
using TypeCobol.Compiler.Directives;
using TypeCobol.Compiler.Scanner;
using TypeCobol.Compiler.Symbols;

namespace TypeCobol.Compiler.Diagnostics
{
    public class CrossCompleteChecker : AbstractAstVisitor
    {
        public CrossCompleteChecker([NotNull]TypeCobolOptions compilerOptions)
        {
            _compilerOptions = compilerOptions;
            _searchTables = new Dictionary<Search, List<DataDefinition>>();
        }

        private readonly TypeCobolOptions _compilerOptions;

        /// <summary>
        /// For each encountered Search statement, stores target table and its parent table definitions.
        /// If the target table could not be resolved or if it's actually not a table, no entry is added.
        /// Every entry is either null (if table is part of a TC typedef) or not empty (the searched table itself is always part of the list).
        /// </summary>
        private readonly Dictionary<Search, List<DataDefinition>> _searchTables;

        //Holds a reference to the last section node visited as to know in which current section we are
        private Section _currentSection;

        private Node CurrentNode { get; set; }

        public override bool BeginNode(Node node)
        {
            CurrentNode = node;
            //Build node StorageAreaWritesDataDefinition and StorageAreaReadsDataDefinition dictionaries
            //from CodeElement StorageAreaReads and StorageAreaWrites
            CodeElement codeElement = node.CodeElement;
            if (codeElement?.StorageAreaReads != null)
            {
                foreach (var storageAreaRead in codeElement.StorageAreaReads)
                {
                    CheckVariable(node, storageAreaRead, true);
                }
            }
            if (codeElement?.StorageAreaWrites != null)
            {
                foreach (var storageAreaWrite in codeElement.StorageAreaWrites)
                {
                    CheckVariable(node, storageAreaWrite.StorageArea, false);
                }
            }
            //Build node StorageAreaWritesDataDefinition and StorageAreaReadsDataDefinition dictionaries
            //for Corresponding instruction from StorageAreaGroupsCorrespondingImpact
            if (codeElement?.StorageAreaGroupsCorrespondingImpact != null)
            {
                CheckVariable(node, codeElement.StorageAreaGroupsCorrespondingImpact.SendingGroupItem, true);
                CheckVariable(node, codeElement.StorageAreaGroupsCorrespondingImpact.ReceivingGroupItem, false);
            }

            return true;
        }


        public override bool Visit(GlobalStorageSection globalStorageSection)
        {
            GlobalStorageSectionChecker.OnNode(globalStorageSection);
            return true;
        }

        public override bool BeginCodeElement(CodeElement codeElement)
        {
            //This checker is only for Node after the full AST has been created
            return false;
        }

        public override bool Visit(FunctionDeclaration functionDeclaration)
        {
            FunctionDeclarationChecker.OnNode(functionDeclaration);
            FormalizedCommentsChecker.CheckFunctionComments(functionDeclaration);
            return true;
        }

        public override bool Visit(DataRedefines dataRedefines)
        {
            RedefinesChecker.OnNode(dataRedefines);
            return true;
        }
        public override bool Visit(DataRenames dataRenames)
        {
            RenamesChecker.OnNode(dataRenames);
            return true;
        }

        public override bool Visit(ProcedureStyleCall call)
        {
            FunctionCallChecker.OnNode(call);
            return true;
        }

        public override bool Visit(PerformProcedure performProcedureNode)
        {
            var performCE = performProcedureNode.CodeElement;

            (performProcedureNode.ProcedureParagraphSymbol, performProcedureNode.ProcedureSectionSymbol) = SectionOrParagraphUsageChecker.ResolveParagraphOrSection(performProcedureNode, performCE.Procedure, _currentSection);
            (performProcedureNode.ThroughProcedureParagraphSymbol, performProcedureNode.ThroughProcedureSectionSymbol) = SectionOrParagraphUsageChecker.ResolveParagraphOrSection(performProcedureNode, performCE.ThroughProcedure, _currentSection);

            return true;
        }

        public override bool Visit(Sort sort)
        {
            var sortStatement = sort.CodeElement;

            (sort.InputProcedureParagraphSymbol, sort.InputProcedureSectionSymbol) = SectionOrParagraphUsageChecker.ResolveParagraphOrSection(sort, sortStatement.InputProcedure, _currentSection);
            (sort.InputThroughProcedureParagraphSymbol, sort.InputThroughProcedureSectionSymbol) = SectionOrParagraphUsageChecker.ResolveParagraphOrSection(sort, sortStatement.ThroughInputProcedure, _currentSection);

            (sort.OutputProcedureParagraphSymbol, sort.OutputProcedureSectionSymbol) = SectionOrParagraphUsageChecker.ResolveParagraphOrSection(sort, sortStatement.OutputProcedure, _currentSection);
            (sort.OutputThroughProcedureParagraphSymbol, sort.OutputThroughProcedureSectionSymbol) = SectionOrParagraphUsageChecker.ResolveParagraphOrSection(sort, sortStatement.ThroughOutputProcedure, _currentSection);

            return true;
        }

        public override bool Visit(Paragraph paragraph)
        {
            SectionOrParagraphUsageChecker.CheckParagraph(paragraph);
            return true;
        }

        public override bool Visit(ProcedureDivision procedureDivision)
        {
            LibraryChecker.CheckLibrary(procedureDivision);
            //initializing the current section to null
            _currentSection = null;
            return true;
        }

        public override bool Visit(Section section)
        {
            //Save current scope node for paragraph resolution
            _currentSection = section;
            SectionOrParagraphUsageChecker.CheckSection(section);
            return true;
        }

        public override bool Visit(Set setStatement)
        {
            SetStatementChecker.CheckStatement(setStatement);
            return true;
        }

        public override bool Visit(Move move)
        {
            var moveCorresponding = move?.CodeElement as MoveCorrespondingStatement;
            var moveSimple = move?.CodeElement as MoveSimpleStatement;

            if (moveCorresponding != null)
            {
                DataDefinition fromVariable = null;
                DataDefinition toVariable = null;
                //For MoveCorrespondingStatement check children compatibility
                fromVariable = move.GetDataDefinitionFromStorageAreaDictionary(moveCorresponding.FromGroupItem, true);
                toVariable = move.GetDataDefinitionFromStorageAreaDictionary(moveCorresponding.ToGroupItem, false);


                if (fromVariable == null || toVariable == null)
                {
                    return
                        true; //Do not continue, the variables hasn't been found. An error will be raised later by CheckVariable()
                }
                var fromVariableChildren = fromVariable.Children.Where(c => c?.Name != null);
                var toVariableChildren = toVariable.Children.Where(c => c?.Name != null);

                var matchingChildrenNames = fromVariableChildren.Select(c => c.Name.ToLowerInvariant())
                    .Intersect(toVariableChildren.Select(c => c.Name.ToLowerInvariant()));

                foreach (var matchingChildName in matchingChildrenNames)
                {
                    var retrievedChildrenFrom =
                        fromVariableChildren.Where(c => c.Name.ToLowerInvariant() == matchingChildName);
                    var retrievedChildrenTo =
                        toVariableChildren.Where(c => c.Name.ToLowerInvariant() == matchingChildName);

                    if (retrievedChildrenFrom.Count() != 1 || retrievedChildrenTo.Count() != 1)
                        DiagnosticUtils.AddError(move,
                            string.Format("Multiple symbol \"{0}\" detected in MOVE CORR", matchingChildName));

                    var retrievedChildFrom = (retrievedChildrenFrom.First() as DataDefinition);
                    var retrievedChildTo = (retrievedChildrenTo.First() as DataDefinition);

                    if (retrievedChildFrom == null || retrievedChildTo == null)
                        continue; //Doesn't have to happen but in case...

                    var fromDataType = retrievedChildFrom.DataType;
                    var toDataType = retrievedChildTo.DataType;

                    if (fromDataType != toDataType && fromDataType.CobolLanguageLevel > CobolLanguageLevel.Cobol85 &&
                        toDataType.CobolLanguageLevel > CobolLanguageLevel.Cobol85) //Check DataType matching
                        DiagnosticUtils.AddError(move,
                            string.Format("Symbol {0} of type {1} do not match symbol {2} of type {3}",
                                retrievedChildFrom.VisualQualifiedName, fromDataType,
                                retrievedChildTo.VisualQualifiedName, toDataType));
                }

            }
            else
            {
                if (moveSimple?.StorageAreaWrites == null)
                {
                    return true;
                }

                var senderIsAlphanumeric = false;
                DataDefinition senderDataDefinition = null;
                if (moveSimple.SendingVariable?.StorageArea?.Kind == StorageAreaKind.DataOrCondition
                    && move.StorageAreaReadsDataDefinition?.TryGetValue(moveSimple.SendingVariable.StorageArea, out senderDataDefinition) == true)
                {
                    senderIsAlphanumeric = senderDataDefinition.DataType == DataType.Alphanumeric;
                }

                foreach (var area in moveSimple.StorageAreaWrites)
                {
                    var receiver = area.StorageArea;
                    if (receiver == null) continue;

                    if (receiver.Kind == StorageAreaKind.FunctionCallResult)
                    {
                        DiagnosticUtils.AddError(move, "MOVE: illegal <function call> after TO");
                    }
                    else if (senderIsAlphanumeric
                              && receiver.Kind == StorageAreaKind.DataOrCondition
                              && move.StorageAreaWritesDataDefinition != null
                              && move.StorageAreaWritesDataDefinition.TryGetValue(receiver, out var receiverDataDefinition))
                    {
                        if (receiverDataDefinition.DataType == DataType.Numeric || receiverDataDefinition.DataType == DataType.NumericEdited)
                        {
                            if (receiverDataDefinition.Usage != null && receiverDataDefinition.Usage != DataUsage.None)
                            {
                                DiagnosticUtils.AddError(move, $"Moving alphanumeric '{senderDataDefinition.Name}' to numeric '{receiverDataDefinition.Name}' declared with an USAGE may lead to unexpected results.", code: MessageCode.Warning);
                            }
                        }
                    }
                }
            }

            return true;
        }

        public override bool Visit(Search search)
        {
<<<<<<< HEAD
            
            if (search.CodeElement.StatementType == StatementType.SearchBinaryStatement)
            {
                int i=0;
                var list = search.GetChildren<WhenSearch>();
                foreach (var whenSearch in list)
                {
                    if (i > 0) 
                    {
                        DiagnosticUtils.AddError(whenSearch, "Invalid WHEN clause, binary SEARCH only allows a single WHEN clause");
                    }
                    i++;
                }
      
=======
            if (search.GetChildren<WhenSearch>().Count == 0)
            {
                DiagnosticUtils.AddError(search, "Search statement must have at least one when element.");
>>>>>>> f73148cc
            }
            var tableToSearch = search.CodeElement.TableToSearch?.StorageArea;
            if (tableToSearch != null)
            {
                var searchedTable = search.GetDataDefinitionFromStorageAreaDictionary(tableToSearch);
                if (searchedTable != null)
                {
                    if (searchedTable.IsTableOccurence)
                    {
                        var parentTableDefinitions = searchedTable.GetParentTableDefinitions();
                        _searchTables.Add(search, parentTableDefinitions);

                        //Check keys and indexes for binary search
                        if (search.CodeElement.StatementType == StatementType.SearchBinaryStatement)
                        {
                            //Searched table must have at least one KEY
                            var keys = searchedTable.GetTableSortingKeys();
                            if (keys == null || keys.Length == 0)
                            {
                                DiagnosticUtils.AddError(search, $"Cannot use binary SEARCH on '{searchedTable.Name}' because it has no KEY.");
                            }

                            //Main table and all parent tables must have at least one index
                            if (parentTableDefinitions != null)
                            {
                                foreach (var table in parentTableDefinitions)
                                {
                                    var indexes = table.GetIndexes();
                                    if (indexes == null || indexes.Length == 0)
                                    {
                                        var message = table == searchedTable
                                            ? $"Cannot use binary SEARCH on '{searchedTable.Name}' because it is not indexed."
                                            : $"Cannot use binary SEARCH on '{searchedTable.Name}' because parent table '{table.Name}' is not indexed.";
                                        DiagnosticUtils.AddError(search, message);
                                    }
                                }
                            }
                            //else TC not supported
                        }
                    }
                    else
                    {
                        //Not a table
                        DiagnosticUtils.AddError(search, $"Cannot SEARCH in '{searchedTable.Name}', data item is not a table.");
                    }
                }
                //else undefined reference
            }
            //else it's a syntax error

            return true;
        }

        public override bool Visit(WhenSearch whenSearch)
        {
            System.Diagnostics.Debug.Assert(whenSearch.Parent is Search);
            var search = (Search) whenSearch.Parent;

            if (whenSearch.ChildrenCount == 0)
            {
                var messageCode = search.CodeElement.StatementType == StatementType.SearchSerialStatement ? MessageCode.SyntaxErrorInParser : MessageCode.Warning;
                DiagnosticUtils.AddError(whenSearch, "Missing statement in when clause",messageCode);
            }

            if (search.CodeElement.StatementType == StatementType.SearchBinaryStatement && _searchTables.TryGetValue(search, out var tableDefinitions))
            {
                //TC not supported
                if (tableDefinitions == null) return true;

                //Main table
                System.Diagnostics.Debug.Assert(tableDefinitions.Count > 0);
                var searchedTable = tableDefinitions[0];

                //Init a dictionary of used keys
                Dictionary<string, bool> usedKeys = new Dictionary<string, bool>(StringComparer.OrdinalIgnoreCase);
                var keys = searchedTable.GetTableSortingKeys();
                if (keys != null)
                {
                    foreach (var key in keys)
                    {
                        if (key.SortDirection != null && key.SortDirection.Value != SortDirection.None)
                        {
                            usedKeys.Add(key.SortKey.Name, false);//Set initial status of the key to 'not used'
                        }
                    }
                }

                //Collect every first index of searched table and its parent tables (multidimensional search)
                //Reverse order because parent tables are from child to parent but subscripts are from parent to child
                var expectedIndexes = tableDefinitions.Select(table => table.GetIndexes()?.FirstOrDefault()).Reverse().ToArray();

                //WHEN condition must use keys and first index of the table
                if (!CheckCondition(whenSearch.CodeElement.Condition))
                {
                    return true;
                }

                //Check all keys are properly used
                bool expectKeyUsed = true;
                foreach (var isKeyUsed in usedKeys.Values)
                {
                    if (isKeyUsed)
                    {
                        if (expectKeyUsed) continue; //OK

                        //KO all keys from first to "highest" used must be used
                        DiagnosticUtils.AddError(whenSearch, "All the table keys that precede a referenced key must be used.");
                        break;
                    }

                    if (expectKeyUsed)
                    {
                        //First time we see an unused key, so all following keys must not be used
                        expectKeyUsed = false;
                    }
                }

                //Check syntax of a whenSearchCondition (in a binary search)
                bool CheckCondition(ConditionalExpression whenSearchCondition)
                {
                    switch (whenSearchCondition)
                    {
                        case ConditionNameConditionOrSwitchStatusCondition _:
                            //TODO add check for condition names
                            return true;

                        case RelationCondition relationCondition:
                            if (relationCondition.Operator?.SemanticOperator != RelationalOperatorSymbol.EqualTo)
                            {
                                DiagnosticUtils.AddError(whenSearch, "Invalid relational operator in WHEN SEARCH condition, EqualTo operator expected.");
                                return false;
                            }
                            return CheckOperand(relationCondition.LeftOperand);

                        case LogicalOperation logicalOperation:
                            if (logicalOperation.Operator.Value != LogicalOperator.AND)
                            {
                                DiagnosticUtils.AddError(whenSearch, "Invalid logical operator in WHEN SEARCH condition, AND operator expected.");
                            }
                            return CheckCondition(logicalOperation.LeftOperand) && CheckCondition(logicalOperation.RightOperand);

                        default:
                            DiagnosticUtils.AddError(whenSearch, "Invalid condition in WHEN SEARCH, only condition-names and key to value comparison are allowed.");
                            return false;
                    }
                }

                bool CheckOperand(ConditionOperand operand)
                {
                    if (operand.ArithmeticExpression is NumericVariableOperand numericVariableOperand
                        && numericVariableOperand.NumericVariable?.StorageArea is DataOrConditionStorageArea dataOrConditionStorageArea
                        && dataOrConditionStorageArea.Subscripts.Length > 0)
                    {
                        //Check indexes for every dimension
                        if (dataOrConditionStorageArea.Subscripts.Length == expectedIndexes.Length)
                        {
                            for (int i = 0; i < dataOrConditionStorageArea.Subscripts.Length; i++)
                            {
                                var expectedIndex = expectedIndexes[i];
                                var subscript = dataOrConditionStorageArea.Subscripts[i];

                                //Check use of first table index for the current dimension
                                var usedIndexStorageArea = ((NumericVariableOperand) subscript.NumericExpression).IntegerVariable.StorageArea;
                                var usedIndex = whenSearch.GetDataDefinitionFromStorageAreaDictionary(usedIndexStorageArea);
                                if (usedIndex != null && (expectedIndex == null || !expectedIndex.Name.Equals(usedIndex.Name, StringComparison.OrdinalIgnoreCase)))
                                {
                                    //Not the first index (or no index defined for the table)
                                    DiagnosticUtils.AddError(whenSearch, "When subscripting, only first index declared for the table is allowed.");
                                    return false;
                                }
                            }
                        }
                        //else invalid subscript count, this is already checked by CheckSubscripts. No need to report more errors on this condition.

                        //Collect used key
                        var usedKey = whenSearch.GetDataDefinitionFromStorageAreaDictionary(dataOrConditionStorageArea, true);
                        if (usedKey != null)
                        {
                            if (usedKeys.ContainsKey(usedKey.Name))
                            {
                                //Valid key, set key status to 'used'
                                usedKeys[usedKey.Name] = true;
                            }
                            else
                            {
                                //Not a key
                                DiagnosticUtils.AddError(whenSearch, $"'{usedKey.Name}' is not a sorting key of table '{searchedTable.Name}'.");
                                return false;
                            }
                        }
                        //else undefined reference

                        return true;
                    }

                    DiagnosticUtils.AddError(whenSearch, "Left side operand of a WHEN condition must use first index of the table and at least one of declared keys.");
                    return false;
                }
            }

            return true;
        }

        public override bool Visit(Evaluate evaluate)
        {
            bool whenOtherSeen = false;
            //Start to loop on children from the end because:
            //- Grammar enforce that there is 0 to 1 "whenOther" and that it's the last element of an "evaluate"
            //- Invalid empty "when" can only be the last "when"
            for (int i = evaluate.ChildrenCount - 1; i >= 0; i--)
            {
                if (evaluate.Children[i] is WhenOther)
                {
                    whenOtherSeen = true;
                }
                else if (evaluate.Children[i] is Then then)
                {
                    if (then.ChildrenCount == 0)
                    {
                        // i is the Then node
                        // i-1 is the When group
                        var whenGroup = then.Parent.Children[i - 1];
                        System.Diagnostics.Debug.Assert(whenGroup.ChildrenCount > 0);
                        //Get the last When of the WhenGroup. This is the invalid empty When
                        var whenNode = whenGroup.Children[whenGroup.ChildrenCount - 1];
                        System.Diagnostics.Debug.Assert(whenNode.CodeElement?.Type == CodeElementType.WhenCondition);
                        //Syntax error.
                        DiagnosticUtils.AddError(whenNode, "Missing statement in \"when\" clause");
                    }
                    break; //Previous "when" are allowed to have no instructions (#1593)
                }
            }
            if (!whenOtherSeen)
            {
                DiagnosticUtils.AddError(evaluate, "\"when other\" is missing", MessageCode.Warning);
            }
            return true;
        }

        public override bool Visit(If ifNode)
        {
            if (ifNode?.Children != null && !(ifNode.Children.Last() is End))
            {
                DiagnosticUtils.AddError(ifNode,
                    "\"end-if\" is missing", MessageCode.Warning);
            }
            return true;
        }

        public override bool Visit(Then thenNode)
        {
            //This check only applies to THEN nodes coming from IF statements.
            if (thenNode.ChildrenCount == 0 && thenNode.Parent.CodeElement?.Type == CodeElementType.IfStatement)
            {
                //THEN has no CodeElement, report on Parent IF.
                DiagnosticUtils.AddError(thenNode.Parent, "Missing statement or NEXT SENTENCE after IF condition.");
            }
            return true;
        }

        public override bool Visit(Else elseNode)
        {
            if (elseNode.ChildrenCount == 0)
            {
                DiagnosticUtils.AddError(elseNode, "Missing statement or NEXT SENTENCE after ELSE keyword.");
            }
            return true;
        }

        public override bool Visit(TypeDefinition typeDefinition)
        {
            //Cobol 2002 rule
            //TODO need to clarify if we have 1 visitor per LanguageLevel
            //For performance reason it seems better to have only one here
            TypeDefinitionChecker.CheckTypeDefinition(typeDefinition);
            FormalizedCommentsChecker.CheckTypeComments(typeDefinition);
            return true;
        }

        public override bool Visit(Program program)
        {
            // Check that program has a closing end
            CheckEndProgram(program);
            if (program.IsNested)
            {
                NestedProgram nestedProgram = (NestedProgram)program;
                if (nestedProgram.ContainingProgram.CodeElement.IsRecursive)
                {
                    DiagnosticUtils.AddError(program, "A Nested Program cannot be declared in a RECURSIVE program.");
                }
                if (program.CodeElement.IsRecursive)
                {
                    DiagnosticUtils.AddError(program, "A Nested Program cannot have a RECURSIVE attribute.");
                }
            }
            else if (program.CodeElement.IsCommon)
            {
                DiagnosticUtils.AddError(program, "A Root Program cannot have a COMMON attribute.");
            }
            FormalizedCommentsChecker.CheckProgramComments(program);
          
            return true;
        }

        public override bool Visit(ConfigurationSection configurationSection)
        {
            Program program = configurationSection.GetProgramNode();
            if (program != null && program.IsNested)
            {
                DiagnosticUtils.AddError(configurationSection, "A Nested Program cannot have a CONFIGURATION SECTION.");
            }
            return true;
        }


        public override bool VisitVariableWriter(VariableWriter variableWriter)
        {
            WriteTypeConsistencyChecker.OnNode(variableWriter, CurrentNode);
            ReadOnlyPropertiesChecker.OnNode(variableWriter, CurrentNode);
            return true;
        }

        public override bool Visit(DataDefinition dataDefinition)
        {
            TypedDeclarationChecker.OnNode(dataDefinition);

            DataDefinitionEntry dataDefinitionEntry = dataDefinition.CodeElement;
            if (dataDefinitionEntry == null) return true;

            var commonDataDataDefinitionCodeElement = dataDefinitionEntry as CommonDataDescriptionAndDataRedefines;

            var levelNumber = dataDefinitionEntry.LevelNumber;
            if (levelNumber != null)
            {
                var dataDefinitionParent = (dataDefinition.Parent as DataDefinition);
                var levelNumberValue = levelNumber.Value;
                if (dataDefinitionParent != null)
                {
                    //Check if DataDefinition is level 88 and declared under a Type BOOL variable
                    //Perf note: first compare levelNumberValue because it's faster than DataType
                    if (levelNumberValue == 88 && dataDefinitionParent.DataType == DataType.Boolean)
                    {
                        DiagnosticUtils.AddError(dataDefinition,
                            "The Level 88 symbol '" + dataDefinition.Name +
                            "' cannot be declared under a BOOL typed symbol");
                    }
                }
                else
                {
                    //Parent is not a DataDefinition so it's a top level data definition under a section (eg working-storage)
                    //These top level DataDefinition can only be level 01 or 77
                    if (!(levelNumberValue == 01 || levelNumberValue == 77))
                    {
                        DiagnosticUtils.AddError(dataDefinition,
                            "The variable '" + dataDefinition.Name + "' can only be of level 01 or 77",
                            dataDefinitionEntry);
                    }
                }

                //Level 88 and 66 cannot have Children.
                if ((levelNumberValue == 88 || levelNumberValue == 66))
                {
                    if (dataDefinition.ChildrenCount != 0)
                    {
                        DiagnosticUtils.AddError(dataDefinition,
                            "The variable '" + dataDefinition.Name + "' with level 88 and 66 cannot be group item.",
                            dataDefinitionEntry);
                    }

                    if (dataDefinition.Usage != null)
                    {
                        DiagnosticUtils.AddError(dataDefinition,
                            "The variable '" + dataDefinition.Name + "' with level 88 and 66 cannot have USAGE.",
                            dataDefinitionEntry);
                    }
                }

            }

            if (dataDefinition.SemanticData != null)
            {
                //Check if Strict Typedef declaration uses Sync clause
                if (dataDefinition.SemanticData.HasFlag(Symbol.Flags.InsideTypedef) &&
                dataDefinition.SemanticData.HasFlag(Symbol.Flags.Sync))
                {
                    //Typedef instruction => check if it's marked Strict
                    if (dataDefinition.SemanticData.Kind == Symbol.Kinds.Typedef && dataDefinition.SemanticData.HasFlag(Symbol.Flags.Strict))
                    {
                        DiagnosticUtils.AddError(dataDefinition, $"Cannot declare Type definition {dataDefinition.Name} with Sync clause because it is Strict.");
                    }
                    //Variable inside Typedef => check if parent typedef is marked Strict
                    else if (dataDefinition.SemanticData.NearestParent(Symbol.Kinds.Typedef).HasFlag(Symbol.Flags.Strict))
                    {
                        DiagnosticUtils.AddError(dataDefinition, $"{dataDefinition.Name} is part of a declaration using Sync clause in Strict Type definition {dataDefinition.ParentTypeDefinition?.Name}.");
                    }

                }
                //Check if variable of user defined Strict Type is declared or has a parent declared with Sync clause (flag is inherited so no need to iterate through parents)
                else if (dataDefinition.SemanticData.HasFlag(Symbol.Flags.HasATypedefType) &&
                    dataDefinition.TypeDefinition?.RestrictionLevel == RestrictionLevel.STRICT &&
                    dataDefinition.SemanticData.HasFlag(Symbol.Flags.Sync))
                {
                    DiagnosticUtils.AddError(dataDefinition, $"{dataDefinition.Name} cannot be declared or have a parent declared with Sync clause because its Type definition {dataDefinition.DataType.Name} is Strict.");
                }
            }

            if (HasChildrenThatDeclareData(dataDefinition))
            {
                if (dataDefinition.Picture != null)
                {
                    DiagnosticUtils.AddError(dataDefinition,
                        "Group item " + dataDefinition.Name + " cannot have a \"PICTURE\"", dataDefinitionEntry);
                }

                if (commonDataDataDefinitionCodeElement?.UserDefinedDataType != null)
                {
                    DiagnosticUtils.AddError(dataDefinition,
                        "Group item  " + dataDefinition.Name + " cannot have a \"TYPE\"", dataDefinitionEntry);
                }

                if (commonDataDataDefinitionCodeElement?.IsBlankWhenZero?.Value == true)
                {
                    DiagnosticUtils.AddError(dataDefinition,
                        "Group item " + dataDefinition.Name + " cannot have \"Blank when zero\" clause",
                        dataDefinitionEntry);
                }

                return true;
            }

            DataDefinitionChecker.OnNode(dataDefinition);

            return true;
        }

        public override bool Visit(End end)
        {
            // Check if PROGRAM END is orphan
            if (_compilerOptions.CheckEndProgram.IsActive)
            {
                if (end.CodeElement.Type == CodeElementType.ProgramEnd && !(end.Parent is Program))
                {
                    DiagnosticUtils.AddError(end, "Unexpected orphan \"PROGRAM END\".", _compilerOptions.CheckEndProgram.GetMessageCode());
                }
            }

            // Check end statement is aligned with the matching opening statement
            if (_compilerOptions.CheckEndAlignment.IsActive && end.CodeElement.Type != CodeElementType.SentenceEnd)
            {
                CodeElement parentCodeElement = end.Parent.CodeElement; ;
                if (parentCodeElement?.IsInsideCopy() == false && end.IsInsideCopy() == false)
                {
                    CheckEndNode(parentCodeElement, end);
                }
            }
            return true;
        }

        public override bool Visit(FunctionEnd functionEnd)
        {
            // Check end statement is aligned with the matching opening statement
            if (_compilerOptions.CheckEndAlignment.IsActive)
            {
                CodeElement parentCodeElement = functionEnd.Parent.CodeElement;
                if (parentCodeElement?.IsInsideCopy() == false && functionEnd.IsInsideCopy() == false)
                {
                    Token openingDeclareToken = parentCodeElement.ConsumedTokens.FirstOrDefault(t => t.TokenType == TokenType.DECLARE);
                    CheckEndNode(openingDeclareToken, functionEnd);
                }
            }
            return true;
        }

        public override bool Visit(DataDescription dataDescription)
        {
            DataDescriptionEntry dataDescriptionEntry = dataDescription.CodeElement;

            //Check if the DataDescription is an empty group
            if (dataDescriptionEntry.LevelNumber != null && dataDescription.IsDataDescriptionGroup && dataDescription.ChildrenCount == 0)
            {
                //Get current node index
                var nodeIndex = dataDescription.Parent.IndexOf(dataDescription);
                //Get sibling nodes
                var siblingNodes = dataDescription.Parent.Children;
                //Get immediately following DataDefinition
                var nextData = siblingNodes.Skip(nodeIndex + 1).OfType<DataDefinition>().FirstOrDefault();
                if (nextData != null && nextData.IsInsideCopy())
                {
                    DiagnosticUtils.AddError(dataDescription, $"Cannot include copy {nextData.CodeElement.FirstCopyDirective.TextName} " +
                                                              $"under level {dataDescriptionEntry.LevelNumber} " +
                                                              $"because copy starts at level {nextData.CodeElement.LevelNumber}.", dataDescriptionEntry);
                }
                else
                {
                    //Last node so this is an empty group item
                    DiagnosticUtils.AddError(dataDescription, "A group item cannot be empty.", dataDescriptionEntry);
                }
            }

            return true;
        }

        /// <summary>
        /// Test if the received DataDefinition has other children than DataConditionEntry or DataRenamesEntry
        /// </summary>
        /// <param name="dataDefinition">Item to check</param>
        /// <returns>True if there are only DataConditionEntry or DataRenamesEntry children</returns>
        private static bool HasChildrenThatDeclareData([NotNull] DataDefinition dataDefinition)
        {
            //We only need to check the last children:
            //DataConditionEntry is a level 88, DataRenamesEntry is level 66 and they cannot have children
            //DataDescription and DataRedefines are level between 1 and 49 inclusive.
            //As the level number drive the positioning of Node inside the Children property DataConditionEntry and DataRenamesEntry will always be
            //positioned before dataDescription.
            if (dataDefinition.ChildrenCount > 0)
            {
                var lastChild = ((DataDefinition) dataDefinition.Children[dataDefinition.ChildrenCount - 1]);

                return lastChild.CodeElement != null
                       && lastChild.CodeElement.Type != CodeElementType.DataConditionEntry
                       && lastChild.CodeElement.Type != CodeElementType.DataRenamesEntry;
            }

            return false;
        }

        public override bool Visit(IndexDefinition indexDefinition)
        {
            var found =
                indexDefinition.SymbolTable.GetVariablesExplicit(new URI(indexDefinition.Name))
                    .Where(i => i.ParentTypeDefinition == null)
                    .ToList();
            if (indexDefinition.ParentTypeDefinition != null) return true;
            if (found.Count > 1) //If multiple index with same name found, display a warning.
            {
                DiagnosticUtils.AddError(indexDefinition.Parent,
                    "An index named '" + indexDefinition.Name + "' is already defined.", MessageCode.Warning);
            }
            return true;
        }

        public static DataDefinition CheckVariable(Node node, StorageArea storageArea, bool isReadStorageArea)
        {
            if (storageArea == null || !storageArea.NeedDeclaration)
                return null;

            var area = storageArea.GetStorageAreaThatNeedDeclaration;
            if (area.SymbolReference == null) return null;
            //Do not handle TCFunctionName, it'll be done by TypeCobolChecker
            if (area.SymbolReference.IsOrCanBeOfType(SymbolType.TCFunctionName)) return null;

            var parentTypeDefinition = (node as DataDefinition)?.ParentTypeDefinition;
            var foundQualified =
                node.SymbolTable.GetVariablesExplicitWithQualifiedName(area.SymbolReference != null
                        ? area.SymbolReference.URI
                        : new URI(area.ToString()),
                    parentTypeDefinition);
            var found = foundQualified.Select(v => v.Value);

            var foundCount = found.Count();

            if (foundCount == 0)
            {
                if (node.SymbolTable.GetFunction(area).Count < 1)
                    DiagnosticUtils.AddError(node, "Symbol " + area + " is not referenced", area.SymbolReference, MessageCode.SemanticTCErrorInParser);
            }
            else if (foundCount > 1)
            {
                bool isFirst = true;
                string errorMessage = "Ambiguous reference to symbol " + area + " " + Environment.NewLine +
                                      "Symbols found: ";
                foreach (var symbol in foundQualified)
                {
                    // Multiline Version
                    //errorMessage += Environment.NewLine + "\t" + symbol.Key.Replace(".", "::");
                    // Inline version
                    //                                        if qualified name list is not null, create a string          otherwise is the qualified name of the DataDefinition
                    errorMessage += (isFirst ? "" : " | ") + (symbol.Key != null
                                        ? symbol.Key.ToString().Replace(".", "::")
                                        : symbol.Value.QualifiedName.ToString().Replace(".", "::"));
                    isFirst = false;
                }
                DiagnosticUtils.AddError(node, errorMessage, area.SymbolReference, MessageCode.SemanticTCErrorInParser);
            }
            else if (foundCount == 1)
            {
                var dataDefinitionFound = found.First();
                var dataDefinitionPath = foundQualified.First().Key;

                if (foundQualified.Count == 1)
                {
                    IndexAndFlagDataDefiniton(dataDefinitionPath, dataDefinitionFound, node, area, storageArea);
                }

                if (!node.IsFlagSet(Node.Flag.GlobalStorageSection))
                {
                    if (dataDefinitionFound.IsFlagSet(Node.Flag.GlobalStorageSection) || dataDefinitionPath != null && dataDefinitionPath.CurrentDataDefinition.IsFlagSet(Node.Flag.GlobalStorageSection))
                    {
                        if (node is DataDefinition)
                        {
                            DiagnosticUtils.AddError(node, "A Global-Storage Section variable cannot be referenced in another Data Section", area.SymbolReference);
                        }
                        //We must find the enclosing FunctionDeclaration or Program (if node is outside a function/procedure)
                        node.GetEnclosingProgramOrFunctionNode().SetFlag(Node.Flag.UseGlobalStorage, true);
                    }
                }

                if (!isReadStorageArea && node.SymbolTable.CurrentScope == SymbolTable.Scope.Function)
                {
                    var paramDesc = (dataDefinitionPath?.CurrentDataDefinition ?? dataDefinitionFound) as ParameterDescription;
                    //Check if we're dealing with an input parameter
                    if (paramDesc?.PassingType == ParameterDescription.PassingTypes.Input)
                    {
                        //We allow modification on indices because semantically they are value types, the procedure uses a copy of the input (issue #1789).
                        //Also format 5 set statements are allowed because it does not affect the input for the caller (issue #1625).
                        //set (address of)? identifier(pointer) TO (address of)? identifier | NULL
                        bool isModificationAllowed = dataDefinitionFound.IsTableIndex
                                                     ||
                                                     (storageArea is StorageAreaPropertySpecialRegister register && register.SpecialRegisterName.TokenType == TokenType.ADDRESS);
                        if (!isModificationAllowed)
                        {
                            DiagnosticUtils.AddError(node, "Input variable '" + paramDesc.Name + "' is modified by an instruction", area.SymbolReference);
                        }
                    }
                }

                //Initialize node caches for DataDef and Symbol.
                IDictionary<StorageArea, DataDefinition> dataDefinitionStorage;
                IDictionary<StorageArea, VariableSymbol> symbolStorage;
                if (isReadStorageArea)
                {
                    //Initialize reads dictionaries
                    if (node.StorageAreaReadsDataDefinition == null)
                        node.StorageAreaReadsDataDefinition = new Dictionary<StorageArea, DataDefinition>();
                    if (node.StorageAreaReadsSymbol == null)
                        node.StorageAreaReadsSymbol = new Dictionary<StorageArea, VariableSymbol>();

                    //Target read dictionaries
                    dataDefinitionStorage = node.StorageAreaReadsDataDefinition;
                    symbolStorage = node.StorageAreaReadsSymbol;
                }
                else
                {
                    //Initialize writes dictionaries
                    if (node.StorageAreaWritesDataDefinition == null)
                        node.StorageAreaWritesDataDefinition = new Dictionary<StorageArea, DataDefinition>();
                    if (node.StorageAreaWritesSymbol == null)
                        node.StorageAreaWritesSymbol = new Dictionary<StorageArea, VariableSymbol>();

                    //Target writes dictionaries
                    dataDefinitionStorage = node.StorageAreaWritesDataDefinition;
                    symbolStorage = node.StorageAreaWritesSymbol;
                }

                //Add DataDefinition found and corresponding VariableSymbol into caches
                dataDefinitionStorage.Add(storageArea, dataDefinitionFound);
                var variableSymbol = dataDefinitionFound.SemanticData as VariableSymbol;
                symbolStorage.Add(storageArea, variableSymbol);//Beware, variableSymbol my be null !

                //SemanticDomain validation : check that the symbol has been built.
                if (dataDefinitionFound.ParentTypeDefinition == null)
                {
                    //TODO SemanticDomain: requires support for RENAMES.
                    System.Diagnostics.Debug.Assert(variableSymbol != null || dataDefinitionFound is DataRenames);
                }
                else
                {
                    //TODO SemanticDomain: requires type expansion.
                }

                //Check subscripts
                if (storageArea is DataOrConditionStorageArea dataOrConditionStorageArea)
                {
                    CheckSubscripts(node, dataOrConditionStorageArea, dataDefinitionFound);
                }

                return dataDefinitionFound;
            }

            return null;
        }

        private static void CheckSubscripts(Node node, DataOrConditionStorageArea dataOrConditionStorageArea, DataDefinition dataDefinition)
        {
            if (dataOrConditionStorageArea.IsPartOfFunctionArgument)
            {
                //Avoid checking uncertain subscripts, see issue #2001
                return;
            }

            switch (node.CodeElement?.Type)
            {
                //Those have their own specific subscript checking
                case CodeElementType.SearchStatement:
                case CodeElementType.ProcedureStyleCall:
                    return;
            }

            //Create a list of all parent OCCURS
            var tableDefinitions = dataDefinition.IsTableIndex ? new List<DataDefinition>() : dataDefinition.GetParentTableDefinitions();
            //TC not supported
            if (tableDefinitions == null) return;

            if (dataOrConditionStorageArea.Subscripts.Length < tableDefinitions.Count)
            {
                //Not enough subscripts
                DiagnosticUtils.AddError(node, $"Not enough subscripts for data item '{dataDefinition.Name}', check number of OCCURS clauses.", dataOrConditionStorageArea.SymbolReference);
                return;
            }

            if (dataOrConditionStorageArea.Subscripts.Length > tableDefinitions.Count)
            {
                //Too many subscripts
                DiagnosticUtils.AddError(node, $"Too many subscripts for data item '{dataDefinition.Name}', check number of OCCURS clauses.", dataOrConditionStorageArea.SymbolReference);
                return;
            }

            for (int i = 0; i < dataOrConditionStorageArea.Subscripts.Length; i++)
            {
                var subscript = dataOrConditionStorageArea.Subscripts[i];
                var tableDefinition = tableDefinitions[tableDefinitions.Count - 1 - i];//OCCURS are stored in reverse order

                //Do not check expressions, only literal values are checked
                if (!(subscript.NumericExpression is NumericVariableOperand subscriptNumeric)) continue;

                //Do not check variables, only literal values are checked
                System.Diagnostics.Debug.Assert(subscriptNumeric.NumericVariable == null);
                System.Diagnostics.Debug.Assert(subscriptNumeric.IntegerVariable != null);
                if (subscriptNumeric.IntegerVariable.Value == null) continue;

                var subscriptLiteral = subscriptNumeric.IntegerVariable.Value;

                //Check the value against the first allowed index
                if (subscriptLiteral.Value < 1)
                {
                    DiagnosticUtils.AddError(node, $"Subscript value '{subscriptLiteral.Value}' is invalid. Subscript must be a strictly positive integer.", subscriptLiteral.Token);
                }

                //Check the value against the max
                if (!tableDefinition.HasUnboundedNumberOfOccurences && subscriptLiteral.Value > tableDefinition.MaxOccurencesCount)
                {
                    DiagnosticUtils.AddError(node, $"Subscript value '{subscriptLiteral.Value}' exceeds the maximum occurrence count '{tableDefinition.MaxOccurencesCount}' of the table.", subscriptLiteral.Token);
                }
            }
        }

        private static void IndexAndFlagDataDefiniton(DataDefinitionPath dataDefinitionPath,
            DataDefinition dataDefinition,
            Node node, StorageArea area, StorageArea storageArea)
        {
            if (dataDefinition.IsTableIndex)
            {
                var index = dataDefinition;

                index.AddReferences(storageArea, node); //Add this node as a reference to the founded index

                if (area.SymbolReference.IsQualifiedReference || index.IsPartOfATypeDef)
                //Index name is qualified or belongs to a typedef
                {
                    if (index.Name.Length > 22) //If index name is used with qualification and exceed 22 characters
                        DiagnosticUtils.AddError(index.Parent,
                            "Index name '" + index.Name + "' is over 22 characters.", area.SymbolReference);
                    if (
                            index.Parent.CodeElement.IsInsideCopy())
                        //If index comes from a copy, do not support qualification
                        DiagnosticUtils.AddError(node,
                            "Index '" + index.Name + "' inside a COPY cannot be use with qualified symbol", area.SymbolReference);

                    //Mark this node for generator
                    FlagNodeAndCreateQualifiedStorageAreas(Node.Flag.NodeContainsIndex, node, storageArea,
                        dataDefinitionPath);

                    foreach (var reference in index.GetReferences())
                    {
                        FlagNodeAndCreateQualifiedStorageAreas(Node.Flag.NodeContainsIndex, reference.Value,
                            reference.Key, dataDefinitionPath);
                    }

                    //No matter which node uses this index, if at least one time a node uses the index with a qualified name, we need to flag the index parent
                    //Also we always flag indexes declared as part of a typedef because we're already in a TypeCobol context
                    //Flag index node for code generator to let it know that this index will need hash.
                    index.SetFlag(Node.Flag.IndexUsedWithQualifiedName, true);
                }
                else if (!area.SymbolReference.IsQualifiedReference)
                    //If it's an index but not use with qualified reference 
                {
                    //If the index has already been flaged UsedWithQualifiedName, we need to flag the current node
                    if (index.IsFlagSet(Node.Flag.IndexUsedWithQualifiedName))
                    {
                        FlagNodeAndCreateQualifiedStorageAreas(Node.Flag.NodeContainsIndex, node, storageArea,
                            dataDefinitionPath);
                    }
                }

                if (area.SymbolReference.IsQualifiedReference && !area.SymbolReference.IsTypeCobolQualifiedReference)
                        DiagnosticUtils.AddError(node,
                            "Index can not be use with OF or IN qualifiers " + area, area.SymbolReference);
            }
            else if (dataDefinition.DataType == DataType.Boolean)
            {
                if (!((node is Nodes.If && storageArea.Kind != StorageAreaKind.StorageAreaPropertySpecialRegister) || node is Nodes.Set || node is Nodes.Perform || node is Nodes.PerformProcedure || node is Nodes.WhenSearch || node is Nodes.When ) || storageArea.Kind == StorageAreaKind.StorageAreaPropertySpecialRegister)//Ignore If/Set/Perform/WhenSearch Statement
                { 
                    //Flag node has using a boolean variable + Add storage area into qualifiedStorageArea of the node. (Used in CodeGen)
                    FlagNodeAndCreateQualifiedStorageAreas(Node.Flag.NodeContainsBoolean, node, storageArea, dataDefinitionPath);
                }
            }

            var specialRegister = storageArea as StorageAreaPropertySpecialRegister;
            if (specialRegister != null
                && specialRegister.SpecialRegisterName.TokenType == TokenType.ADDRESS
                && specialRegister.IsWrittenTo
                && !(node is ProcedureStyleCall))
            {
                var variabletoCheck = dataDefinition;
                //This variable has to be in Linkage Section
                if (!variabletoCheck.IsFlagSet(Node.Flag.LinkageSectionNode))
                    DiagnosticUtils.AddError(node,
                        "Cannot write into " + storageArea + ", " + variabletoCheck.Name +
                        " is declared out of LINKAGE SECTION.", area.SymbolReference);
            }

            if (specialRegister != null
                && specialRegister.SpecialRegisterName.TokenType == TokenType.ADDRESS
                && node is Call)
            {
                var callStatement = node.CodeElement as CallStatement;
                var currentCheckedParameter = callStatement?.InputParameters.FirstOrDefault(
                    param => param.StorageAreaOrValue?.StorageArea == specialRegister);

                if (currentCheckedParameter != null)
                {
                    var variabletoCheck = dataDefinition;
                    //This variable has to be in Linkage Section
                    if (!variabletoCheck.IsFlagSet(Node.Flag.LinkageSectionNode) &&
                        currentCheckedParameter.SharingMode.Value == ParameterSharingMode.ByReference)
                        DiagnosticUtils.AddError(node,
                            "CALL with ADDRESS OF can only be used with a LINKAGE variable, or with a sharing mode BY CONTENT/BY VALUE");
                }
            }
        }

        private static void FlagNodeAndCreateQualifiedStorageAreas(Node.Flag flag, Node node, StorageArea storageArea,
            DataDefinitionPath dataDefinitionPath)
        {
            node.SetFlag(flag, true);
            if (node.QualifiedStorageAreas == null)
                node.QualifiedStorageAreas = new Dictionary<StorageArea, DataDefinitionPath>();

            if (!node.QualifiedStorageAreas.ContainsKey(storageArea))
                node.QualifiedStorageAreas.Add(storageArea, dataDefinitionPath);
        }

        private void CheckEndNode([CanBeNull]IToken openingToken, Node endNode)
        {
            System.Diagnostics.Debug.Assert(endNode is End || endNode is FunctionEnd);
            System.Diagnostics.Debug.Assert(endNode.CodeElement != null);

            // Check end statement is aligned with the matching opening statement
            var endCodeElement = endNode.CodeElement;
            if (openingToken != null && openingToken.Line != endCodeElement.Line &&
                openingToken.StartIndex != endCodeElement.StartIndex)
            {
                DiagnosticUtils.AddError(endNode,
                    "a End statement is not aligned with the matching opening statement",
                    _compilerOptions.CheckEndAlignment.GetMessageCode());
            }
        }

        private void CheckEndProgram(Program node)
        {
            var checkEndProgramOption = _compilerOptions.CheckEndProgram;
            var lastChild = node.Children.LastOrDefault();
            if (lastChild is End end)
            {
                // END PROGRAM is present
                node.SetFlag(Node.Flag.MissingEndProgram, false);
                if (checkEndProgramOption.IsActive)
                {
                    var programEnd = (ProgramEnd)end.CodeElement;
                    if (programEnd.ProgramName?.Name == null)
                    {
                        // No name is specified after END PROGRAM
                        DiagnosticUtils.AddError(end, $"\"PROGRAM END\" should have a program name. \"{node.Name}\" was assumed.", checkEndProgramOption.GetMessageCode());
                    }
                    else
                    {
                        if (!node.Name.Equals(programEnd.ProgramName.Name, StringComparison.OrdinalIgnoreCase))
                        {
                            // Wrong name is specified after END PROGRAM
                            DiagnosticUtils.AddError(end, $"Program name \"{programEnd.ProgramName.Name}\" did not match the name of any open program. The \"END PROGRAM\" marker was assumed to have ended program \"{node.Name}\".", checkEndProgramOption.GetMessageCode());
                        }
                    }
                }
            }
            else
            {
                // END PROGRAM is missing
                node.SetFlag(Node.Flag.MissingEndProgram, true);
                if (checkEndProgramOption.IsActive)
                {
                    if (node is SourceProgram && node.Parent.Children.OfType<SourceProgram>().Last() == node)
                    {
                        // Node is last program
                        if (!node.NestedPrograms.Any())
                        {
                            // Exception if only last program is not closed and has no nested program
                            // No diagnostic in this case
                            return;
                        }
                    }
                    DiagnosticUtils.AddError(node, "\"END PROGRAM\" is missing.", checkEndProgramOption.GetMessageCode());
                }
            }
        }
    }

    static class SectionOrParagraphUsageChecker
    {
        /// <summary>
        /// Disambiguate between Paragraph or Section reference.
        /// </summary>
        /// <param name="callerNode">Node using the paragraph or the reference.</param>
        /// <param name="target">A Symbol reference to disambiguate.</param>
        /// <param name="currentSection">The node scope in which the perform statement is declared</param>
        /// <returns>A tuple corresponding to the paragraph OR section found.
        /// The returned tuple has one null value and one filled value if the reference is non-ambiguous.</returns>
        /// <remarks>This method will create appropriate diagnostics on Node if resolution is inconclusive.</remarks>
        public static (ParagraphSymbol, SectionSymbol) ResolveParagraphOrSection(Node callerNode, SymbolReference target, Section currentSection)
        {
            if (target == null) return (null, null);

            var (sections, paragraphs) = callerNode.SymbolTable.GetSectionOrParagraph(target, currentSection);
            if (paragraphs == null || paragraphs.Count == 0)
            {
                if (sections == null || sections.Count == 0)
                {
                    //Nothing found
                    DiagnosticUtils.AddError(callerNode, $"Symbol {target.Name} is not referenced", target, MessageCode.SemanticTCErrorInParser);
                    return (null, null);
                }

                //We know for sure it's a section but is it ambiguous ?
                if (sections.Count > 1)
                {
                    DiagnosticUtils.AddError(callerNode, $"Ambiguous reference to section {target.Name}", target, MessageCode.SemanticTCErrorInParser);
                    return (null, null);
                }

                //Return single section found
                return (null, (SectionSymbol)sections[0].SemanticData);
            }

            //No section matches the name so it's a paragraph
            if (sections == null || sections.Count == 0)
            {
                //Check if paragraph is ambiguous
                if (paragraphs.Count > 1)
                {
                    DiagnosticUtils.AddError(callerNode, $"Ambiguous reference to paragraph {target.Name}", target, MessageCode.SemanticTCErrorInParser);
                    return (null, null);
                }

                //Return single paragraph found
                return ((ParagraphSymbol)paragraphs[0].SemanticData, null);
            }

            //The reference is ambiguous, we don't know what we're dealing with
            DiagnosticUtils.AddError(callerNode, $"Ambiguous reference to procedure {target.Name}", target, MessageCode.SemanticTCErrorInParser);
            return (null, null);
        }

        private static void CheckIsNotEmpty<T>(string nodeTypeName, T node) where T : Node
        {
            // a section/paragraph (node) is empty when it has no child or when its child/children is/are an End node
            bool empty = true; // default value
            foreach (Node child in node.Children)  
            {
                if (child is Sentence || child is Paragraph)
                {
                    // have child(ren); at least one End node
                    if ((child.Children.Count == 1 && (child.Children[0] is Nodes.End)) == false)
                    {
                        // not only one END node
                        empty = false;
                        break;
                    }
                }
                else
                {
                    // a statement exists
                    empty = false;
                    break;
                }
            }
            if (empty)
            {
                DiagnosticUtils.AddError(node, nodeTypeName + " \'" + node.Name + "\' is empty",
                    MessageCode.Warning);
            }
        }

        public static void CheckSection(Section section)
        {
            //Get all sections with the same name
            var sections = section.SymbolTable.GetSection(section.Name);

            //Sections can be declared with the same name but then "perform thru" is not possible
            if (sections.Count > 1)
            {
                DiagnosticUtils.AddError(section, $"Section \'{section.Name}\' already declared", MessageCode.Warning);
            }

            //Check if any paragraphs also have that name
            var paragraphs = section.SymbolTable.GetParagraphs(p => p.Name.Equals(section.Name, StringComparison.OrdinalIgnoreCase)).ToList();
            
            //A section cannot have the same name as a paragraph
            if (paragraphs.Count > 0)
            {
                DiagnosticUtils.AddError(section, $"Section {section.Name} is also declared as a paragraph", MessageCode.SemanticTCErrorInParser);
                foreach (var paragraph in paragraphs)
                {
                    DiagnosticUtils.AddError(paragraph, $"Paragraph {paragraph.Name} is also declared as a section", MessageCode.SemanticTCErrorInParser);
                }
            }

            CheckIsNotEmpty("Section", section);
        }

        public static void CheckParagraph(Paragraph paragraph)
        {
            //Get all paragraphs with the same name and having the same parent
            var paragraphs = paragraph.SymbolTable.GetParagraphs(paragraph.Name, paragraph.Parent);
            if (paragraphs?.Count() > 1)
            {
                //Get the name of the scope to display in diagnostic message
                var scope = string.IsNullOrEmpty(paragraph.Parent.Name) ? paragraph.Parent.ID : paragraph.Parent.Name;
                DiagnosticUtils.AddError(paragraph, $"Paragraph \'{paragraph.Name}\' already declared in {scope}", MessageCode.Warning);
            }

            CheckIsNotEmpty("Paragraph", paragraph);
        }
    }

    class WriteTypeConsistencyChecker
    {
        public static void OnNode(VariableWriter variableWriter, Node node)
        {
            if (variableWriter == null)
            {
                return; //not our job
            }
            var variables = variableWriter.VariablesWritten;
            foreach (var variable in variables) CheckVariable(node, variable.Key, variable.Value);
        }

        /// <param name="wname">Receiving item; must be found and its type known</param>
        /// <param name="sent">Sending item; must be found and its type known</param>
        private static void CheckVariable(Node node, StorageArea wname, object sent)
        {
            DataDefinition sendingTypeDefinition = null, receivingTypeDefinition = null;

            if (sent == null || wname == null) return; //Both items needed
            //var wsymbol = CrossCompleteChecker.CheckVariable(node, wname,false);
            DataDefinition searchExistingDataDefinition;
            DataDefinition wsymbol = null;
            //check if dico not null
            if (node.StorageAreaWritesDataDefinition != null)
            {
                node.StorageAreaWritesDataDefinition.TryGetValue(wname, out searchExistingDataDefinition);
                wsymbol = searchExistingDataDefinition;
            }


            if (wsymbol != null)
                receivingTypeDefinition = wsymbol.TypeDefinition ?? GetDataDefinitionType(node, wsymbol, false);

            var sname = sent as QualifiedName;
            if (sname != null)
            {
                var ssymbol = node.GetDataDefinitionForQualifiedName(sname);
                if (ssymbol == null) return; // sending symbol name unresolved
                sendingTypeDefinition = ssymbol.TypeDefinition ?? GetDataDefinitionType(node, ssymbol, true);
            }
            else if (sent is StorageArea)
            {
                DataDefinition rsymbol = null;
                //var rsymbol = CrossCompleteChecker.CheckVariable(node, (StorageArea) sent,true);    
                if (node.StorageAreaReadsDataDefinition != null)
                {
                    node.StorageAreaReadsDataDefinition.TryGetValue((StorageArea) sent,
                        out searchExistingDataDefinition);
                    rsymbol = searchExistingDataDefinition;
                }

                if (rsymbol != null)
                    sendingTypeDefinition = rsymbol.TypeDefinition ?? GetDataDefinitionType(node, rsymbol, true);
            }
            else
            {
                //This will resolve the following cases MOVE 1 TO myVar / MOVE true TO myVar / MOVE "test" TO myVar. 
                if (sent is bool) sendingTypeDefinition = GeneratedDefinition.BooleanGeneratedDefinition;
                if (sent is double) sendingTypeDefinition = GeneratedDefinition.NumericGeneratedDefinition;
                if (sent is string) sendingTypeDefinition = GeneratedDefinition.AlphanumericGeneratedDefinition;
            }

            //TypeDefinition Comparison
            if (receivingTypeDefinition != null && !(receivingTypeDefinition.Equals(sendingTypeDefinition) ||
                                                     (wname is StorageAreaPropertySpecialRegister &&
                                                      sent is StorageAreaPropertySpecialRegister)))
            {
                var isUnsafe = ((VariableWriter) node).IsUnsafe;
                if (receivingTypeDefinition.DataType.RestrictionLevel > RestrictionLevel.WEAK)
                {
                    if (!isUnsafe)
                    {
                        var sendingName = sendingTypeDefinition != null ? sendingTypeDefinition.DataType.Name : null;
                        var receivingName = receivingTypeDefinition.DataType.Name;

                        if (sendingTypeDefinition != null &&
                            sendingTypeDefinition.DataType.Name == receivingTypeDefinition.DataType.Name)
                            //In case type names are equals
                        {
                            sendingName = sendingTypeDefinition.VisualQualifiedName.ToString().Replace(".", "::");
                            receivingName = receivingTypeDefinition.VisualQualifiedName.ToString().Replace(".", "::");
                        }

                        var message = string.Format("Cannot write {0} to {1} typed variable {2}:{3}.", sendingName,
                            receivingTypeDefinition.DataType.RestrictionLevel == RestrictionLevel.STRONG
                                ? "strongly"
                                : "strictly", wname, receivingName);

                        DiagnosticUtils.AddError(node, message, wname.SymbolReference,
                            code: MessageCode.SemanticTCErrorInParser);
                    }
                }
                else
                {
                    if (isUnsafe)
                    {
                        var message = "Useless UNSAFE with non strongly typed receiver.";
                        DiagnosticUtils.AddError(node, message, code: MessageCode.SyntaxWarningInParser);
                    }
                }
            }
        }



        //TODO move this method to DataDefinition
        /// <summary>
        /// Allows to get DataType of a DataDefinition Node
        /// </summary>
        /// <param name="node"></param>
        /// <param name="symbol"></param>
        /// <param name="isReadDictionary"></param>
        /// <returns></returns>
        private static DataDefinition GetDataDefinitionType(Node node, Node symbol, bool isReadDictionary)
        {
            var data = symbol as DataDefinition;
            if (data != null)
            {
                var dataCondition = data as DataCondition;
                if (dataCondition != null)
                    return new GeneratedDefinition(dataCondition.CodeElement.DataType.Name,
                        dataCondition.CodeElement.DataType);

                DataDescriptionEntry entry;
                var descriptionEntry = data.CodeElement as DataDescriptionEntry;
                if (descriptionEntry != null)
                {
                    entry = descriptionEntry;
                }
                else if (data.CodeElement is DataRedefinesEntry)
                {
                    var redefines = (DataRedefinesEntry) data.CodeElement;
                    var searchedDataDefinition =
                        node.GetDataDefinitionForQualifiedName(redefines.RedefinesDataName.URI, isReadDictionary);
                    if (searchedDataDefinition is DataDescription)
                    {
                        entry = (DataDescriptionEntry) searchedDataDefinition.CodeElement;
                    }
                    else
                    {
                        entry = GetDataDescriptionEntry(node, redefines, isReadDictionary);
                    }
                }
                else
                {
                    //TODO Unsupported DataRenames (and IndexDefinition ?)
                    entry = null;
                }

                if (entry == null)
                    return null;

                if (entry.UserDefinedDataType == null)
                    return new GeneratedDefinition(entry.DataType.Name, entry.DataType);
            }
            else
            {
                return null;
            }

            if (data.TypeDefinition != null)
                return data.TypeDefinition;

            var types = node.SymbolTable.GetType(data);
            // return null if symbol type not found or ambiguous
            return types.Count != 1 ? null : types[0];
        }

        /// <summary>
        /// Quick and dirty method, this checker need to be refactored
        /// </summary>
        /// <param name="node"></param>
        /// <param name="dataRedefinesEntry"></param>
        /// <param name="isReadDictionary"></param>
        /// <returns></returns>
        private static DataDescriptionEntry GetDataDescriptionEntry(Node node,
            DataRedefinesEntry dataRedefinesEntry, bool isReadDictionary)
        {
            var searchedDataDefinition =
                node.GetDataDefinitionForQualifiedName(dataRedefinesEntry.RedefinesDataName.URI, isReadDictionary);

            if (searchedDataDefinition is DataDescription)
            {
                return (DataDescriptionEntry) searchedDataDefinition.CodeElement;
            }
            if (searchedDataDefinition is DataRedefines)
            {
                return GetDataDescriptionEntry(node, (DataRedefinesEntry) searchedDataDefinition.CodeElement, isReadDictionary);
            }

            return null;
        }

    }
}<|MERGE_RESOLUTION|>--- conflicted
+++ resolved
@@ -254,12 +254,15 @@
 
         public override bool Visit(Search search)
         {
-<<<<<<< HEAD
-            
+
+            var list = search.GetChildren<WhenSearch>();
+            if (list.Count == 0)
+            {
+                DiagnosticUtils.AddError(search, "Search statement must have at least one when element.");
+            }
             if (search.CodeElement.StatementType == StatementType.SearchBinaryStatement)
             {
                 int i=0;
-                var list = search.GetChildren<WhenSearch>();
                 foreach (var whenSearch in list)
                 {
                     if (i > 0) 
@@ -268,12 +271,6 @@
                     }
                     i++;
                 }
-      
-=======
-            if (search.GetChildren<WhenSearch>().Count == 0)
-            {
-                DiagnosticUtils.AddError(search, "Search statement must have at least one when element.");
->>>>>>> f73148cc
             }
             var tableToSearch = search.CodeElement.TableToSearch?.StorageArea;
             if (tableToSearch != null)
