﻿using JetBrains.Annotations;
using System;
using System.Collections.Generic;
using System.Linq;
using System.Reflection;
using TypeCobol.Compiler.CodeElements;
using TypeCobol.Compiler.CodeElements.Expressions;
using TypeCobol.Compiler.CodeModel;
using TypeCobol.Compiler.Nodes;
using TypeCobol.Compiler.Parser;
using System.Text.RegularExpressions;
using TypeCobol.Compiler.Scanner;

namespace TypeCobol.Compiler.Diagnostics
{
    public class CrossCompleteChecker : AbstractAstVisitor
    {
        private Node CurrentNode { get; set; }

        public override bool BeginNode(Node node)
        {
            CurrentNode = node;

            CodeElement codeElement = node.CodeElement;
            if (codeElement?.StorageAreaReads != null)
            {
                foreach (var storageAreaRead in codeElement.StorageAreaReads)
                {
                    CheckVariable(node, storageAreaRead);
                }
            }
            if (codeElement?.StorageAreaWrites != null)
            {
                foreach (var storageAreaWrite in codeElement.StorageAreaWrites)
                {
                    CheckVariable(node, storageAreaWrite.StorageArea);
                }
            }

            RedefinesChecker.OnNode(node);
            FunctionDeclarationChecker.OnNode(node);
            FunctionCallChecker.OnNode(node);
            TypedDeclarationChecker.OnNode(node);
            RenamesChecker.OnNode(node);
            ReadOnlyPropertiesChecker.OnNode(node);

            return true;
        }

        public override bool BeginCodeElement(CodeElement codeElement)
        {
            //This checker is only for Node after the full AST has been created
            return false;
        }

        public override bool Visit(PerformProcedure performProcedureNode)
        {
            SectionOrParagraphUsageChecker.CheckReferenceToParagraphOrSection(performProcedureNode);
            return true;
        }

        public override bool Visit(Paragraph paragraph)
        {
            SectionOrParagraphUsageChecker.CheckParagraph(paragraph);
            return true;
        }

        public override bool Visit(ProcedureDivision procedureDivision)
        {
            LibraryChecker.CheckLibrary(procedureDivision);
            return true;
        }

        public override bool Visit(Section section)
        {
            SectionOrParagraphUsageChecker.CheckSection(section);
            return true;
        }

        public override bool Visit(TypeDefinition typeDefinition)
        {
            //Cobol 2002 rule
            //TODO need to clarify if we have 1 visitor per LanguageLevel
            //For performance reason it seems better to have only one here
            TypeDefinitionChecker.CheckTypeDefinition(typeDefinition);
            return true;
        }

        public override bool VisitVariableWriter(VariableWriter variableWriter)
        {
            WriteTypeConsistencyChecker.OnNode(variableWriter, CurrentNode);
            return true;
        }

        public override bool Visit(DataDefinition dataDefinition)
        {
            if (dataDefinition.CodeElement is CommonDataDescriptionAndDataRedefines)
            {
                CheckPicture(dataDefinition);
            }

            //Check if DataDefinition is level 88 and declared under BOOL variable
            if (!(dataDefinition.CodeElement is DataDefinitionEntry)) return true;

            var levelNumber = ((DataDefinitionEntry) dataDefinition.CodeElement).LevelNumber;
            var dataDefinitionParent = (dataDefinition.Parent as DataDefinition);
            if (levelNumber != null && dataDefinitionParent != null &&
                dataDefinitionParent.DataType == DataType.Boolean && levelNumber.Value == 88)
            {
                DiagnosticUtils.AddError(dataDefinition.CodeElement,
                    "The Level 88 symbol '" + dataDefinition.Name + "' cannot be declared under a BOOL typed symbol");
            }
            if (levelNumber != null && !(levelNumber.Value == 01 || levelNumber.Value == 77) &&
                dataDefinitionParent == null)
            {
                DiagnosticUtils.AddError(dataDefinition.CodeElement,
                    "The variable '" + dataDefinition.Name + "' can only be of level 01 or 77");
            }

            return true;
        }

        public override bool Visit(IndexDefinition indexDefinition)
        {
            var found =
                indexDefinition.SymbolTable.GetVariablesExplicit(new URI(indexDefinition.Name))
                    .Where(i => i.GetParentTypeDefinition == null)
                    .ToList();
            if (indexDefinition.GetParentTypeDefinition != null) return true;
            if (found.Count > 1) //If multiple index with same name found, display a warning.
            {
                DiagnosticUtils.AddError(indexDefinition.Parent.CodeElement,
                    "An index named '" + indexDefinition.Name + "' is already defined.", MessageCode.Warning);
            }
            return true;
        }

        public static void CheckPicture(Node node, CommonDataDescriptionAndDataRedefines customCodeElement = null)
        {
            var codeElement = customCodeElement ?? node.CodeElement as CommonDataDescriptionAndDataRedefines;
            if (codeElement?.Picture == null) return;


            // if there is not the same number of '(' than of ')'
            if ((codeElement.Picture.Value.Split('(').Length - 1) != (codeElement.Picture.Value.Split(')').Length - 1))
            {
                DiagnosticUtils.AddError(node, "missing '(' or ')'");
            }
            // if the first '(' is after first ')' OR last '(' is after last ')'
            else if (codeElement.Picture.Value.IndexOf("(") > codeElement.Picture.Value.IndexOf(")") || codeElement.Picture.Value.LastIndexOf("(") > codeElement.Picture.Value.LastIndexOf(")"))
                DiagnosticUtils.AddError(node, "missing '(' or ')'");
            else
            {
                foreach (Match match in Regex.Matches(codeElement.Picture.Value, @"\(([^)]*)\)"))
                {
                    try //Try catch is here because of the risk to parse a non numerical value
                    {
                        int.Parse(match.Value, System.Globalization.NumberStyles.AllowParentheses);
                    }
                    catch (Exception)
                    {
                        var m = "Given value is not correct : " + match.Value + " expected numerical value only";
                        DiagnosticUtils.AddError(node, m);
                    }
                }
            }
        }

        public static DataDefinition CheckVariable(Node node, StorageArea storageArea)
        {
            if (storageArea == null || !storageArea.NeedDeclaration)
                return null;

            var area = storageArea.GetStorageAreaThatNeedDeclaration;
            IEnumerable<DataDefinition> found;
            var foundQualified = new List<KeyValuePair<string, DataDefinition>>();

            if (area.SymbolReference == null) return null;
            //Do not handle TCFunctionName, it'll be done by TypeCobolChecker
            if (area.SymbolReference.IsOrCanBeOfType(SymbolType.TCFunctionName)) return null;

            var isPartOfTypeDef = (node as DataDefinition) != null && ((DataDefinition) node).IsPartOfATypeDef;
            foundQualified =
                node.SymbolTable.GetVariablesExplicitWithQualifiedName(area.SymbolReference != null
                    ? area.SymbolReference.URI
                    : new URI(area.ToString()),
                    isPartOfTypeDef ? ((DataDefinition) node).GetParentTypeDefinition
                    :null);
            found = foundQualified.Select(v => v.Value);

            if (found.Count() == 1 && foundQualified.Count == 1)
            {
                if (found.First().IsIndex)
                {
                    var index = found.First();
                    string completeQualifiedName = foundQualified.First().Key;

                    index.AddReferences(storageArea, node); //Add this node as a reference to the founded index

                    if (area.SymbolReference.IsQualifiedReference)
                    {
                        if (index.Name.Length > 22) //If index name is used with qualification and exceed 22 characters
                            DiagnosticUtils.AddError(index.Parent,
                                "Index name '" + index.Name + "' is over 22 characters.");
                        if (
                                index.Parent.CodeElement.IsInsideCopy())
                            //If index comes from a copy, do not support qualification
                            DiagnosticUtils.AddError(node,
                                "Index '" + index.Name + "' inside a COPY cannot be use with qualified symbol");
                    }

                    if (area.SymbolReference.IsQualifiedReference || index.IsPartOfATypeDef)
                        //Index name is qualified or belongs to a typedef
                    {
                        //Mark this node for generator
                        FlagNodeAndCreateQualifiedStorageAreas(Node.Flag.NodeContainsIndex, node, storageArea,
                            completeQualifiedName);

                        foreach (
                            var reference in
                            index.GetReferences().Where(n => !n.Value.IsFlagSet(Node.Flag.NodeContainsIndex)))
                        {
                            FlagNodeAndCreateQualifiedStorageAreas(Node.Flag.NodeContainsIndex, reference.Value,
                                reference.Key, completeQualifiedName);
                        }
                    }
                    else if (!area.SymbolReference.IsQualifiedReference)
                        //If it's an index but not use with qualified reference 
                    {
                        //Check the previous references to see if one has been flagged as NodeContainsIndex then flag this node
                        if (index.GetReferences().Any(n => n.Value.IsFlagSet(Node.Flag.NodeContainsIndex)))
                        {
                            FlagNodeAndCreateQualifiedStorageAreas(Node.Flag.NodeContainsIndex, node, storageArea,
                                completeQualifiedName);
                        }
                    }

                    //No matter which node uses this index, if at least one time a node with the index with a qualified name, we need to flag the index parent 
                    if (area.SymbolReference.IsQualifiedReference && !index.IsPartOfATypeDef)
                        //If index is used with qualified name but doesn't belongs to typedef
                    {
                        //Flag index node for code generator to let it know that this index will need hash.
                        index.SetFlag(Node.Flag.IndexUsedWithQualifiedName, true);
                    }

                    if (area.SymbolReference.IsQualifiedReference && !area.SymbolReference.IsTypeCobolQualifiedReference)
                        DiagnosticUtils.AddError(node,
                            "Index can not be use with OF or IN qualifiers " + area);
                }
                else if (found.First().DataType == DataType.Boolean && found.First().CodeElement is DataDefinitionEntry &&
                         ((DataDefinitionEntry) found.First()?.CodeElement)?.LevelNumber?.Value != 88)
                {
                    if (!(node is Nodes.If || node is Nodes.Set || node is Nodes.Perform || node is Nodes.WhenSearch || node is Nodes.When))//Ignore If/Set/Perform/WhenSearch Statement
                    {
                        //Flag node has using a boolean variable + Add storage area into qualifiedStorageArea of the node. (Used in CodeGen)
                        FlagNodeAndCreateQualifiedStorageAreas(Node.Flag.NodeContainsBoolean, node, storageArea,
                            foundQualified.First().Key);
                    }
                }
<<<<<<< HEAD
                else if (found.First().Usage == DataUsage.Pointer && found.First().CodeElement is DataDefinitionEntry)
                {
                    if (node.CodeElement is SetStatementForIndexes && !node.IsFlagSet(Node.Flag.NodeContainsPointer))
                    {
                        FlagNodeAndCreateQualifiedStorageAreas(Node.Flag.NodeContainsPointer, node, storageArea,
                            foundQualified.First().Key);
                        var receivers = node["receivers"] as List<DataDefinition>;
                        int intSender;
                        if (!Int32.TryParse(node["sender"].ToString(), out intSender))
                        {
                            if (!node.SymbolTable.DataEntries.Any(
                                x => x.Key == node["sender"].ToString() &&
                                     x.Value.First().DataType.Name == "Numeric"))
                                DiagnosticUtils.AddError(node, "Increment only support integer values");
                        }
                        foreach (var receiver in receivers)
                        {
                            if (receiver.Usage != DataUsage.Pointer)
                                DiagnosticUtils.AddError(node, "[Set [pointer1, pointer2 ...] UP|DOWN BY n] only support pointers.");
                            
                            if (((DataDefinitionEntry)receiver.CodeElement).LevelNumber.Value > 49)
                                DiagnosticUtils.AddError(node, "Only pointer declared in level 01 to 49 can be use in instructions SET UP BY and SET DOWN BY.");
                        }
                    }
                }
=======

                var specialRegister = storageArea as StorageAreaPropertySpecialRegister;
                if (specialRegister != null 
                    && specialRegister.SpecialRegisterName.TokenType == TokenType.ADDRESS 
                    && specialRegister.IsWrittenTo 
                    && !(node is ProcedureStyleCall))
                {
                    var variabletoCheck = found.First();
                    //This variable has to be in Linkage Section
                    if (!variabletoCheck.IsFlagSet(Node.Flag.LinkageSectionNode))
                        DiagnosticUtils.AddError(node,
                            "Cannot write into " + storageArea + ", " + variabletoCheck +
                            " is declared out of LINKAGE SECTION.");
                }

                if (specialRegister != null
                    && specialRegister.SpecialRegisterName.TokenType == TokenType.ADDRESS
                    && node is Call)
                {
                    var callStatement = node.CodeElement as CallStatement;
                    var currentCheckedParameter = callStatement?.InputParameters.FirstOrDefault(
                        param => param.StorageAreaOrValue.StorageArea == specialRegister);

                    if (currentCheckedParameter != null)
                    {
                        var variabletoCheck = found.First();
                        //This variable has to be in Linkage Section
                        if (!variabletoCheck.IsFlagSet(Node.Flag.LinkageSectionNode) &&
                            currentCheckedParameter.SharingMode.Value == ParameterSharingMode.ByReference)
                            DiagnosticUtils.AddError(node,
                                "CALL with ADDRESS OF can only be used with a LINKAGE variable, or with a sharing mode BY CONTENT/BY VALUE");
                    }
                }

>>>>>>> 157ce62f
            }

            if (!found.Any())
                if (node.SymbolTable.GetFunction(area).Count < 1)
                    DiagnosticUtils.AddError(node, "Symbol " + area + " is not referenced");
            if (found.Count() > 1)
            {
                bool isFirst = true;
                string errorMessage = "Ambiguous reference to symbol " + area + " " + Environment.NewLine +
                                      "Symbols found: ";
                foreach (var symbol in foundQualified)
                {
                    // Multiline Version
                    //errorMessage += Environment.NewLine + "\t" + symbol.Key.Replace(".", "::");
                    // Inline version
                    errorMessage += (isFirst ? "" : " | ") + symbol.Key.Replace(".", "::");
                    isFirst = false;
                }
                DiagnosticUtils.AddError(node, errorMessage);
            }
            if (found.Count() == 1)
                return found.First();


            return null;
        }

        private static void FlagNodeAndCreateQualifiedStorageAreas(Node.Flag flag, Node node, StorageArea storageArea,
            string completeQualifiedName)
        {
            node.SetFlag(flag, true);
            if (node.QualifiedStorageAreas == null)
                node.QualifiedStorageAreas = new Dictionary<StorageArea, string>();

            if (!node.QualifiedStorageAreas.ContainsKey(storageArea))
                node.QualifiedStorageAreas.Add(storageArea, completeQualifiedName);
        }
    }

    class SectionOrParagraphUsageChecker
    {
        public static void CheckReferenceToParagraphOrSection(PerformProcedure perform)
        {
            var performCE = (PerformProcedureStatement) perform.CodeElement;
            SymbolReference symbol;
            symbol = ResolveProcedureName(perform.SymbolTable, performCE.Procedure as AmbiguousSymbolReference, perform);
            if (symbol != null) performCE.Procedure = symbol;
            symbol = ResolveProcedureName(perform.SymbolTable, performCE.ThroughProcedure as AmbiguousSymbolReference,
                perform);
            if (symbol != null) performCE.ThroughProcedure = symbol;
        }

        /// <summary>Disambiguate between section and paragraph names</summary>
        /// <param name="table">Symbol table used for name resolution</param>
        /// <param name="symbol">Symbol to disambiguate</param>
        /// <param name="ce">Original CodeElement ; error diagnostics will be added to it if name resolution fails</param>
        /// <returns>symbol as a SymbolReference whith a SymbolType properly set</returns>
        private static SymbolReference ResolveProcedureName(SymbolTable table, SymbolReference symbol, Node node)
        {
            if (symbol == null) return null;

            SymbolReference sname = null, pname = null;
            var sfound = table.GetSection(symbol.Name);
            if (sfound.Count > 0) sname = new SymbolReference(symbol.NameLiteral, SymbolType.SectionName);
            var pfound = table.GetParagraph(symbol.Name);
            if (pfound.Count > 0) pname = new SymbolReference(symbol.NameLiteral, SymbolType.ParagraphName);

            if (pname == null)
            {
                if (sname == null)
                {
                    DiagnosticUtils.AddError(node, "Symbol " + symbol.Name + " is not referenced");
                }
                else
                {
                    if (sfound.Count > 1)
                        DiagnosticUtils.AddError(node, "Ambiguous reference to section " + symbol.Name);
                    return sname;
                }
            }
            else
            {
                if (sname == null)
                {
                    if (pfound.Count > 1)
                        DiagnosticUtils.AddError(node, "Ambiguous reference to paragraph " + symbol.Name);
                    return pname;
                }
                else
                {
                    DiagnosticUtils.AddError(node, "Ambiguous reference to procedure " + symbol.Name);
                }
            }
            return null;
        }

        protected static void Check<T>(T node, [NotNull] IList<T> found) where T : Node
        {
            if (found.Count > 1) DiagnosticUtils.AddError(node, "Symbol \'" + node.Name + "\' already declared");
        }

        public static void CheckSection(Section section)
        {
            Check(section, section.SymbolTable.GetSection(section.Name));
        }

        public static void CheckParagraph(Paragraph paragraph)
        {
            Check(paragraph, paragraph.SymbolTable.GetParagraph(paragraph.Name));
        }
    }

    class WriteTypeConsistencyChecker
    {
        public static void OnNode(VariableWriter variableWriter, Node node)
        {
            if (variableWriter == null)
            {
                return; //not our job
            }
            var variables = variableWriter.VariablesWritten;
            foreach (var variable in variables) CheckVariable(node, variable.Key, variable.Value);
        }

        /// <param name="wname">Receiving item; must be found and its type known</param>
        /// <param name="sent">Sending item; must be found and its type known</param>
        private static void CheckVariable(Node node, StorageArea wname, object sent)
        {
            DataDefinition sendingTypeDefinition = null, receivingTypeDefinition = null;

            if (sent == null || wname == null) return; //Both items needed
            var wsymbol = CrossCompleteChecker.CheckVariable(node, wname);
            if (wsymbol != null)
                receivingTypeDefinition = wsymbol.TypeDefinition ?? GetDataDefinitionType(node.SymbolTable, wsymbol);

            if (sent is QualifiedName)
            {
                var sname = sent as QualifiedName;
                var ssymbol = GetSymbol(node.SymbolTable, sname);
                if (ssymbol == null) return; // sending symbol name unresolved
                sendingTypeDefinition = ssymbol.TypeDefinition ?? GetDataDefinitionType(node.SymbolTable, ssymbol);
            }
            else if (sent is StorageArea)
            {
                var rsymbol = CrossCompleteChecker.CheckVariable(node, (StorageArea) sent);
                if (rsymbol != null)
                    sendingTypeDefinition = rsymbol.TypeDefinition ?? GetDataDefinitionType(node.SymbolTable, rsymbol);
            }
            else
            {
                //This will resolve the following cases MOVE 1 TO myVar / MOVE true TO myVar / MOVE "test" TO myVar. 
                if (sent is bool?) sendingTypeDefinition = GeneratedDefinition.BooleanGeneratedDefinition;
                if (sent is double?) sendingTypeDefinition = GeneratedDefinition.NumericGeneratedDefinition;
                if (sent is string) sendingTypeDefinition = GeneratedDefinition.AlphanumericGeneratedDefinition;
            }

            //TypeDefinition Comparison
            if (receivingTypeDefinition != null && !(receivingTypeDefinition.Equals(sendingTypeDefinition) || (wname is StorageAreaPropertySpecialRegister && sent is StorageAreaPropertySpecialRegister)))
            {
                var isUnsafe = ((VariableWriter) node).IsUnsafe;
                if (receivingTypeDefinition.DataType.RestrictionLevel > RestrictionLevel.WEAK)
                {
                    if (!isUnsafe)
                    {
                        var sendingName = sendingTypeDefinition != null ? sendingTypeDefinition.DataType.Name : null;
                        var receivingName = receivingTypeDefinition.DataType.Name;

                        if (sendingTypeDefinition != null &&
                            sendingTypeDefinition.DataType.Name == receivingTypeDefinition.DataType.Name)
                            //In case type names are equals
                        {
                            sendingName = sendingTypeDefinition.VisualQualifiedName.ToString().Replace(".", "::");
                            receivingName = receivingTypeDefinition.VisualQualifiedName.ToString().Replace(".", "::");
                        }

                        var message = string.Format("Cannot write {0} to {1} typed variable {2}:{3}.", sendingName,
                            receivingTypeDefinition.DataType.RestrictionLevel == RestrictionLevel.STRONG
                                ? "strongly"
                                : "strictly", wname, receivingName);

                        DiagnosticUtils.AddError(node, message, MessageCode.SemanticTCErrorInParser);
                    }
                }
                else
                {
                    if (isUnsafe)
                    {
                        var message = "Useless UNSAFE with non strongly typed receiver.";
                        DiagnosticUtils.AddError(node, message, MessageCode.SyntaxWarningInParser);
                    }
                }
            }
        }

        private static DataDefinition GetSymbol(SymbolTable table, SymbolReference symbolReference)
        {
            var found = table.GetVariables(symbolReference);
            if (found.Count() != 1) return null; // symbol undeclared or ambiguous -> not my job
            return found.First();
        }

        private static DataDefinition GetSymbol(SymbolTable table, QualifiedName qualifiedName)
        {
            var found = table.GetVariablesExplicit(qualifiedName);
            if (found.Count() != 1) return null; // symbol undeclared or ambiguous -> not my job
            return found.First();
        }

        //TODO move this method to DataDefinition
        /// <summary>
        /// Allows to get DataType of a DataDefinition Node
        /// </summary>
        /// <param name="table"></param>
        /// <param name="symbol"></param>
        /// <returns></returns>
        private static DataDefinition GetDataDefinitionType(SymbolTable table, Node symbol)
        {
            var data = symbol as DataDefinition;
            if (data != null)
            {
                var dataCondition = data as DataCondition;
                if (dataCondition != null)
                    return new GeneratedDefinition(dataCondition.CodeElement().DataType.Name,
                        dataCondition.CodeElement().DataType);

                DataDescriptionEntry entry;
                if (data.CodeElement is DataDescriptionEntry)
                {
                    entry = (DataDescriptionEntry) data.CodeElement;
                }
                else if (data.CodeElement is DataRedefinesEntry)
                {
                    var redefines = (DataRedefinesEntry) data.CodeElement;
                    var node = GetSymbol(table, redefines.RedefinesDataName);
                    if (node is DataDescription)
                    {
                        entry = (DataDescriptionEntry) node.CodeElement;
                    }
                    else
                    {
                        entry = GetDataDescriptionEntry(table, redefines);
                    }
                }
                else if (data is IndexDefinition)
                {
                    entry = null;
                }
                else
                    throw new NotImplementedException(data.CodeElement.GetType().Name);

                if (entry == null)
                    return null;

                if (entry.UserDefinedDataType == null)
                    return new GeneratedDefinition(entry.DataType.Name, entry.DataType);
            }
            ITypedNode typed = symbol as ITypedNode;
            if (typed == null) return null; // symbol untyped
            var types = table.GetType(typed);
            if (types.Count != 1) return null; // symbol type not found or ambiguous
            return types[0];
        }

        /// <summary>
        /// Quick and dirty method, this checker need to be refactored
        /// </summary>
        /// <param name="table"></param>
        /// <param name="dataRedefinesEntry"></param>
        /// <returns></returns>
        private static DataDescriptionEntry GetDataDescriptionEntry(SymbolTable table,
            DataRedefinesEntry dataRedefinesEntry)
        {
            var node = GetSymbol(table, dataRedefinesEntry.RedefinesDataName);
            if (node == null)
            {
                return null;
            }
            if (node is DataDescription)
            {
                return (DataDescriptionEntry) node.CodeElement;
            }
            if (node is DataRedefines)
            {
                return GetDataDescriptionEntry(table, (DataRedefinesEntry) node.CodeElement);
            }
            throw new NotImplementedException(node.Name);
        }

    }
}<|MERGE_RESOLUTION|>--- conflicted
+++ resolved
@@ -257,7 +257,6 @@
                             foundQualified.First().Key);
                     }
                 }
-<<<<<<< HEAD
                 else if (found.First().Usage == DataUsage.Pointer && found.First().CodeElement is DataDefinitionEntry)
                 {
                     if (node.CodeElement is SetStatementForIndexes && !node.IsFlagSet(Node.Flag.NodeContainsPointer))
@@ -283,7 +282,6 @@
                         }
                     }
                 }
-=======
 
                 var specialRegister = storageArea as StorageAreaPropertySpecialRegister;
                 if (specialRegister != null 
@@ -318,7 +316,6 @@
                     }
                 }
 
->>>>>>> 157ce62f
             }
 
             if (!found.Any())
