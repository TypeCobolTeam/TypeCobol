using System;
using System.Collections.Generic;
using System.Linq;
using System.Text;
using System.Threading.Tasks;

namespace TypeCobol.Compiler.Diagnostics
{
    public enum MessageCode
    {
        InvalidIndicatorCharacter = 1,
        InvalidCharAfterComma = 2,
        SemicolonShouldBeFollowedBySpace = 3,
        PowerOperatorShouldBeFollowedBySpace = 4,
        InvalidCharAfterAsterisk = 5,
        DivideOperatorShouldBeFollowedBySpace = 6,
        LessThanOrEqualOperatorShouldBeFollowedBySpace = 7,
        InvalidCharAfterLessThan = 8,
        GreaterThanOrEqualOperatorShouldBeFollowedBySpace = 9,
        InvalidCharAfterGreaterThan = 10,
        InvalidCharAfterEquals = 11,
        InvalidCharAfterPeriod = 12,
        InvalidCharAfterPlus = 13,
        InvalidCharAfterMinus = 14,
        InvalidCharAfterPseudoTextDelimiter = 15,
        InvalidNumericLiteralFormat = 16,
        InvalidMantissaInFloatingPointLiteral = 17,
        InvalidExponentInFloatingPointLiteral = 18,
        InvalidNumberOfCharsInHexaAlphaLiteral = 19,
        InvalidNumberOfCharsInHexaNationalLiteral = 20,
        InvalidDelimiterForContinuationLine = 21,
        InvalidFirstTwoCharsForContinuationLine = 22,
        AreaAOfContinuationLineMustBeBlank = 23,
        HyphenIndicatorNotPermittedInCommenEntries = 24,
        InvalidCblProcessCompilerDirective = 25,
        InvalidControlCblCompilerStatementOption = 26,
        SyntaxErrorInParser = 27,
        FailedToLoadTextDocumentReferencedByCopyDirective = 28,
        SyntaxWarningInParser = 29,
        SemanticTCErrorInParser = 30,
        ImplementationError = 31,
        TypeCobolParserLimitation = 32,
        ParserInit = 33,
        IntrinsicLoading = 34,
        DependenciesLoading = 35,
        GenerationFailled  = 36,
        Warning = 37,
        GenerationErrorLineExceed = 38,
        QuestionMarkShouldBeFollowedBySpace = 39,
        WrongFormalizedCommentKeyword = 40,
        WrongFormalizedCommentMarckupPosition = 41,
        WrongMultilineCommentMarckupPosition = 42,
        ErrorFormalizedCommentMissplaced = 43,
        MultiFormalizedCommentIndicatorMisused = 44,
<<<<<<< HEAD
        ControlFlowGraphDiagnostic = 45,
        DataFlowAnalysisDiagnostic = 46,
        Info = 47
	}
=======
        Info = 45
    }
>>>>>>> 21574c4f
}<|MERGE_RESOLUTION|>--- conflicted
+++ resolved
@@ -52,13 +52,8 @@
         WrongMultilineCommentMarckupPosition = 42,
         ErrorFormalizedCommentMissplaced = 43,
         MultiFormalizedCommentIndicatorMisused = 44,
-<<<<<<< HEAD
         ControlFlowGraphDiagnostic = 45,
         DataFlowAnalysisDiagnostic = 46,
         Info = 47
 	}
-=======
-        Info = 45
-    }
->>>>>>> 21574c4f
 }