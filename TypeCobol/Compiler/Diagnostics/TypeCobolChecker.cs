﻿using System;
using Antlr4.Runtime;
using System.Collections.Generic;
using TypeCobol.Compiler.AntlrUtils;
using TypeCobol.Compiler.CodeElements;
using TypeCobol.Compiler.CodeElements.Expressions;
using TypeCobol.Compiler.Parser;
using TypeCobol.Compiler.Parser.Generated;
using TypeCobol.Compiler.CodeElements.Functions;
using TypeCobol.Compiler.Nodes;

namespace TypeCobol.Compiler.Diagnostics {


	class ReadOnlyPropertiesChecker: NodeListener {

		private static string[] READONLY_DATATYPES = { "DATE", };

		public IList<Type> GetCodeElements() {
			return new List<Type> { typeof(TypeCobol.Compiler.CodeModel.SymbolWriter), };
		}
		public void OnNode(Node node, ParserRuleContext context, CodeModel.Program program) {
			var element = node.CodeElement as TypeCobol.Compiler.CodeModel.SymbolWriter;
			var table = program.SymbolTable;
			foreach (var pair in element.Symbols) {
				if (pair.Item2 == null) continue; // no receiving item
				var lr = table.Get(pair.Item2);
				if (lr.Count != 1) continue; // ambiguity or not referenced; not my job
				var receiving = lr[0];
//TODO#249				checkReadOnly(node.CodeElement, receiving);
			}
		}
/*
		private static void checkReadOnly(CodeElement e, DataDescriptionEntry receiving) {
			if (receiving.TopLevel == null) return;
		    foreach (var type in READONLY_DATATYPES) {
				if (type.Equals(receiving.TopLevel.DataType.Name.ToUpper())) {
					DiagnosticUtils.AddError(e, type + " properties are read-only");
				}
			}
		}
*/
	}


/*TODO#249
	class FunctionChecker: NodeListener {
		public IList<Type> GetCodeElements() {
			return new List<Type> { typeof(TypeCobol.Compiler.CodeModel.IdentifierUser), };
		}

		public void OnNode(Node node, ParserRuleContext context, Program program) {
			var element = node.CodeElement as TypeCobol.Compiler.CodeModel.IdentifierUser;
			foreach (var identifier in element.Identifiers) {
				CheckIdentifier(node.CodeElement, program.SymbolTable, identifier);
			}
		}

		private static void CheckIdentifier(CodeElement e, SymbolTable table, Identifier identifier) {
			var fun = identifier as FunctionReference;
			if (fun == null) return;// we only check functions
			var defs = table.GetFunction(fun.Name);
			if (defs.Count != 1) return;// ambiguity is not our job
			var def = defs[0];
			if (fun.Parameters.Count > def.Profile.InputParameters.Count) {
				var message = String.Format("Function {0} only takes {1} parameters", def.Name, def.Profile.InputParameters.Count);
				DiagnosticUtils.AddError(e, message);
			}
			for (int c = 0; c < def.Profile.InputParameters.Count; c++) {
				var expected = def.Profile.InputParameters[c];
				if (c < fun.Parameters.Count) {
					var actual = fun.Parameters[c].Value;
					if (actual is Identifier) {
						var found = table.Get(((Identifier)actual).Name);
						if (found.Count != 1) continue;// ambiguity is not our job
						var type = found[0].DataType;
						// type check. please note:
						// 1- if only one of [actual|expected] types is null, overriden DataType.!= operator will detect of it
						// 2- if both are null, wee WANT it to break: in TypeCobol EVERYTHING should be typed,
						//    and things we cannot know their type as typed as DataType.Unknown (which is a non-null valid type).
						if (type == null || type != expected.DataType) {
							var message = String.Format("Function {0} expected parameter {1} of type {2} (actual: {3})", def.Name, c+1, expected.DataType, type);
							DiagnosticUtils.AddError(e, message);
						}
						var length = found[0].MemoryArea.Length;
						if (length > expected.MemoryArea.Length) {
							var message = String.Format("Function {0} expected parameter {1} of max length {2} (actual: {3})", def.Name, c+1, expected.MemoryArea.Length, length);
							DiagnosticUtils.AddError(e, message);
						}
					}
				} else {
					var message = String.Format("Function {0} is missing parameter {1} of type {2}", def.Name, c+1, expected.DataType);
					DiagnosticUtils.AddError(e, message);
				}
			}
		}
	}
*/



	class FunctionDeclarationChecker: NodeListener {

		public IList<Type> GetCodeElements() {
			return new List<Type> { typeof(FunctionDeclarationHeader), };
		}
		public void OnNode(Node node, ParserRuleContext context, CodeModel.Program program) {
			var header = node.CodeElement as FunctionDeclarationHeader;
			FunctionDeclarationProfile profile = null;
			var profiles = node.GetChildren<FunctionDeclarationProfile>();
			if (profiles.Count < 1) // no PROCEDURE DIVISION internal to function
				DiagnosticUtils.AddError(header, "Function \""+header.Name+"\" has no parameters and does nothing.");
			else if (profiles.Count > 1)
				foreach(var p in profiles)
					DiagnosticUtils.AddError(p.CodeElement(), "Function \""+header.Name+"\" can have only one parameters profile.");
			else profile = profiles[0].CodeElement();

			var filesection = node.Get("file");
			if (filesection != null) // TCRFUN_DECLARATION_NO_FILE_SECTION
				DiagnosticUtils.AddError(filesection.CodeElement, "Illegal FILE SECTION in function \""+header.Name+"\" declaration", context);

			CheckNoGlobalOrExternal(node.Get<DataDivision>("data-division"));

<<<<<<< HEAD
			CheckEveryLinkageItemIsAParameter(node.Get<LinkageSection>("linkage"), profile.Profile);
=======
			CheckParameters(profile.Profile, header);
			CheckNoLinkageItemIsAParameter(node.Get("linkage"), profile.Profile);
>>>>>>> 2ba2545a

			var functions = node.SymbolTable.GetFunction(header.Name, profile.Profile);
			if (functions.Count > 1)
				DiagnosticUtils.AddError(profile, "A function with the same name and profile already exists.", context);
			foreach(var function in functions)
				if (!function.IsProcedure && !function.IsFunction)
					DiagnosticUtils.AddError(profile, "\""+header.Name+"\" is neither procedure nor function.", context);
		}

		private void CheckNoGlobalOrExternal(DataDivision node) {
			if (node == null) return; // no DATA DIVISION
			foreach(var section in node.Children()) { // "storage" sections
				foreach(var child in section.Children()) {
					var data = (DataDescriptionEntry)child.CodeElement();
					if (data.IsGlobal) // TCRFUN_DECLARATION_NO_GLOBAL
						DiagnosticUtils.AddError(data, "Illegal GLOBAL clause in function data item.");
					if (data.IsExternal) // TCRFUN_DECLARATION_NO_EXTERNAL
						DiagnosticUtils.AddError(data, "Illegal EXTERNAL clause in function data item.");
				}
			}
		}

<<<<<<< HEAD
		private void CheckEveryLinkageItemIsAParameter(LinkageSection node, ParametersProfile profile) {
			if (node == null) return; // no LINKAGE SECTION
			var linkage = new List<DataDescriptionEntry>();
			var entries = node.GetChildren<DataDescriptionEntry>();
			foreach(var n in entries) linkage.Add(n.CodeElement());
			foreach(var description in linkage) {
				var used = Validate(profile.ReturningParameter, description.Name);
				if (used == null) used = GetParameter(profile.InputParameters,  description.Name);
				if (used == null) used = GetParameter(profile.OutputParameters, description.Name);
				if (used == null) used = GetParameter(profile.InoutParameters,  description.Name);
				if (used == null) {
					var data = GetParameter(node, description.Name);
					DiagnosticUtils.AddError(data, description.Name+" is not a parameter.");
				}
			}
		}
		private ParameterDescription GetParameter(IList<ParameterDescription> parameters, string name) {
=======
		private void CheckParameters(ParametersProfile profile, CodeElement ce) {
			foreach(var parameter in profile.InputParameters)  CheckParameter(parameter, ce);
			foreach(var parameter in profile.InoutParameters)  CheckParameter(parameter, ce);
			foreach(var parameter in profile.OutputParameters) CheckParameter(parameter, ce);
			if (profile.ReturningParameter != null) CheckParameter(profile.ReturningParameter, ce);
		}
		private void CheckParameter(ParameterDescription parameter, CodeElement ce) {
			if (parameter.IsConditionNameDescription) {// TCRFUN_LEVEL_88_PARAMETERS
				if (parameter.TopLevel == null) DiagnosticUtils.AddError(ce, "Condition parameter \""+parameter.Name.Name+"\" must be subordinate to another parameter.");
				if (parameter.LevelNumber != 88) DiagnosticUtils.AddError(ce, "Condition parameter \""+parameter.Name.Name+"\" must be level 88.");
			}
		}
		/// <summary>TCRFUN_DECLARATION_NO_DUPLICATE_NAME</summary>
		/// <param name="node">LINKAGE SECTION node</param>
		/// <param name="profile">Parameters for original function</param>
		private void CheckNoLinkageItemIsAParameter(Node node, ParametersProfile profile) {
			if (node == null) return; // no LINKAGE SECTION
			var linkage = new List<DataDescriptionEntry>();
			AddEntries(linkage, node);
			foreach(var description in linkage) {
				var used = Validate(profile.ReturningParameter, (DataName)description.Name);
				if (used != null) { AddErrorAlreadyParameter(node, description.QualifiedName); continue; }
				used = GetParameter(profile.InputParameters,  (DataName)description.Name);
				if (used != null) { AddErrorAlreadyParameter(node, description.QualifiedName); continue; }
				used = GetParameter(profile.OutputParameters, (DataName)description.Name);
				if (used != null) { AddErrorAlreadyParameter(node, description.QualifiedName); continue; }
				used = GetParameter(profile.InoutParameters,  (DataName)description.Name);
				if (used != null) { AddErrorAlreadyParameter(node, description.QualifiedName); continue; }
			}
		}
		private void AddEntries(List<DataDescriptionEntry> linkage, Node node) {
			var entries = node.GetChildren(typeof(DataDescriptionEntry));
			foreach(var n in entries) linkage.Add((DataDescriptionEntry)n.CodeElement);
			foreach(var child in node.Children) AddEntries(linkage, child);
		}
		private ParameterDescription GetParameter(IList<ParameterDescription> parameters, DataName name) {
>>>>>>> 2ba2545a
			if (name == null) return null;
			foreach(var p in parameters)
				if (Validate(p, name) != null) return p;
			return null;
		}
		private ParameterDescription Validate(ParameterDescription parameter, string name) {
			if (parameter != null && parameter.Name.Equals(name)) return parameter;
			return null;
		}
		private void AddErrorAlreadyParameter(Node node, QualifiedName name) {
			var data = GetParameter(node, name);
			DiagnosticUtils.AddError(data, name.Head+" is already a parameter.");
		}
		/// <param name="node">LINKAGE SECTION, presumably</param>
		/// <param name="name">Parameter we want</param>
		/// <returns>Parameter as declared in DATA DIVISION</returns>
<<<<<<< HEAD
		private DataDefinitionEntry GetParameter(LinkageSection node, string name) {
			foreach(var child in node.Children()) {
				var found = GetParameter(child, name);
				if (found != null) return found;
			}
			return null;
		}
		private DataDefinitionEntry GetParameter(DataDefinition node, string name) {
			if (node.Name.Equals(name)) return node.CodeElement();
			foreach(var child in node.Children()) {
=======
		private DataDescriptionEntry GetParameter(Node node, QualifiedName name) {
			var data = node.CodeElement as DataDescriptionEntry;
			if (data != null && data.QualifiedName.Matches(name)) return data;
			foreach(var child in node.Children) {
>>>>>>> 2ba2545a
				var found = GetParameter(child, name);
				if (found != null) return found;
			}
			return null;
		}
	}



	/// <summary>Checks the TypeCobol custom functions rule: TCRFUN_NO_SECTION_OR_PARAGRAPH_IN_LIBRARY.</summary>
	class LibraryChecker: NodeListener {
		public IList<Type> GetCodeElements() {
			return new List<Type> { typeof(ProcedureDivisionHeader), };
		}
		public void OnNode(Node node, ParserRuleContext context, CodeModel.Program program) {
			var pdiv = node.CodeElement as ProcedureDivisionHeader;
			bool isPublicLibrary = false;
			var elementsInError = new List<CodeElement>();
			var errorMessages = new List<string>();
			foreach(var child in node.Children) {
				var ce = child.CodeElement;
				if (child.CodeElement == null) {
					elementsInError.Add(node.CodeElement);
					errorMessages.Add("Illegal default section in library.");
				} else {
					var function = child.CodeElement as FunctionDeclarationHeader;
					if (function != null) {
						isPublicLibrary = isPublicLibrary || function.Visibility == AccessModifier.Public;
					} else {
						elementsInError.Add(child.CodeElement);
						errorMessages.Add("Illegal non-function item in library");
					}
				}
			}
			if (isPublicLibrary) {
				for(int c = 0; c < errorMessages.Count; c++)
					DiagnosticUtils.AddError(elementsInError[c], errorMessages[c], context);
			}
		}
	}


}<|MERGE_RESOLUTION|>--- conflicted
+++ resolved
@@ -121,12 +121,8 @@
 
 			CheckNoGlobalOrExternal(node.Get<DataDivision>("data-division"));
 
-<<<<<<< HEAD
-			CheckEveryLinkageItemIsAParameter(node.Get<LinkageSection>("linkage"), profile.Profile);
-=======
 			CheckParameters(profile.Profile, header);
-			CheckNoLinkageItemIsAParameter(node.Get("linkage"), profile.Profile);
->>>>>>> 2ba2545a
+			CheckNoLinkageItemIsAParameter(node.Get<LinkageSection>("linkage"), profile.Profile);
 
 			var functions = node.SymbolTable.GetFunction(header.Name, profile.Profile);
 			if (functions.Count > 1)
@@ -149,25 +145,6 @@
 			}
 		}
 
-<<<<<<< HEAD
-		private void CheckEveryLinkageItemIsAParameter(LinkageSection node, ParametersProfile profile) {
-			if (node == null) return; // no LINKAGE SECTION
-			var linkage = new List<DataDescriptionEntry>();
-			var entries = node.GetChildren<DataDescriptionEntry>();
-			foreach(var n in entries) linkage.Add(n.CodeElement());
-			foreach(var description in linkage) {
-				var used = Validate(profile.ReturningParameter, description.Name);
-				if (used == null) used = GetParameter(profile.InputParameters,  description.Name);
-				if (used == null) used = GetParameter(profile.OutputParameters, description.Name);
-				if (used == null) used = GetParameter(profile.InoutParameters,  description.Name);
-				if (used == null) {
-					var data = GetParameter(node, description.Name);
-					DiagnosticUtils.AddError(data, description.Name+" is not a parameter.");
-				}
-			}
-		}
-		private ParameterDescription GetParameter(IList<ParameterDescription> parameters, string name) {
-=======
 		private void CheckParameters(ParametersProfile profile, CodeElement ce) {
 			foreach(var parameter in profile.InputParameters)  CheckParameter(parameter, ce);
 			foreach(var parameter in profile.InoutParameters)  CheckParameter(parameter, ce);
@@ -175,36 +152,39 @@
 			if (profile.ReturningParameter != null) CheckParameter(profile.ReturningParameter, ce);
 		}
 		private void CheckParameter(ParameterDescription parameter, CodeElement ce) {
-			if (parameter.IsConditionNameDescription) {// TCRFUN_LEVEL_88_PARAMETERS
-				if (parameter.TopLevel == null) DiagnosticUtils.AddError(ce, "Condition parameter \""+parameter.Name.Name+"\" must be subordinate to another parameter.");
-				if (parameter.LevelNumber != 88) DiagnosticUtils.AddError(ce, "Condition parameter \""+parameter.Name.Name+"\" must be level 88.");
-			}
+//			if (parameter.IsConditionNameDescription) {// TCRFUN_LEVEL_88_PARAMETERS
+//				if (parameter.TopLevel == null) DiagnosticUtils.AddError(ce, "Condition parameter \""+parameter.Name.Name+"\" must be subordinate to another parameter.");
+//				if (parameter.LevelNumber != 88) DiagnosticUtils.AddError(ce, "Condition parameter \""+parameter.Name.Name+"\" must be level 88.");
+//			}
 		}
 		/// <summary>TCRFUN_DECLARATION_NO_DUPLICATE_NAME</summary>
 		/// <param name="node">LINKAGE SECTION node</param>
 		/// <param name="profile">Parameters for original function</param>
-		private void CheckNoLinkageItemIsAParameter(Node node, ParametersProfile profile) {
+		private void CheckNoLinkageItemIsAParameter(LinkageSection node, ParametersProfile profile) {
 			if (node == null) return; // no LINKAGE SECTION
-			var linkage = new List<DataDescriptionEntry>();
+			var linkage = new List<DataDefinition>();
 			AddEntries(linkage, node);
 			foreach(var description in linkage) {
-				var used = Validate(profile.ReturningParameter, (DataName)description.Name);
-				if (used != null) { AddErrorAlreadyParameter(node, description.QualifiedName); continue; }
-				used = GetParameter(profile.InputParameters,  (DataName)description.Name);
-				if (used != null) { AddErrorAlreadyParameter(node, description.QualifiedName); continue; }
-				used = GetParameter(profile.OutputParameters, (DataName)description.Name);
-				if (used != null) { AddErrorAlreadyParameter(node, description.QualifiedName); continue; }
-				used = GetParameter(profile.InoutParameters,  (DataName)description.Name);
-				if (used != null) { AddErrorAlreadyParameter(node, description.QualifiedName); continue; }
-			}
-		}
-		private void AddEntries(List<DataDescriptionEntry> linkage, Node node) {
-			var entries = node.GetChildren(typeof(DataDescriptionEntry));
-			foreach(var n in entries) linkage.Add((DataDescriptionEntry)n.CodeElement);
-			foreach(var child in node.Children) AddEntries(linkage, child);
-		}
-		private ParameterDescription GetParameter(IList<ParameterDescription> parameters, DataName name) {
->>>>>>> 2ba2545a
+				var used = Validate(profile.ReturningParameter, description.Name);
+				if (used != null) { AddErrorAlreadyParameter(node, description.Name); continue; }
+				used = GetParameter(profile.InputParameters,  description.Name);
+				if (used != null) { AddErrorAlreadyParameter(node, description.Name); continue; }
+				used = GetParameter(profile.OutputParameters, description.Name);
+				if (used != null) { AddErrorAlreadyParameter(node, description.Name); continue; }
+				used = GetParameter(profile.InoutParameters,  description.Name);
+				if (used != null) { AddErrorAlreadyParameter(node, description.Name); continue; }
+			}
+		}
+		private void AddEntries(List<DataDefinition> linkage, LinkageSection node) {
+			foreach(var definition in node.Children())
+				AddEntries(linkage, definition);
+		}
+		private void AddEntries(List<DataDefinition> linkage, DataDefinition node) {
+			linkage.Add(node);
+			foreach(var child in node.Children())
+				AddEntries(linkage, child);
+		}
+		private ParameterDescription GetParameter(IList<ParameterDescription> parameters, string name) {
 			if (name == null) return null;
 			foreach(var p in parameters)
 				if (Validate(p, name) != null) return p;
@@ -214,31 +194,24 @@
 			if (parameter != null && parameter.Name.Equals(name)) return parameter;
 			return null;
 		}
-		private void AddErrorAlreadyParameter(Node node, QualifiedName name) {
-			var data = GetParameter(node, name);
-			DiagnosticUtils.AddError(data, name.Head+" is already a parameter.");
-		}
-		/// <param name="node">LINKAGE SECTION, presumably</param>
+		private void AddErrorAlreadyParameter(LinkageSection node, string name) {
+			DiagnosticUtils.AddError(GetParameter(node, name), name+" is already a parameter.");
+		}
+		/// <param name="linkage">LINKAGE SECTION, presumably</param>
 		/// <param name="name">Parameter we want</param>
 		/// <returns>Parameter as declared in DATA DIVISION</returns>
-<<<<<<< HEAD
-		private DataDefinitionEntry GetParameter(LinkageSection node, string name) {
-			foreach(var child in node.Children()) {
-				var found = GetParameter(child, name);
+		private DataDefinitionEntry GetParameter(LinkageSection linkage, string name) {
+			foreach(var data in linkage.Children()) {
+				var found = GetParameter(data, name);
 				if (found != null) return found;
 			}
 			return null;
 		}
-		private DataDefinitionEntry GetParameter(DataDefinition node, string name) {
-			if (node.Name.Equals(name)) return node.CodeElement();
-			foreach(var child in node.Children()) {
-=======
-		private DataDescriptionEntry GetParameter(Node node, QualifiedName name) {
-			var data = node.CodeElement as DataDescriptionEntry;
-			if (data != null && data.QualifiedName.Matches(name)) return data;
-			foreach(var child in node.Children) {
->>>>>>> 2ba2545a
-				var found = GetParameter(child, name);
+		private DataDefinitionEntry GetParameter(DataDefinition node,string name) {
+			var data = node.CodeElement();
+			if (data != null && name.Equals(data.Name)) return data;
+			foreach(var subordinate in node.Children()) {
+				var found = GetParameter(subordinate, name);
 				if (found != null) return found;
 			}
 			return null;
