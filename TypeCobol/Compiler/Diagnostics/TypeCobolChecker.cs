﻿using System;
using Antlr4.Runtime;
using System.Collections.Generic;
using JetBrains.Annotations;
using TypeCobol.Compiler.CodeElements;
using TypeCobol.Compiler.CodeElements.Expressions;
using TypeCobol.Compiler.Parser;
using TypeCobol.Compiler.Nodes;
using TypeCobol.Compiler.CodeModel;
using System.Linq;
using System.Runtime.InteropServices;
using Analytics;
using Castle.Core.Internal;
using TypeCobol.Compiler.Concurrency;
using TypeCobol.Compiler.Scanner;
using TypeCobol.Compiler.Parser.Generated;

namespace TypeCobol.Compiler.Diagnostics
{
    class ReadOnlyPropertiesChecker
    {
        private static string[] READONLY_DATATYPES = {"DATE",};

        public static void OnNode([NotNull] Node node)
        {
            VariableWriter variableWriter = node as VariableWriter;
            if (variableWriter == null)
            {
                return; //not our job
            }

            var element = node.CodeElement as VariableWriter;
            if (element?.VariablesWritten != null)
                foreach (var pair in element.VariablesWritten)
                {
                    if (pair.Key == null) continue; // no receiving item
                    var receiving = node.GetDataDefinitionFromStorageAreaDictionary(pair.Key);
                    if (receiving == null)
                    {
                        continue; // ambiguity or not referenced; not my job
                    }

                    checkReadOnly(node, receiving);
                }
        }

        private static void checkReadOnly(Node node, [NotNull] Node receiving)
        {
            var rtype = receiving.Parent as ITypedNode;
            if (rtype == null) return;
            foreach (var type in READONLY_DATATYPES)
            {
                if (type.Equals(rtype.DataType.Name.ToUpper()))
                    DiagnosticUtils.AddError(node, type + " properties are read-only");
            }
        }
    }

    class FunctionCallChecker
    {
        public static void OnNode(Node node)
        {
            var functionCaller = node as FunctionCaller;
            if (functionCaller == null || functionCaller.FunctionCall == null ||
                !functionCaller.FunctionCall.NeedDeclaration)
                return;

            AnalyticsWrapper.Telemetry.TrackEvent(EventType.FunctionCalled, functionCaller.FunctionCall.FunctionName,
                LogType.TypeCobolUsage);

            if (functionCaller.FunctionDeclaration == null)
            {
                //Get Funtion by name and profile (matches on precise parameters)
                var parameterList = functionCaller.FunctionCall.AsProfile(node);
                var functionDeclarations =
                    node.SymbolTable.GetFunction(new URI(functionCaller.FunctionCall.FunctionName),
                        parameterList, functionCaller.FunctionCall.Namespace);

                string message;
                //There is one CallSite per function call
                //This is a call to a TypeCobol function or procedure with arguments
                if (node.CodeElement.CallSites.Count == 1 &&
                    node.CodeElement.CallSites[0].CallTarget.IsOrCanBeOnlyOfTypes(SymbolType.TCFunctionName))
                {
                    if (functionDeclarations.Count == 1)
                    {
                        functionCaller.FunctionDeclaration = functionDeclarations.First();
                        Check(node, functionCaller.FunctionCall, functionCaller.FunctionDeclaration);
                        return; //Everything seems to be ok, lets continue on the next one
                    }

                    //Another checker should check if function declaration is not duplicated
                    if (functionDeclarations.Count > 0)
                    {
                        message = string.Format("Same function '{0}' {1} declared '{2}' times",
                            functionCaller.FunctionCall.FunctionName, parameterList.GetSignature(),
                            functionDeclarations.Count);
                        DiagnosticUtils.AddError(node, message, MessageCode.ImplementationError);
                        return; //Do not continue the function/procedure is defined multiple times
                    }

                    var otherDeclarations =
                        node.SymbolTable.GetFunction(((ProcedureCall) functionCaller.FunctionCall).ProcedureName.URI,
                            null, functionCaller.FunctionCall.Namespace);

                    if (functionDeclarations.Count == 0 && otherDeclarations.Count == 0)
                    {
                        message = string.Format("Function not found '{0}' {1}",
                            functionCaller.FunctionCall.FunctionName,
                            parameterList.GetSignature());
                        DiagnosticUtils.AddError(node, message);
                        return; //Do not continue the function/procedure does not exists
                    }

                    if (otherDeclarations.Count > 1)
                    {
                        message = string.Format("No suitable function signature found for '{0}' {1}",
                            functionCaller.FunctionCall.FunctionName, parameterList.GetSignature());
                        DiagnosticUtils.AddError(node, message);
                        return;
                    }

                    functionDeclarations = otherDeclarations;
                }
                else
                {
                    //call to a TypeCobol function/procedure without arguments or to a Variable

                    var potentialVariables =
                        node.SymbolTable.GetVariablesExplicit(new URI(functionCaller.FunctionCall.FunctionName));

                    if (functionDeclarations.Count == 1 && !potentialVariables.Any())
                    {
                        functionCaller.FunctionDeclaration = functionDeclarations.First();
                        return; //Everything seems to be ok, lets continue on the next one
                    }

                    functionDeclarations =
                        node.SymbolTable.GetFunction(new URI(functionCaller.FunctionCall.FunctionName), null,
                            functionCaller.FunctionCall.Namespace);

                    if (potentialVariables.Count() > 1)
                    {
                        //If there is more than one variable with the same name, it's ambiguous
                        message = string.Format("Call to '{0}'(no arguments) is ambigous. '{0}' is defined {1} times",
                            functionCaller.FunctionCall.FunctionName,
                            potentialVariables.Count() + functionDeclarations.Count);
                        DiagnosticUtils.AddError(node, message);
                        return;
                    }

                    if (functionDeclarations.Count > 1 && !potentialVariables.Any())
                    {
                        message = string.Format("No suitable function signature found for '{0}(no arguments)'",
                            functionCaller.FunctionCall.FunctionName);
                        DiagnosticUtils.AddError(node, message);
                        return;
                    }

                    if (functionDeclarations.Count >= 1 && potentialVariables.Count() == 1)
                    {
                        message = string.Format("Warning: Risk of confusion in call of '{0}'",
                            functionCaller.FunctionCall.FunctionName);
                        DiagnosticUtils.AddError(node, message);
                        return;
                    }

                    if (functionDeclarations.Count == 0 && !potentialVariables.Any())
                    {
                        message = string.Format("No function or variable found for '{0}'(no arguments)",
                            functionCaller.FunctionCall.FunctionName);
                        DiagnosticUtils.AddError(node, message);
                        return; //Do not continue the function/procedure does not exists
                    }

                    if (potentialVariables.Count() == 1)
                        return; //Stop here, it's a standard Cobol call
                }


                functionCaller.FunctionDeclaration = functionDeclarations[0];
                //If function is not ambigous and exists, lets check the parameters
                Check(node, functionCaller.FunctionCall, functionCaller.FunctionDeclaration);
            }
        }

        private static void Check(Node node, [NotNull] FunctionCall call,
            [NotNull] FunctionDeclaration definition)
        {
            var table = node.SymbolTable;
            var parameters = definition.Profile.Parameters;
            var callerProfile = call.AsProfile(node);
            var callArgsCount = call.Arguments != null ? call.Arguments.Length : 0;
            if (callArgsCount > parameters.Count)
            {
                var m = string.Format("Function '{0}' only takes {1} parameter(s)", call.FunctionName,
                    parameters.Count);
                DiagnosticUtils.AddError(node, m);
            }

            if (callerProfile.InputParameters.Count != definition.Profile.InputParameters.Count
                || callerProfile.InoutParameters.Count != definition.Profile.InoutParameters.Count
                || callerProfile.OutputParameters.Count != definition.Profile.OutputParameters.Count)
            {
                var m = string.Format("No suitable function signature found for '{0}' {1}", call.FunctionName,
                    callerProfile.GetSignature());
                DiagnosticUtils.AddError(node, m);
            }

            for (int c = 0; c < parameters.Count; c++)
            {
                var expected = parameters[c];
                if (c < callArgsCount)
                {
                    //Omitted
                    if (call.Arguments[c].IsOmitted)
                    {
                        if (expected.IsOmittable)
                        {
                            continue;
                        }
                        else
                        {
                            DiagnosticUtils.AddError(node, "Omitted not allowed for this parameter");
                            return;
                        }
                    }


                    var actual = call.Arguments[c].StorageAreaOrValue;
                    if (actual.IsLiteral) continue; //TODO

                    var callArgName = actual.StorageArea.ToString();
                    var found = node.GetDataDefinitionFromStorageAreaDictionary(actual.StorageArea);
                    if (found == null)
                    {
                        continue;
                    }

                    var actualDataDefinition = found;

                    var actualSpecialRegister = actual.StorageArea as StorageAreaPropertySpecialRegister;
                    if (actualSpecialRegister != null)
                    {
                        var tokenType = actualSpecialRegister.SpecialRegisterName.TokenType;
                        if (tokenType == TokenType.LENGTH)
                        {
                            if (call is ProcedureCall)
                            {
                                ProcedureCall procedureCall = call as ProcedureCall;
                                if (procedureCall.OutputParameters.Contains(call.Arguments[c]))
                                {
                                    DiagnosticUtils.AddError(node, "LENGTH cannot be used as an output",
                                        actualSpecialRegister.SpecialRegisterName);
                                    continue;
                                }
                            }
<<<<<<< HEAD

                            // accepted format is "PIC [S]9(5..9) comp-5"
                            if (expected.PrimitiveDataType.Name != "Numeric" || expected.Length < 5 ||
                                expected.Length > 9 || expected.Usage != DataUsage.NativeBinary)
=======
                            // accepted format is "PIC [S]9(5..9) comp-5"
                            if ((expected.PrimitiveDataType != null && expected.PrimitiveDataType.Name != "Numeric") || expected.Length < 5 || expected.Length > 9 || expected.Usage != DataUsage.NativeBinary)
>>>>>>> 61ba3ac5
                            {
                                DiagnosticUtils.AddError(node, "LENGTH can only be used as PIC S9(5..9) comp-5",
                                    actualSpecialRegister.SpecialRegisterName);
                                continue;
                            }
                        }
                        else if (tokenType == TokenType.ADDRESS && expected.Usage == DataUsage.Pointer)
                        {
                            if (!actualDataDefinition.IsFlagSet(Node.Flag.LinkageSectionNode) &&
                                call.Arguments[c].SharingMode.Value == ParameterSharingMode.ByReference)
                            {
                                DiagnosticUtils.AddError(node,
                                    "ADDRESS OF can only be used with a LINKAGE variable, or with a sharing mode BY CONTENT/BY VALUE",
                                    actualSpecialRegister.SpecialRegisterName);
                            }

                            continue;
                        }
                        else if (tokenType == TokenType.LINAGE_COUNTER)
                        {
                            //Do not know what to do : RFC
                            DiagnosticUtils.AddError(node, "LINAGE_COUNTER not allowed yet with procedure");
                            return;
                        }

                        continue; //If it's a special register we don't want to check more rules. 
                    }



                    //TODO use SubscriptExpression and ReferenceModifier of the StorageArea to correct the type
                    //Ex: MyVar1(1:10) has a length of 10 and is of type Alphanumeric
                    //Ex: MyArray(1) only target one element of the array, so we need to get the type of this element.



                    //If the actual dataDefinition is a table occurence try to match it with subscripts
                    //If the actual dataDefinition is under a table occurence, then don't care about subscripts 
                    long actualMinOccurencesCount = actualDataDefinition.MinOccurencesCount;
                    long actualMaxOccurencesCount = actualDataDefinition.MaxOccurencesCount;
                    bool actualHasUnboundedNumberOfOccurences = actualDataDefinition.HasUnboundedNumberOfOccurences;
                    NumericVariable actualOccursDependingOn = actualDataDefinition.OccursDependingOn;
                    bool actualIsTableOccurence = actualDataDefinition.IsTableOccurence;

                    if (actualDataDefinition.IsTableOccurence)
                    {
                        var subscriptedStorageArea = actual.StorageArea as DataOrConditionStorageArea;
                        if (subscriptedStorageArea != null && subscriptedStorageArea.Subscripts.Count > 0)
                        {
                            //if there are subscripts


                            //Do not allow ALL
                            if (subscriptedStorageArea.Subscripts.Any(s => s.ALL != null))
                            {
                                DiagnosticUtils.AddError(node, "You cannot use ALL for procedure argument");
                                return;
                            }

                            actualMinOccurencesCount = 0;
                            actualMaxOccurencesCount = 0;
                            actualHasUnboundedNumberOfOccurences = false;
                            actualOccursDependingOn = null;
                            actualIsTableOccurence = false;
                        }
                    }


                    //Cobol 85 Type will be checked with their picture
                    if (actualDataDefinition.DataType.CobolLanguageLevel > CobolLanguageLevel.Cobol85 ||
                        expected.DataType.CobolLanguageLevel > CobolLanguageLevel.Cobol85)
                    {
                        if (actualDataDefinition.DataType.CobolLanguageLevel == CobolLanguageLevel.Cobol85 ||
                            expected.DataType.CobolLanguageLevel == CobolLanguageLevel.Cobol85)
                        {
                            var m = string.Format(
                                "Function '{0}' expected parameter '{1}' of type {2} and received '{3}' of type {4} ",
                                call.FunctionName, expected.Name, expected.DataType,
                                callArgName ?? string.Format("position {0}", c + 1), actualDataDefinition.DataType);
                            DiagnosticUtils.AddError(node, m);


                        }
                        else if (actualDataDefinition.DataType != expected.DataType)
                        {
                            TypeDefinition callerType = actualDataDefinition.TypeDefinition;
                            TypeDefinition calleeType = expected.TypeDefinition;
                            if (callerType == null || calleeType == null)
                            {
                                //Ignore, it's an unknown DataType. It's already checked
                            }
                            else if (!Equals(callerType.QualifiedName, calleeType.QualifiedName))
                            {
                                var m = string.Format(
                                    "Function '{0}' expected parameter '{1}' of type {2} and received '{3}' of type {4} ",
                                    call.FunctionName, calleeType.Name, calleeType.DataType,
                                    callArgName ?? string.Format("position {0}", c + 1), callerType.DataType);
                                DiagnosticUtils.AddError(node, m);
                            }
                        }
                    }

                    if (actualDataDefinition.Picture != null && expected.Picture != null &&
                        actualDataDefinition.Picture.NormalizedValue != expected.Picture.NormalizedValue)
                    {
                        var m =
                            string.Format(
                                "Function '{0}' expected parameter '{1}' with picture {2} and received '{3}' with picture {4}",
                                call.FunctionName, expected.Name, expected.Picture.Value,
                                callArgName ?? string.Format("position {0}", c + 1),
                                actualDataDefinition.Picture.Value);
                        DiagnosticUtils.AddError(node, m);
                    }


//                    if (dataDefinitionOfActual.Length != expectedParameter.Length)
//                    {
//                        var m =
//                            string.Format(
//                                "Function '{0}' expected parameter '{1}' of length {2} and received '{3}' of length {4}",
//                                call.FunctionName, expectedParameter.Name, expectedParameter.Length,
//                                callArgName ?? string.Format("position {0}", c + 1), dataDefinitionOfActual.Length);
//                        DiagnosticUtils.AddError(e, m);
//                    }

                    if (actualDataDefinition.Usage != expected.Usage)
                    {
                        var m =
                            string.Format(
                                "Function '{0}' expected parameter '{1}' of usage {2} and received '{3}' of usage {4}",
                                call.FunctionName, expected.Name, expected.Usage,
                                callArgName ?? string.Format("position {0}", c + 1), actualDataDefinition.Usage);
                        DiagnosticUtils.AddError(node, m);
                    }

                    if (actualDataDefinition.IsJustified != expected.IsJustified)
                    {
                        var m =
                            string.Format(
                                "Function '{0}' expected parameter '{1}' {2} and received '{3}' {4}",
                                call.FunctionName, expected.Name, expected.IsJustified ? "justified" : "non-justified",
                                callArgName ?? string.Format("position {0}", c + 1),
                                actualDataDefinition.IsJustified ? "justified" : "non-justified");
                        DiagnosticUtils.AddError(node, m);
                    }

                    if (actualDataDefinition.IsGroupUsageNational != expected.IsGroupUsageNational)
                    {
                        var m =
                            string.Format(
                                "Function '{0}' expected parameter '{1}' {2} and received '{3}' {4}",
                                call.FunctionName, expected.Name,
                                expected.IsGroupUsageNational ? "national group-usage" : "non national group-usage",
                                callArgName ?? string.Format("position {0}", c + 1),
                                actualDataDefinition.IsGroupUsageNational
                                    ? "national group-usage"
                                    : "non national group-usage");
                        DiagnosticUtils.AddError(node, m);
                    }



                    //Array
                    if (actualIsTableOccurence != expected.IsTableOccurence)
                    {
                        var m =
                            string.Format(
                                "Function '{0}' expected parameter '{1}' to {2} an array and received '{3}' which {4} an array",
                                call.FunctionName, expected.Name, expected.IsTableOccurence ? "be" : "be NOT",
                                actualDataDefinition.Name,
                                actualIsTableOccurence ? "is" : "is NOT ");
                        DiagnosticUtils.AddError(node, m);
                    }
                    else if (actualIsTableOccurence && expected.IsTableOccurence)
                    {
                        if (actualMinOccurencesCount != expected.MinOccurencesCount)
                        {
                            var m =
                                string.Format(
                                    "Function '{0}' expected parameter '{1}' to have at least {2} occurences and received '{3}' with a minimum of {4} occurences",
                                    call.FunctionName, expected.Name, expected.MinOccurencesCount,
                                    callArgName ?? string.Format("position {0}", c + 1), actualMinOccurencesCount);
                            DiagnosticUtils.AddError(node, m);
                        }

                        if (actualMaxOccurencesCount != expected.MaxOccurencesCount)
                        {
                            var m =
                                string.Format(
                                    "Function '{0}' expected parameter '{1}' to have at most {2} occurences and received '{3}' with a maximum of {4} occurences",
                                    call.FunctionName, expected.Name, expected.MaxOccurencesCount,
                                    callArgName ?? string.Format("position {0}", c + 1), actualMaxOccurencesCount);
                            DiagnosticUtils.AddError(node, m);
                        }
                    }

                    if (actualOccursDependingOn != expected.OccursDependingOn)
                    {
                        var m =
                            string.Format(
                                "Function '{0}' expected parameter '{1}' occurs depending on ({2}) occurences and received '{3}' occurs depending on ({4})",
                                call.FunctionName, expected.Name, expected.OccursDependingOn,
                                callArgName ?? string.Format("position {0}", c + 1), actualOccursDependingOn);
                        DiagnosticUtils.AddError(node, m);
                    }

                    if (actualHasUnboundedNumberOfOccurences != expected.HasUnboundedNumberOfOccurences)
                    {
                        var m =
                            string.Format(
                                "Function '{0}' expected parameter '{1}' {2} and received '{3}' {4}",
                                call.FunctionName, expected.Name,
                                expected.HasUnboundedNumberOfOccurences
                                    ? "has unbounded number of occurences"
                                    : "hasn't unbounded number of occurences",
                                callArgName ?? string.Format("position {0}", c + 1),
                                actualHasUnboundedNumberOfOccurences
                                    ? "has unbounded number of occurences"
                                    : "hasn't unbounded number of occurences");
                        DiagnosticUtils.AddError(node, m);
                    }


                    if (actualDataDefinition.SignIsSeparate != expected.SignIsSeparate)
                    {
                        var m =
                            string.Format(
                                "Function '{0}' expected parameter '{1}' {2} and received '{3}' {4}",
                                call.FunctionName, expected.Name,
                                expected.HasUnboundedNumberOfOccurences
                                    ? "has unbounded number of occurences"
                                    : "hasn't unbounded number of occurences",
                                callArgName ?? string.Format("position {0}", c + 1),
                                actualDataDefinition.HasUnboundedNumberOfOccurences
                                    ? "has unbounded number of occurences"
                                    : "hasn't unbounded number of occurences");
                        DiagnosticUtils.AddError(node, m);
                    }

                    if (actualDataDefinition.SignPosition != expected.SignPosition)
                    {
                        var m =
                            string.Format(
                                "Function '{0}' expected parameter '{1}' with sign position {2} and received '{3}' with sign position {4}",
                                call.FunctionName, expected.Name,
                                expected.SignPosition == null ? "empty" : expected.SignPosition.ToString(),
                                callArgName ?? string.Format("position {0}", c + 1),
                                actualDataDefinition.SignPosition == null
                                    ? "empty"
                                    : actualDataDefinition.SignPosition.ToString());
                        DiagnosticUtils.AddError(node, m);
                    }

                    if (actualDataDefinition.IsSynchronized != expected.IsSynchronized)
                    {
                        var m =
                            string.Format(
                                "Function '{0}' expected parameter '{1}' {2} and received '{3}' {4}",
                                call.FunctionName, expected.Name,
                                expected.IsSynchronized ? "synchonized" : "not synchronized",
                                callArgName ?? string.Format("position {0}", c + 1),
                                actualDataDefinition.IsSynchronized ? "synchonized" : "not synchronized");
                        DiagnosticUtils.AddError(node, m);
                    }

                    if (actualDataDefinition.ObjectReferenceClass != expected.ObjectReferenceClass)
                    {
                        var m =
                            string.Format(
                                "Function '{0}' expected parameter '{1}' and received '{2}' with wrong object reference.",
                                call.FunctionName, expected.Name, callArgName ?? string.Format("position {0}", c + 1));
                        DiagnosticUtils.AddError(node, m);
                    }
                }
                else
                {
                    var m = string.Format("Function '{0}' is missing parameter '{1}' of type {2} and length {3}",
                        call.FunctionName, expected.Name, expected.DataType, expected.Length);
                    DiagnosticUtils.AddError(node, m);
                }
            }
        }
    }

    class FunctionDeclarationTypeChecker
    {
        public static void OnCodeElement(FunctionDeclarationHeader function,
            CodeElementsParser.FunctionDeclarationHeaderContext context)
        {

            if (function.ActualType == FunctionType.Undefined)
            {
                DiagnosticUtils.AddError(function,
                    "Incompatible parameter clauses for " + ToString(function.UserDefinedType) + " \"" + function.Name +
                    "\"", context);
            }
            else if ((function.ActualType == FunctionType.Function &&
                      function.UserDefinedType == FunctionType.Procedure)
                     || (function.ActualType == FunctionType.Procedure &&
                         function.UserDefinedType == FunctionType.Function))
            {
                var message = "Symbol \"" + function.Name + "\" is defined as " + ToString(function.UserDefinedType)
                              + ", but parameter clauses describe a " + ToString(function.ActualType);
                DiagnosticUtils.AddError(function, message, context);
            }
        }

        private static string ToString(FunctionType type)
        {
            if (type == FunctionType.Undefined) return "symbol";
            if (type == FunctionType.Function) return "function";
            if (type == FunctionType.Procedure) return "procedure";
            return "function or procedure";
        }
    }

    class FunctionDeclarationChecker
    {

        public static void OnNode(FunctionDeclaration functionDeclaration)
        {
            var header = functionDeclaration?.CodeElement as FunctionDeclarationHeader;
            if (header == null) return; //not my job
            var filesection = functionDeclaration.Get<FileSection>("file");
            if (filesection != null) // TCRFUN_DECLARATION_NO_FILE_SECTION
            {

                DiagnosticUtils.AddError(filesection,
                    "Illegal FILE SECTION in function \"" + header.Name + "\" declaration");
            }

            CheckNoGlobalOrExternal(functionDeclaration.Get<DataDivision>("data-division"));
            CheckNoLinkageItemIsAParameter(functionDeclaration.Get<LinkageSection>("linkage"), header.Profile);

            CheckParameters(header.Profile, functionDeclaration);
            CheckNoPerform(functionDeclaration.SymbolTable.EnclosingScope, functionDeclaration);

            var headerNameURI = new URI(header.Name);
            var functions = functionDeclaration.SymbolTable.GetFunction(headerNameURI, functionDeclaration.Profile);
            if (functions.Count > 1)
                DiagnosticUtils.AddError(functionDeclaration,
                    "A function \"" + headerNameURI.Head + "\" with the same profile already exists in namespace \"" +
                    headerNameURI.Tail + "\".");
        }

        private static void CheckNoGlobalOrExternal(DataDivision node)
        {
            if (node == null) return; // no DATA DIVISION
            foreach (var section in node.Children())
            {
                // "storage" sections
                foreach (var child in section.Children)
                {
                    var data = child.CodeElement as DataDescriptionEntry;
                    if (data == null) continue;
                    if (data.IsGlobal) // TCRFUN_DECLARATION_NO_GLOBAL
                        DiagnosticUtils.AddError(child, "Illegal GLOBAL clause in function data item.");
                }
            }
        }

        private static void CheckParameters([NotNull] ParametersProfile profile, Node node)
        {
            var parameters = profile.Parameters;
            foreach (var parameter in profile.InputParameters) CheckParameter(parameter, node);
            foreach (var parameter in profile.InoutParameters) CheckParameter(parameter, node);
            foreach (var parameter in profile.OutputParameters) CheckParameter(parameter, node);
            if (profile.ReturningParameter != null)
            {
                CheckParameter(profile.ReturningParameter, node);
                parameters.Add(profile.ReturningParameter);
            }

            foreach (
                    var duplicatedParameter in
                    parameters.GroupBy(p => p.Name).Where(g => g.Skip(1).Any()).SelectMany(g => g))
                //Group on parameter.Name //where group contains more than one item //reexpand to get all duplicated parameters 
            {
                DiagnosticUtils.AddError(node,
                    string.Format("Parameter with name '{0}' declared multiple times", duplicatedParameter.Name));
            }


        }

        private static void CheckParameter([NotNull] ParameterDescriptionEntry parameter, Node node)
        {
            // TCRFUN_LEVEL_88_PARAMETERS
            if (parameter.LevelNumber?.Value != 1)
            {
                DiagnosticUtils.AddError(node,
                    "Condition parameter \"" + parameter.Name + "\" must be subordinate to another parameter.");
            }

            if (parameter.DataConditions != null)
            {
                foreach (var condition in parameter.DataConditions)
                {
                    if (condition.LevelNumber?.Value != 88)
                        DiagnosticUtils.AddError(node,
                            "Condition parameter \"" + condition.Name + "\" must be level 88.");
                    if (condition.LevelNumber?.Value == 88 && parameter.DataType == DataType.Boolean)
                        DiagnosticUtils.AddError(node,
                            "The Level 88 symbol '" + parameter.Name +
                            "' cannot be declared under a BOOL typed symbol");
                }
            }

            if (parameter.Picture != null)
            {
                CrossCompleteChecker.CheckPicture(node, parameter);
            }

            var type = parameter.DataType;
            TypeDefinition foundedType;
            TypeDefinitionHelper.Check(node, type, out foundedType); //Check if the type exists and is not ambiguous

        }

        /// <summary>TCRFUN_DECLARATION_NO_DUPLICATE_NAME</summary>
        /// <param name="node">LINKAGE SECTION node</param>
        /// <param name="profile">Parameters for original function</param>
        private static void CheckNoLinkageItemIsAParameter(LinkageSection node, ParametersProfile profile)
        {
            if (node == null) return; // no LINKAGE SECTION
            var linkage = new List<DataDefinition>();
            AddEntries(linkage, node);
            foreach (var description in linkage)
            {
                var used = Validate(profile.ReturningParameter, description.Name);
                if (used != null)
                {
                    AddErrorAlreadyParameter(description, description.QualifiedName);
                    continue;
                }

                used = GetParameter(profile.InputParameters, description.Name);
                if (used != null)
                {
                    AddErrorAlreadyParameter(description, description.QualifiedName);
                    continue;
                }

                used = GetParameter(profile.OutputParameters, description.Name);
                if (used != null)
                {
                    AddErrorAlreadyParameter(description, description.QualifiedName);
                    continue;
                }

                used = GetParameter(profile.InoutParameters, description.Name);
                if (used != null)
                {
                    AddErrorAlreadyParameter(description, description.QualifiedName);
                    continue;
                }
            }
        }

        private static void AddEntries(List<DataDefinition> linkage, LinkageSection node)
        {
            foreach (var definition in node.Children())
                AddEntries(linkage, definition);
        }

        private static void AddEntries([NotNull] List<DataDefinition> linkage, DataDefinition node)
        {
            linkage.Add(node);
            foreach (var child in node.Children())
                AddEntries(linkage, child);
        }

        private static ParameterDescriptionEntry GetParameter(IList<ParameterDescriptionEntry> parameters, string name)
        {
            if (name == null) return null;
            foreach (var p in parameters)
                if (Validate(p, name) != null)
                    return p;
            return null;
        }

        private static ParameterDescriptionEntry Validate(ParameterDescriptionEntry parameter, string name)
        {
            if (parameter != null && parameter.Name.Equals(name)) return parameter;
            return null;
        }

        private static void AddErrorAlreadyParameter([NotNull] Node node, [NotNull] QualifiedName name)
        {
            DiagnosticUtils.AddError(node, name.Head + " is already a parameter.");
        }

        private static void CheckNoPerform(SymbolTable table, [NotNull] Node node)
        {
            if (node is PerformProcedure)
            {
                var perform = (PerformProcedureStatement) node.CodeElement;
                CheckNotInTable(table, perform.Procedure, node);
                CheckNotInTable(table, perform.ThroughProcedure, node);
            }

            foreach (var child in node.Children) CheckNoPerform(table, child);
        }

        private static void CheckNotInTable(SymbolTable table, SymbolReference symbol, Node node)
        {
            if (symbol == null) return;
            string message = "TCRFUN_NO_PERFORM_OF_ENCLOSING_PROGRAM";
            var found = table.GetSection(symbol.Name);
            if (found.Count > 0) DiagnosticUtils.AddError(node, message);
            else
            {
                var paragraphFounds = table.GetParagraph(symbol.Name);
                if (paragraphFounds.Count > 0) DiagnosticUtils.AddError(node, message);
            }
        }
    }

    /// <summary>
    /// Checks the TypeCobol rules for Library
    /// </summary>
    public class LibraryChecker
    {
        public static void CheckLibrary([NotNull] ProcedureDivision procedureDivision)
        {
            //A procedure or a function cannot contains another procedure or function declaration
            //So we only need to check ProcedureDivision of Program
            if (!(procedureDivision.Parent is Program))
                return;


            //If the procedure division contains a PUBLIC procedure or function then it's considered as a "Library"
            bool isLibrary = procedureDivision.Children.Any(c =>
            {
                var f = c.CodeElement as FunctionDeclarationHeader;
                return f != null && f.Visibility == AccessModifier.Public;
            });

            if (isLibrary)
            {
                bool firstParagraphChecked = false;
                foreach (var child in procedureDivision.Children)
                {
                    //TCRFUN_ONLY_PARAGRAPH_AND_PUBLIC_FUNC_IN_LIBRARY
                    if (child is Paragraph)
                    {
                        if (!firstParagraphChecked &&
                            !child.Name.Equals("INIT-LIBRARY", StringComparison.InvariantCultureIgnoreCase))
                        {
                            DiagnosticUtils.AddError(child.CodeElement == null ? procedureDivision : child,
                                "First paragraph of a program which contains public procedure must be INIT-LIBRARY. Move paragraph " +
                                child.Name + " lower in the source.");
                        }

                        firstParagraphChecked = true;

                        continue; //A paragraph is always accepted as a child of ProcedureDivision
                    }

                    //TCRFUN_ONLY_PARAGRAPH_AND_PUBLIC_FUNC_IN_LIBRARY
                    if (!(child is FunctionDeclaration || child is Declaratives))
                    {
                        DiagnosticUtils.AddError(child.CodeElement == null
                                ? (child is Sentence
                                    ? (child.Children.FirstOrDefault(c => c.CodeElement != null) ?? procedureDivision)
                                    : procedureDivision)
                                : child,
                            "Inside a library only function declaration or declaratives are allowed " + child.Name +
                            " / " + child.ID);
                    }
                }

                var pdiv = procedureDivision.CodeElement as ProcedureDivisionHeader;

                //TCRFUN_LIBRARY_PROCEDURE_NO_USING 
                if (pdiv?.UsingParameters != null && pdiv.UsingParameters.Count > 0)
                    DiagnosticUtils.AddError(procedureDivision,
                        "Illegal " + pdiv.UsingParameters.Count + " USING in library PROCEDURE DIVISION.");
            }
        }
    }

    public class SetStatementChecker
    {
        public static void CheckStatement(Node node)
        {
            var statement = node.CodeElement as SetStatementForIndexes;
            if (statement != null)
            {
                // Check receivers (incremented) 
                var receivers = node?.StorageAreaWritesDataDefinition?.Values.Select(tuple => tuple.Item2);
                if (receivers == null)
                    return;
                bool containsPointers = false;
                bool allArePointers = true;
                foreach (var receiver in receivers)
                {
                    if (receiver.Usage == DataUsage.Pointer)
                    {
                        containsPointers = true;
                        var levelNumber = ((DataDefinitionEntry) receiver.CodeElement).LevelNumber;
                        if (levelNumber != null && levelNumber.Value > 49)
                        {
                            DiagnosticUtils.AddError(node,
                                "Only pointer declared in level 01 to 49 can be use in instructions SET UP BY and SET DOWN BY.");
                            break;
                        }

                        receiver.SetFlag(Node.Flag.NodeisIncrementedPointer, true);
                    }
                    else
                        allArePointers = false;

                    // Do note break here because it can be all indexes wich is correct or a pointer as last receiver wich is not
                }

                if (allArePointers)
                    node.SetFlag(Node.Flag.NodeContainsPointer, true);
                // If the receivers contains at least one Pointer, they must all be pointer
                else if (containsPointers)
                    DiagnosticUtils.AddError(node,
                        "[Set [pointer1, pointer2 ...] UP|DOWN BY n] only support pointers.");

                // Check sender (increment)
                int outputResult; // not used
                if (!int.TryParse(statement.SendingVariable.ToString(), out outputResult))
                {
                    // Not an integer
                    var variable =
                        node.GetDataDefinitionForQualifiedName(new URI(statement.SendingVariable.ToString()));
                    if (variable == null || variable.DataType.Name != "Numeric")
                    {
                        // Not an Variable or a notNumeric variable
                        if (statement.SendingVariable.ArithmeticExpression == null)
                            // Not an arithmetic expressions
                            DiagnosticUtils.AddError(node,
                                "Increment only support integer values, numeric variables and arithmetic expressions");
                    }
                }
            }
        }
    }


    public class GlobalStorageSectionChecker
    {
        public static void OnNode([NotNull] Node node)
        {
            var globalStorageSection = node as GlobalStorageSection;
            if (globalStorageSection == null) return;

            //Check if GlobalStorageSection is declared in main program Rule - GLOBALSS_ONLY_IN_MAIN 
            if (!globalStorageSection.GetProgramNode().IsMainProgram)
                DiagnosticUtils.AddError(node,
                    "GLOBAL-STORAGE SECTION is only authorized in the main program of this source file.");

            //Check every GlobalStorageSection DataDefinition (children)
            foreach (var child in globalStorageSection.Children)
            {
                CheckGlobalStorageChildren(child);
            }
        }

        private static void CheckGlobalStorageChildren(Node node)
        {
            var dataDefinition = node as DataDefinition;
            if (dataDefinition == null) return;

            //Check variable LevelNumber Rule - GLOBALSS_LIMIT48 
            var data = dataDefinition.CodeElement as DataDefinitionEntry;
            if (data?.LevelNumber != null && data.LevelNumber.Value == 77)
                DiagnosticUtils.AddError(node,
                    "Level 77 is forbidden in global-storage section.");

            //Check variable no Global / External keyword 
            // Rules : - GLOBALSS_NO_GLOBAL_KEYWORD - GLOBALSS_NO_EXTERNAL 
            var dataDescription = dataDefinition.CodeElement as DataDescriptionEntry;
            if (dataDescription != null)
            {
                if (dataDescription.IsGlobal) // GLOBALSS_NO_GLOBAL_KEYWORD 
                    DiagnosticUtils.AddError(dataDescription, "Illegal GLOBAL clause in GLOBAL-STORAGE SECTION.");
                if (dataDescription.IsExternal) //GLOBALSS_NO_EXTERNAL
                    DiagnosticUtils.AddError(dataDescription, "Illegal EXTERNAL clause in GLOBAL-STORAGE SECTION.");
            }

            if (node.Children.Count > 0)
            {
                foreach (var child in node.Children)
                {
                    CheckGlobalStorageChildren(child);
                }
            }
        }


    }

}
        
<|MERGE_RESOLUTION|>--- conflicted
+++ resolved
@@ -74,7 +74,7 @@
                 var parameterList = functionCaller.FunctionCall.AsProfile(node);
                 var functionDeclarations =
                     node.SymbolTable.GetFunction(new URI(functionCaller.FunctionCall.FunctionName),
-                        parameterList, functionCaller.FunctionCall.Namespace);
+                    parameterList, functionCaller.FunctionCall.Namespace);
 
                 string message;
                 //There is one CallSite per function call
@@ -225,14 +225,14 @@
                             return;
                         }
                     }
-
-
+                    
+                    
                     var actual = call.Arguments[c].StorageAreaOrValue;
                     if (actual.IsLiteral) continue; //TODO
 
                     var callArgName = actual.StorageArea.ToString();
                     var found = node.GetDataDefinitionFromStorageAreaDictionary(actual.StorageArea);
-                    if (found == null)
+                   if (found == null)
                     {
                         continue;
                     }
@@ -255,15 +255,10 @@
                                     continue;
                                 }
                             }
-<<<<<<< HEAD
-
-                            // accepted format is "PIC [S]9(5..9) comp-5"
+
+                               // accepted format is "PIC [S]9(5..9) comp-5"
                             if (expected.PrimitiveDataType.Name != "Numeric" || expected.Length < 5 ||
                                 expected.Length > 9 || expected.Usage != DataUsage.NativeBinary)
-=======
-                            // accepted format is "PIC [S]9(5..9) comp-5"
-                            if ((expected.PrimitiveDataType != null && expected.PrimitiveDataType.Name != "Numeric") || expected.Length < 5 || expected.Length > 9 || expected.Usage != DataUsage.NativeBinary)
->>>>>>> 61ba3ac5
                             {
                                 DiagnosticUtils.AddError(node, "LENGTH can only be used as PIC S9(5..9) comp-5",
                                     actualSpecialRegister.SpecialRegisterName);
@@ -292,7 +287,7 @@
                         continue; //If it's a special register we don't want to check more rules. 
                     }
 
-
+                    
 
                     //TODO use SubscriptExpression and ReferenceModifier of the StorageArea to correct the type
                     //Ex: MyVar1(1:10) has a length of 10 and is of type Alphanumeric
@@ -330,22 +325,22 @@
                             actualIsTableOccurence = false;
                         }
                     }
-
+                    
 
                     //Cobol 85 Type will be checked with their picture
-                    if (actualDataDefinition.DataType.CobolLanguageLevel > CobolLanguageLevel.Cobol85 ||
-                        expected.DataType.CobolLanguageLevel > CobolLanguageLevel.Cobol85)
+                        if (actualDataDefinition.DataType.CobolLanguageLevel > CobolLanguageLevel.Cobol85 ||
+                        expected.DataType.CobolLanguageLevel > CobolLanguageLevel.Cobol85) 
                     {
                         if (actualDataDefinition.DataType.CobolLanguageLevel == CobolLanguageLevel.Cobol85 ||
                             expected.DataType.CobolLanguageLevel == CobolLanguageLevel.Cobol85)
                         {
                             var m = string.Format(
-                                "Function '{0}' expected parameter '{1}' of type {2} and received '{3}' of type {4} ",
-                                call.FunctionName, expected.Name, expected.DataType,
-                                callArgName ?? string.Format("position {0}", c + 1), actualDataDefinition.DataType);
+                                    "Function '{0}' expected parameter '{1}' of type {2} and received '{3}' of type {4} ",
+                                    call.FunctionName, expected.Name, expected.DataType,
+                                    callArgName ?? string.Format("position {0}", c + 1), actualDataDefinition.DataType);
                             DiagnosticUtils.AddError(node, m);
 
-
+                            
                         }
                         else if (actualDataDefinition.DataType != expected.DataType)
                         {
@@ -358,9 +353,9 @@
                             else if (!Equals(callerType.QualifiedName, calleeType.QualifiedName))
                             {
                                 var m = string.Format(
-                                    "Function '{0}' expected parameter '{1}' of type {2} and received '{3}' of type {4} ",
-                                    call.FunctionName, calleeType.Name, calleeType.DataType,
-                                    callArgName ?? string.Format("position {0}", c + 1), callerType.DataType);
+                                        "Function '{0}' expected parameter '{1}' of type {2} and received '{3}' of type {4} ",
+                                        call.FunctionName, calleeType.Name, calleeType.DataType,
+                                        callArgName ?? string.Format("position {0}", c + 1), callerType.DataType);
                                 DiagnosticUtils.AddError(node, m);
                             }
                         }
@@ -377,7 +372,7 @@
                                 actualDataDefinition.Picture.Value);
                         DiagnosticUtils.AddError(node, m);
                     }
-
+              
 
 //                    if (dataDefinitionOfActual.Length != expectedParameter.Length)
 //                    {
@@ -413,8 +408,8 @@
                     if (actualDataDefinition.IsGroupUsageNational != expected.IsGroupUsageNational)
                     {
                         var m =
-                            string.Format(
-                                "Function '{0}' expected parameter '{1}' {2} and received '{3}' {4}",
+                           string.Format(
+                               "Function '{0}' expected parameter '{1}' {2} and received '{3}' {4}",
                                 call.FunctionName, expected.Name,
                                 expected.IsGroupUsageNational ? "national group-usage" : "non national group-usage",
                                 callArgName ?? string.Format("position {0}", c + 1),
@@ -430,8 +425,8 @@
                     if (actualIsTableOccurence != expected.IsTableOccurence)
                     {
                         var m =
-                            string.Format(
-                                "Function '{0}' expected parameter '{1}' to {2} an array and received '{3}' which {4} an array",
+                           string.Format(
+                               "Function '{0}' expected parameter '{1}' to {2} an array and received '{3}' which {4} an array",
                                 call.FunctionName, expected.Name, expected.IsTableOccurence ? "be" : "be NOT",
                                 actualDataDefinition.Name,
                                 actualIsTableOccurence ? "is" : "is NOT ");
@@ -463,18 +458,18 @@
                     if (actualOccursDependingOn != expected.OccursDependingOn)
                     {
                         var m =
-                            string.Format(
-                                "Function '{0}' expected parameter '{1}' occurs depending on ({2}) occurences and received '{3}' occurs depending on ({4})",
-                                call.FunctionName, expected.Name, expected.OccursDependingOn,
-                                callArgName ?? string.Format("position {0}", c + 1), actualOccursDependingOn);
+                           string.Format(
+                               "Function '{0}' expected parameter '{1}' occurs depending on ({2}) occurences and received '{3}' occurs depending on ({4})",
+                               call.FunctionName, expected.Name, expected.OccursDependingOn,
+                               callArgName ?? string.Format("position {0}", c + 1), actualOccursDependingOn);
                         DiagnosticUtils.AddError(node, m);
                     }
 
                     if (actualHasUnboundedNumberOfOccurences != expected.HasUnboundedNumberOfOccurences)
                     {
                         var m =
-                            string.Format(
-                                "Function '{0}' expected parameter '{1}' {2} and received '{3}' {4}",
+                           string.Format(
+                               "Function '{0}' expected parameter '{1}' {2} and received '{3}' {4}",
                                 call.FunctionName, expected.Name,
                                 expected.HasUnboundedNumberOfOccurences
                                     ? "has unbounded number of occurences"
@@ -490,8 +485,8 @@
                     if (actualDataDefinition.SignIsSeparate != expected.SignIsSeparate)
                     {
                         var m =
-                            string.Format(
-                                "Function '{0}' expected parameter '{1}' {2} and received '{3}' {4}",
+                           string.Format(
+                               "Function '{0}' expected parameter '{1}' {2} and received '{3}' {4}",
                                 call.FunctionName, expected.Name,
                                 expected.HasUnboundedNumberOfOccurences
                                     ? "has unbounded number of occurences"
@@ -506,8 +501,8 @@
                     if (actualDataDefinition.SignPosition != expected.SignPosition)
                     {
                         var m =
-                            string.Format(
-                                "Function '{0}' expected parameter '{1}' with sign position {2} and received '{3}' with sign position {4}",
+                           string.Format(
+                               "Function '{0}' expected parameter '{1}' with sign position {2} and received '{3}' with sign position {4}",
                                 call.FunctionName, expected.Name,
                                 expected.SignPosition == null ? "empty" : expected.SignPosition.ToString(),
                                 callArgName ?? string.Format("position {0}", c + 1),
@@ -520,8 +515,8 @@
                     if (actualDataDefinition.IsSynchronized != expected.IsSynchronized)
                     {
                         var m =
-                            string.Format(
-                                "Function '{0}' expected parameter '{1}' {2} and received '{3}' {4}",
+                           string.Format(
+                               "Function '{0}' expected parameter '{1}' {2} and received '{3}' {4}",
                                 call.FunctionName, expected.Name,
                                 expected.IsSynchronized ? "synchonized" : "not synchronized",
                                 callArgName ?? string.Format("position {0}", c + 1),
@@ -532,9 +527,9 @@
                     if (actualDataDefinition.ObjectReferenceClass != expected.ObjectReferenceClass)
                     {
                         var m =
-                            string.Format(
-                                "Function '{0}' expected parameter '{1}' and received '{2}' with wrong object reference.",
-                                call.FunctionName, expected.Name, callArgName ?? string.Format("position {0}", c + 1));
+                          string.Format(
+                              "Function '{0}' expected parameter '{1}' and received '{2}' with wrong object reference.",
+                              call.FunctionName, expected.Name, callArgName ?? string.Format("position {0}", c + 1));
                         DiagnosticUtils.AddError(node, m);
                     }
                 }
@@ -573,16 +568,16 @@
 
         private static string ToString(FunctionType type)
         {
-            if (type == FunctionType.Undefined) return "symbol";
-            if (type == FunctionType.Function) return "function";
-            if (type == FunctionType.Procedure) return "procedure";
-            return "function or procedure";
-        }
-    }
+		if (type == FunctionType.Undefined) return "symbol";
+		if (type == FunctionType.Function) return "function";
+		if (type == FunctionType.Procedure) return "procedure";
+		return "function or procedure";
+	}
+}
 
     class FunctionDeclarationChecker
     {
-
+     
         public static void OnNode(FunctionDeclaration functionDeclaration)
         {
             var header = functionDeclaration?.CodeElement as FunctionDeclarationHeader;
@@ -590,7 +585,7 @@
             var filesection = functionDeclaration.Get<FileSection>("file");
             if (filesection != null) // TCRFUN_DECLARATION_NO_FILE_SECTION
             {
-
+                
                 DiagnosticUtils.AddError(filesection,
                     "Illegal FILE SECTION in function \"" + header.Name + "\" declaration");
             }
@@ -783,68 +778,68 @@
     }
 
     /// <summary>
-    /// Checks the TypeCobol rules for Library
-    /// </summary>
+/// Checks the TypeCobol rules for Library
+/// </summary>
     public class LibraryChecker
     {
         public static void CheckLibrary([NotNull] ProcedureDivision procedureDivision)
         {
-            //A procedure or a function cannot contains another procedure or function declaration
-            //So we only need to check ProcedureDivision of Program
+        //A procedure or a function cannot contains another procedure or function declaration
+        //So we only need to check ProcedureDivision of Program
             if (!(procedureDivision.Parent is Program))
-                return;
-
-
-            //If the procedure division contains a PUBLIC procedure or function then it's considered as a "Library"
-            bool isLibrary = procedureDivision.Children.Any(c =>
-            {
-                var f = c.CodeElement as FunctionDeclarationHeader;
+	        return;
+
+
+        //If the procedure division contains a PUBLIC procedure or function then it's considered as a "Library"
+	    bool isLibrary = procedureDivision.Children.Any(c =>
+		{
+		    var f = c.CodeElement as FunctionDeclarationHeader;
                 return f != null && f.Visibility == AccessModifier.Public;
             });
 
-            if (isLibrary)
-            {
-                bool firstParagraphChecked = false;
-                foreach (var child in procedureDivision.Children)
-                {
-                    //TCRFUN_ONLY_PARAGRAPH_AND_PUBLIC_FUNC_IN_LIBRARY
-                    if (child is Paragraph)
-                    {
-                        if (!firstParagraphChecked &&
-                            !child.Name.Equals("INIT-LIBRARY", StringComparison.InvariantCultureIgnoreCase))
-                        {
+	    if (isLibrary)
+        {
+	        bool firstParagraphChecked = false;
+	        foreach (var child in procedureDivision.Children)
+            {
+                //TCRFUN_ONLY_PARAGRAPH_AND_PUBLIC_FUNC_IN_LIBRARY
+                if (child is Paragraph)
+                {
+	                if (!firstParagraphChecked &&
+	                    !child.Name.Equals("INIT-LIBRARY", StringComparison.InvariantCultureIgnoreCase))
+                    {
                             DiagnosticUtils.AddError(child.CodeElement == null ? procedureDivision : child,
                                 "First paragraph of a program which contains public procedure must be INIT-LIBRARY. Move paragraph " +
                                 child.Name + " lower in the source.");
-                        }
-
-                        firstParagraphChecked = true;
-
-                        continue; //A paragraph is always accepted as a child of ProcedureDivision
-                    }
-
-                    //TCRFUN_ONLY_PARAGRAPH_AND_PUBLIC_FUNC_IN_LIBRARY
-                    if (!(child is FunctionDeclaration || child is Declaratives))
-                    {
+                    }
+
+	                firstParagraphChecked = true;
+
+	                continue; //A paragraph is always accepted as a child of ProcedureDivision
+	            }
+
+                //TCRFUN_ONLY_PARAGRAPH_AND_PUBLIC_FUNC_IN_LIBRARY
+                if (!(child is FunctionDeclaration || child is Declaratives))
+                {
                         DiagnosticUtils.AddError(child.CodeElement == null
                                 ? (child is Sentence
-                                    ? (child.Children.FirstOrDefault(c => c.CodeElement != null) ?? procedureDivision)
+                            ? (child.Children.FirstOrDefault(c => c.CodeElement != null) ?? procedureDivision)
                                     : procedureDivision)
                                 : child,
                             "Inside a library only function declaration or declaratives are allowed " + child.Name +
                             " / " + child.ID);
                     }
-                }
-
-                var pdiv = procedureDivision.CodeElement as ProcedureDivisionHeader;
-
-                //TCRFUN_LIBRARY_PROCEDURE_NO_USING 
-                if (pdiv?.UsingParameters != null && pdiv.UsingParameters.Count > 0)
+            }
+
+		    var pdiv = procedureDivision.CodeElement as ProcedureDivisionHeader;
+
+            //TCRFUN_LIBRARY_PROCEDURE_NO_USING 
+            if (pdiv?.UsingParameters != null && pdiv.UsingParameters.Count > 0)
                     DiagnosticUtils.AddError(procedureDivision,
                         "Illegal " + pdiv.UsingParameters.Count + " USING in library PROCEDURE DIVISION.");
-            }
-        }
-    }
+		}
+	}
+}
 
     public class SetStatementChecker
     {
@@ -875,9 +870,9 @@
                         receiver.SetFlag(Node.Flag.NodeisIncrementedPointer, true);
                     }
                     else
-                        allArePointers = false;
-
-                    // Do note break here because it can be all indexes wich is correct or a pointer as last receiver wich is not
+                        allArePointers = false; 
+
+                        // Do note break here because it can be all indexes wich is correct or a pointer as last receiver wich is not
                 }
 
                 if (allArePointers)
@@ -886,7 +881,7 @@
                 else if (containsPointers)
                     DiagnosticUtils.AddError(node,
                         "[Set [pointer1, pointer2 ...] UP|DOWN BY n] only support pointers.");
-
+                
                 // Check sender (increment)
                 int outputResult; // not used
                 if (!int.TryParse(statement.SendingVariable.ToString(), out outputResult))
@@ -947,7 +942,7 @@
                     DiagnosticUtils.AddError(dataDescription, "Illegal GLOBAL clause in GLOBAL-STORAGE SECTION.");
                 if (dataDescription.IsExternal) //GLOBALSS_NO_EXTERNAL
                     DiagnosticUtils.AddError(dataDescription, "Illegal EXTERNAL clause in GLOBAL-STORAGE SECTION.");
-            }
+                    }
 
             if (node.Children.Count > 0)
             {
