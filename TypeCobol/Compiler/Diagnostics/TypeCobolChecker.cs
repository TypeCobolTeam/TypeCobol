﻿using System;
using Antlr4.Runtime;
using System.Collections.Generic;
using System.Diagnostics;
using JetBrains.Annotations;
using TypeCobol.Compiler.CodeElements;
using TypeCobol.Compiler.CodeElements.Expressions;
using TypeCobol.Compiler.Parser;
using TypeCobol.Compiler.Nodes;
using TypeCobol.Compiler.CodeModel;
using System.Linq;
using Analytics;

namespace TypeCobol.Compiler.Diagnostics {


class ReadOnlyPropertiesChecker: NodeListener {

	private static string[] READONLY_DATATYPES = { "DATE", };

	public void OnNode([NotNull] Node node, ParserRuleContext context, [NotNull] CodeModel.Program program) {
	    VariableWriter variableWriter = node as VariableWriter;
	    if (variableWriter == null) {
	        return; //not our job
	    }
        var element = node.CodeElement as VariableWriter;
		var table = program.SymbolTable;
		foreach (var pair in element.VariablesWritten) {
			if (pair.Key == null) continue; // no receiving item
			var lr = table.GetVariable(pair.Key);
			if (lr.Count != 1) continue; // ambiguity or not referenced; not my job
			var receiving = lr[0];
			checkReadOnly(node.CodeElement, receiving);
		}
	}
	private void checkReadOnly(CodeElement ce, [NotNull] Node receiving) {
		var rtype = receiving.Parent as ITypedNode;
		if (rtype == null) return;
		foreach(var type in READONLY_DATATYPES) {
			if (type.Equals(rtype.DataType.Name.ToUpper()))
				DiagnosticUtils.AddError(ce, type+" properties are read-only");
		}
	}
}


    class FunctionCallChecker
    {

        public static void OnNode(Node node)
        {
            var functionCaller = node as FunctionCaller;
            if (functionCaller == null || functionCaller.FunctionCall == null || !functionCaller.FunctionCall.NeedDeclaration)
                return;

            AnalyticsWrapper.Telemetry.TrackEvent("[Function] Function/Procedure call to " + functionCaller.FunctionCall.FunctionName);

            if (functionCaller.FunctionDeclaration == null)
            {
                //Get Funtion by name and profile (matches on precise parameters)
                var parameterList = functionCaller.FunctionCall.AsProfile(node.SymbolTable);
                var functionDeclarations = node.SymbolTable.GetFunction(new URI(functionCaller.FunctionCall.FunctionName),
                    parameterList, functionCaller.FunctionCall.Namespace);

                string message;
                //There is one CallSite per function call
                //This is a call to a TypeCobol function or procedure with arguments
                if (node.CodeElement.CallSites.Count == 1 && node.CodeElement.CallSites[0].CallTarget.IsOrCanBeOnlyOfTypes(SymbolType.TCFunctionName))
                {
                    if (functionDeclarations.Count == 1)
                    {
                        functionCaller.FunctionDeclaration = functionDeclarations.First();
                        Check(node.CodeElement, node.SymbolTable, functionCaller.FunctionCall, functionCaller.FunctionDeclaration);
                        return; //Everything seems to be ok, lets continue on the next one
                    }
                    //Another checker should check if function declaration is not duplicated
                    if (functionDeclarations.Count > 0) {
<<<<<<< HEAD
                        message = string.Format("Same procedure/function '{0}' declared '{1}' times", functionCaller.FunctionCall.FunctionName, functionDeclarations.Count);
=======
                        message = string.Format("Same function '{0}' {1} declared '{2}' times", functionCaller.FunctionCall.FunctionName, parameterList.GetSignature(), functionDeclarations.Count);
>>>>>>> 3cf46724
                        DiagnosticUtils.AddError(node.CodeElement, message, MessageCode.ImplementationError);
                        return; //Do not continue the function/procedure is defined multiple times
                    }

                    var otherDeclarations =
                        node.SymbolTable.GetFunction(((ProcedureCall)functionCaller.FunctionCall).ProcedureName.URI, null, functionCaller.FunctionCall.Namespace);

                    if (functionDeclarations.Count == 0 && otherDeclarations.Count == 0)
                    {
                        message = string.Format("Function not found '{0}' {1}", functionCaller.FunctionCall.FunctionName, parameterList.GetSignature());
                        DiagnosticUtils.AddError(node.CodeElement, message);
                        return; //Do not continue the function/procedure does not exists
                    }
                    if (otherDeclarations.Count > 1)
                    {
                        message = string.Format("No suitable function signature found for '{0}' {1}", functionCaller.FunctionCall.FunctionName, parameterList.GetSignature());
                        DiagnosticUtils.AddError(node.CodeElement, message);
                        return;
                    }

                    functionDeclarations = otherDeclarations;
                }
                else
                {
                    //call to a TypeCobol function/procedure without arguments or to a Variable

                    var potentialVariables = node.SymbolTable.GetVariable(new URI(functionCaller.FunctionCall.FunctionName));

                    if (functionDeclarations.Count == 1 && potentialVariables.Count == 0)
                    {
                        functionCaller.FunctionDeclaration = functionDeclarations.First();
                        return; //Everything seems to be ok, lets continue on the next one
                    }

                    functionDeclarations =
                           node.SymbolTable.GetFunction(new URI(functionCaller.FunctionCall.FunctionName), null, functionCaller.FunctionCall.Namespace);

                    if (potentialVariables.Count > 1)
                    {
                        //If there is more than one variable with the same name, it's ambiguous
                        message = string.Format("Call to '{0}'(no arguments) is ambigous. '{0}' is defined {1} times", functionCaller.FunctionCall.FunctionName, potentialVariables.Count + functionDeclarations.Count);
                        DiagnosticUtils.AddError(node.CodeElement, message);
                        return;
                    }

                    if (functionDeclarations.Count > 1 && potentialVariables.Count == 0)
                    {
                        message = string.Format("No suitable function signature found for '{0}(no arguments)'", functionCaller.FunctionCall.FunctionName);
                        DiagnosticUtils.AddError(node.CodeElement, message);
                        return;
                    }

                    if (functionDeclarations.Count >= 1 && potentialVariables.Count == 1)
                    {
                        message = string.Format("Warning: Risk of confusion in call of '{0}'", functionCaller.FunctionCall.FunctionName);
                        DiagnosticUtils.AddError(node.CodeElement, message);
                        return;
                    }

                    if (functionDeclarations.Count == 0 && potentialVariables.Count == 0)
                    {
                        message = string.Format("No function or variable found for '{0}'(no arguments)", functionCaller.FunctionCall.FunctionName);
                        DiagnosticUtils.AddError(node.CodeElement, message);
                        return; //Do not continue the function/procedure does not exists
                    }

                    if (potentialVariables.Count == 1)
                        return; //Stop here, it's a standard Cobol call
                }


                functionCaller.FunctionDeclaration = functionDeclarations[0];
                //If function is not ambigous and exists, lets check the parameters
                Check(node.CodeElement, node.SymbolTable, functionCaller.FunctionCall, functionCaller.FunctionDeclaration);
            }
        }

        private static void Check(CodeElement e, SymbolTable table, [NotNull] FunctionCall call,
            [NotNull] FunctionDeclaration definition)
        {
            var parameters = definition.Profile.Parameters;
            var callArgsCount = call.Arguments != null ? call.Arguments.Length : 0;
            if (callArgsCount > parameters.Count)
            {
                var m = string.Format("Function '{0}' only takes {1} parameter(s)", call.FunctionName, parameters.Count);
                DiagnosticUtils.AddError(e, m);
            }
            for (int c = 0; c < parameters.Count; c++)
            {
                var expected = parameters[c];
                if (c < callArgsCount)
                {
                    var actual = call.Arguments[c].StorageAreaOrValue;
                    if (actual.IsLiteral) continue;
                    var callArgName = actual.MainSymbolReference != null ? actual.MainSymbolReference.Name : null;
                    var found = table.GetVariable(actual);
                    if (found.Count < 1)
                        DiagnosticUtils.AddError(e, "Parameter " + callArgName + " is not referenced");
                    if (found.Count > 1)
                        DiagnosticUtils.AddError(e, "Ambiguous reference to parameter " + callArgName);
                    if (found.Count != 1) continue;
                    var type = found[0];

                    //TODO use SubscriptExpression and ReferenceModifier of the StorageArea to correct the type
                    //Ex: MyVar1(1:10) has a length of 10 and is of type Alphanumeric
                    //Ex: MyArray(1) only target one element of the array, so we need to get the type of this element.

                    DataDefinition callerType = type;
                    DataDefinition calleeType = expected;

                    if (type.DataType != expected.DataType)
                    {
                        callerType = GetSymbolType(type);
                        calleeType = GetSymbolType(expected);
                    }

                    if (callerType == null || calleeType == null)
                    {
                        callerType = type;
                        calleeType = expected;

                        //Cobol 85 Type will be checked with their picture
                        if (type.DataType.CobolLanguageLevel > CobolLanguageLevel.Cobol85 || expected.DataType.CobolLanguageLevel > CobolLanguageLevel.Cobol85) {
                            var m =
                                string.Format(
                                    "Function '{0}' expected parameter '{1}' of type {2} and received '{3}' of type {4} ",
                                    call.FunctionName, calleeType.Name, calleeType.DataType,
                                    callArgName ?? string.Format("position {0}", c + 1), callerType.DataType);
                            DiagnosticUtils.AddError(e, m);
                        }
                    }//Cobol 85 data type will be tested with their picture
                    else if((type.DataType.CobolLanguageLevel > CobolLanguageLevel.Cobol85 || expected.DataType.CobolLanguageLevel > CobolLanguageLevel.Cobol85) && callerType.DataType != calleeType.DataType)
                    {
                        //Diag error on type difference
                        var m =
                            string.Format(
                                "Function '{0}' expected parameter '{1}' of type {2} and received '{3}' of type {4} ",
                                call.FunctionName, calleeType.Name, calleeType.DataType,
                                callArgName ?? string.Format("position {0}", c + 1), callerType.DataType);
                        DiagnosticUtils.AddError(e, m);
                    }
                    if(callerType.Picture != null && calleeType.Picture != null && callerType.Picture.Value != calleeType.Picture.Value)
                    {
                        var m =
                            string.Format(
                                "Function '{0}' expected parameter '{1}' with picture {2} and received '{3}' with picture {4}",
                                call.FunctionName, calleeType.Name, calleeType.Picture.Value,
                                callArgName ?? string.Format("position {0}", c + 1), callerType.Picture.Value);
                        DiagnosticUtils.AddError(e, m);
                    }

//                    if (callerType.Length != calleeType.Length)
//                    {
//                        var m =
//                            string.Format(
//                                "Function '{0}' expected parameter '{1}' of length {2} and received '{3}' of length {4}",
//                                call.FunctionName, calleeType.Name, calleeType.Length,
//                                callArgName ?? string.Format("position {0}", c + 1), callerType.Length);
//                        DiagnosticUtils.AddError(e, m);
//                    }

                    if (callerType.Usage != calleeType.Usage)
                    {
                        var m =
                            string.Format(
                                "Function '{0}' expected parameter '{1}' of usage {2} and received '{3}' of usage {4}",
                                call.FunctionName, calleeType.Name, calleeType.Usage,
                                callArgName ?? string.Format("position {0}", c + 1), callerType.Usage);
                        DiagnosticUtils.AddError(e, m);
                    }

                    if (callerType.IsJustified != calleeType.IsJustified)
                    {
                        var m =
                            string.Format(
                                "Function '{0}' expected parameter '{1}' {2} and received '{3}' {4}",
                                call.FunctionName, calleeType.Name, calleeType.IsJustified ? "justified" : "non-justified",
                                callArgName ?? string.Format("position {0}", c + 1), callerType.IsJustified ? "justified" : "non-justified");
                        DiagnosticUtils.AddError(e, m);
                    }

                    if (callerType.IsGroupUsageNational != calleeType.IsGroupUsageNational)
                    {
                        var m =
                           string.Format(
                               "Function '{0}' expected parameter '{1}' {2} and received '{3}' {4}",
                               call.FunctionName, calleeType.Name, calleeType.IsGroupUsageNational ? "national group-usage" : "non national group-usage",
                               callArgName ?? string.Format("position {0}", c + 1), callerType.IsGroupUsageNational ? "national group-usage" : "non national group-usage");
                        DiagnosticUtils.AddError(e, m);
                    }
                    if (callerType.IsTableOccurence != calleeType.IsTableOccurence) {
                        var m =
                           string.Format(
                               "Function '{0}' expected parameter '{1}' to {2} an array and received '{3}' which {4} an array",
                               call.FunctionName, calleeType.Name, calleeType.IsTableOccurence ? "be" : "be NOT", callerType.Name,
                                callerType.IsTableOccurence ? "is" : "is NOT ");
                        DiagnosticUtils.AddError(e, m);
                    } else if (callerType.IsTableOccurence && calleeType.IsTableOccurence) {
                        if (callerType.MinOccurencesCount != calleeType.MinOccurencesCount) {
                            var m =
                                string.Format(
                                    "Function '{0}' expected parameter '{1}' to have at least {2} occurences and received '{3}' with a minimum of {4} occurences",
                                    call.FunctionName, calleeType.Name, calleeType.MinOccurencesCount,
                                    callArgName ?? string.Format("position {0}", c + 1), callerType.MinOccurencesCount);
                            DiagnosticUtils.AddError(e, m);
                        }

                        if (callerType.MaxOccurencesCount != calleeType.MaxOccurencesCount) {
                            var m =
                                string.Format(
                                    "Function '{0}' expected parameter '{1}' to have at most {2} occurences and received '{3}' with a maximum of {4} occurences",
                                    call.FunctionName, calleeType.Name, calleeType.MaxOccurencesCount,
                                    callArgName ?? string.Format("position {0}", c + 1), callerType.MaxOccurencesCount);
                            DiagnosticUtils.AddError(e, m);
                        }
                    }

                    if (callerType.OccursDependingOn != calleeType.OccursDependingOn)
                    {
                        var m =
                           string.Format(
                               "Function '{0}' expected parameter '{1}' occurs depending on ({2}) occurences and received '{3}' occurs depending on ({4})",
                               call.FunctionName, calleeType.Name, calleeType.OccursDependingOn,
                               callArgName ?? string.Format("position {0}", c + 1), callerType.OccursDependingOn);
                        DiagnosticUtils.AddError(e, m);
                    }

                    if (callerType.HasUnboundedNumberOfOccurences != calleeType.HasUnboundedNumberOfOccurences)
                    {
                        var m =
                           string.Format(
                               "Function '{0}' expected parameter '{1}' {2} and received '{3}' {4}",
                               call.FunctionName, calleeType.Name, calleeType.HasUnboundedNumberOfOccurences ? "has unbounded number of occurences" : "hasn't unbounded number of occurences",
                               callArgName ?? string.Format("position {0}", c + 1), callerType.HasUnboundedNumberOfOccurences ? "has unbounded number of occurences" : "hasn't unbounded number of occurences");
                        DiagnosticUtils.AddError(e, m);
                    }

                    if (callerType.SignIsSeparate != calleeType.SignIsSeparate)
                    {
                        var m =
                           string.Format(
                               "Function '{0}' expected parameter '{1}' {2} and received '{3}' {4}",
                               call.FunctionName, calleeType.Name, calleeType.HasUnboundedNumberOfOccurences ? "has unbounded number of occurences" : "hasn't unbounded number of occurences",
                               callArgName ?? string.Format("position {0}", c + 1), callerType.HasUnboundedNumberOfOccurences ? "has unbounded number of occurences" : "hasn't unbounded number of occurences");
                        DiagnosticUtils.AddError(e, m);
                    }

                    if (callerType.SignPosition != calleeType.SignPosition)
                    {
                        var m =
                           string.Format(
                               "Function '{0}' expected parameter '{1}' with sign position {2} and received '{3}' with sign position {4}",
                               call.FunctionName, calleeType.Name, calleeType.SignPosition == null ? "empty" : calleeType.SignPosition.ToString(),
                               callArgName ?? string.Format("position {0}", c + 1), callerType.SignPosition == null ? "empty" : callerType.SignPosition.ToString());
                        DiagnosticUtils.AddError(e, m);
                    }

                    if (callerType.IsSynchronized != calleeType.IsSynchronized)
                    {
                        var m =
                           string.Format(
                               "Function '{0}' expected parameter '{1}' {2} and received '{3}' {4}",
                               call.FunctionName, calleeType.Name, calleeType.IsSynchronized ? "synchonized" : "not synchronized",
                               callArgName ?? string.Format("position {0}", c + 1), callerType.IsSynchronized ? "synchonized" : "not synchronized");
                        DiagnosticUtils.AddError(e, m);
                    }

                    if (callerType.ObjectReferenceClass != calleeType.ObjectReferenceClass)
                    {
                        var m =
                          string.Format(
                              "Function '{0}' expected parameter '{1}' and received '{2}' with wrong object reference.",
                              call.FunctionName, calleeType.Name, callArgName ?? string.Format("position {0}", c + 1));
                        DiagnosticUtils.AddError(e, m);
                    }
                }
                else
                {
                    var m = string.Format("Function '{0}' is missing parameter '{1}' of type {2} and length {3}",
                        call.FunctionName, expected.Name, expected.DataType, expected.Length);
                    DiagnosticUtils.AddError(e, m);
                }
            }
        }


        private static DataDefinition GetSymbolType(DataDefinition node)
        {
            var found = node.SymbolTable.GetType(node.DataType);

            if (found != null)
                return found.FirstOrDefault();
            else
                return null;
        }
    }


    class FunctionDeclarationTypeChecker: CodeElementListener {

	public void OnCodeElement(CodeElement ce, ParserRuleContext context) {
		var function = ce as FunctionDeclarationHeader;
	    if (function == null) {
                return;//not my job
	    }
		if (function.ActualType == FunctionType.Undefined) {
			DiagnosticUtils.AddError(ce, "Incompatible parameter clauses for "+ToString(function.UserDefinedType)+" \""+function.Name+"\"", context);
		} else
		if (  (function.ActualType == FunctionType.Function && function.UserDefinedType == FunctionType.Procedure)
			||(function.ActualType == FunctionType.Procedure && function.UserDefinedType == FunctionType.Function) ) {
			var message = "Symbol \""+function.Name+"\" is defined as "+ToString(function.UserDefinedType)
						+", but parameter clauses describe a "+ToString(function.ActualType);
			DiagnosticUtils.AddError(ce, message, context);
		}
	}
	private string ToString(FunctionType type) {
		if (type == FunctionType.Undefined) return "symbol";
		if (type == FunctionType.Function) return "function";
		if (type == FunctionType.Procedure) return "procedure";
		return "function or procedure";
	}
}

class FunctionDeclarationChecker: NodeListener {

	public IList<Type> GetNodes() {
		return new List<Type> { typeof(FunctionDeclaration), };
	}
	public void OnNode([NotNull] Node node, ParserRuleContext context, CodeModel.Program program) {
		var header = node.CodeElement as FunctionDeclarationHeader;
	    if (header == null) return; //not my job
		var filesection = node.Get<FileSection>("file");
		if (filesection != null) // TCRFUN_DECLARATION_NO_FILE_SECTION
			DiagnosticUtils.AddError(filesection.CodeElement, "Illegal FILE SECTION in function \""+header.Name+"\" declaration", context);

		CheckNoGlobalOrExternal(node.Get<DataDivision>("data-division"));

		CheckParameters(header.Profile, header, context, node);
		CheckNoLinkageItemIsAParameter(node.Get<LinkageSection>("linkage"), header.Profile);

		CheckNoPerform(node.SymbolTable.EnclosingScope, node);

	    var headerNameURI = new URI(header.Name);
	    var functions = node.SymbolTable.GetFunction(headerNameURI, header.Profile);
		if (functions.Count > 1)
			DiagnosticUtils.AddError(header, "A function \""+headerNameURI.Head+"\" with the same profile already exists in namespace \""+headerNameURI.Tail+"\".", context);
//		foreach(var function in functions) {
//			if (!function.IsProcedure && !function.IsFunction)
//				DiagnosticUtils.AddError(header, "\""+header.Name.Head+"\" is neither procedure nor function.", context);
//		}
	}

	private void CheckNoGlobalOrExternal(DataDivision node) {
		if (node == null) return; // no DATA DIVISION
		foreach(var section in node.Children()) { // "storage" sections
			foreach(var child in section.Children) {
			        var data = child.CodeElement as DataDescriptionEntry;
			        if (data == null) continue;
			        if (data.IsGlobal) // TCRFUN_DECLARATION_NO_GLOBAL
			            DiagnosticUtils.AddError(data, "Illegal GLOBAL clause in function data item.");
			}
		}
	}

	private void CheckParameters([NotNull] ParametersProfile profile, CodeElement ce, ParserRuleContext context, Node node) {
		foreach(var parameter in profile.InputParameters)  CheckParameter(parameter, ce, context, node);
		foreach(var parameter in profile.InoutParameters)  CheckParameter(parameter, ce, context, node);
		foreach(var parameter in profile.OutputParameters) CheckParameter(parameter, ce, context, node);
		if (profile.ReturningParameter != null) CheckParameter(profile.ReturningParameter, ce, context, node);
	}
	private void CheckParameter([NotNull] ParameterDescriptionEntry parameter, CodeElement ce, ParserRuleContext context, Node node) {
		// TCRFUN_LEVEL_88_PARAMETERS
		if (parameter.LevelNumber.Value != 1) {
		    DiagnosticUtils.AddError(ce, "Condition parameter \""+parameter.Name+"\" must be subordinate to another parameter.", context);
		}
	    if (parameter.DataConditions != null)
        {
            foreach (var condition in parameter.DataConditions)
            {
                if (condition.LevelNumber.Value != 88)
                    DiagnosticUtils.AddError(ce, "Condition parameter \"" + condition.Name + "\" must be level 88.");
            }
        }

        var type = parameter.DataType;
        TypeDefinitionHelper.Check(node, type); //Check if the type exists and is not ambiguous

        }
	/// <summary>TCRFUN_DECLARATION_NO_DUPLICATE_NAME</summary>
	/// <param name="node">LINKAGE SECTION node</param>
	/// <param name="profile">Parameters for original function</param>
	private void CheckNoLinkageItemIsAParameter(LinkageSection node, ParametersProfile profile) {
		if (node == null) return; // no LINKAGE SECTION
		var linkage = new List<DataDefinition>();
		AddEntries(linkage, node);
		foreach(var description in linkage) {
			var used = Validate(profile.ReturningParameter, description.Name);
			if (used != null) { AddErrorAlreadyParameter(description, description.QualifiedName); continue; }
			used = GetParameter(profile.InputParameters,  description.Name);
			if (used != null) { AddErrorAlreadyParameter(description, description.QualifiedName); continue; }
			used = GetParameter(profile.OutputParameters, description.Name);
			if (used != null) { AddErrorAlreadyParameter(description, description.QualifiedName); continue; }
			used = GetParameter(profile.InoutParameters,  description.Name);
			if (used != null) { AddErrorAlreadyParameter(description, description.QualifiedName); continue; }
		}
	}
	private void AddEntries(List<DataDefinition> linkage, LinkageSection node) {
		foreach(var definition in node.Children())
			AddEntries(linkage, definition);
	}
	private void AddEntries([NotNull] List<DataDefinition> linkage, DataDefinition node) {
		linkage.Add(node);
		foreach(var child in node.Children())
			AddEntries(linkage, child);
	}
	private ParameterDescriptionEntry GetParameter(IList<ParameterDescriptionEntry> parameters, string name) {
		if (name == null) return null;
		foreach(var p in parameters)
			if (Validate(p, name) != null) return p;
		return null;
	}
	private ParameterDescriptionEntry Validate(ParameterDescriptionEntry parameter, string name) {
		if (parameter != null && parameter.Name.Equals(name)) return parameter;
		return null;
	}
	private void AddErrorAlreadyParameter([NotNull] Node node, [NotNull] QualifiedName name) {
		DiagnosticUtils.AddError(node.CodeElement, name.Head+" is already a parameter.");
	}

	private void CheckNoPerform(SymbolTable table, [NotNull] Node node) {
		if (node is PerformProcedure) {
			var perform = (PerformProcedureStatement)node.CodeElement;
			CheckNotInTable(table, perform.Procedure, perform);
			CheckNotInTable(table, perform.ThroughProcedure, perform);
		}
		foreach(var child in node.Children) CheckNoPerform(table, child);
	}
	private void CheckNotInTable(SymbolTable table, SymbolReference symbol, CodeElement ce) {
		if (symbol == null) return;
		string message = "TCRFUN_NO_PERFORM_OF_ENCLOSING_PROGRAM";
		var found = table.GetSection(symbol.Name);
		if (found.Count > 0) DiagnosticUtils.AddError(ce, message);
		else {
			var paragraphFounds = table.GetParagraph(symbol.Name);
			if (paragraphFounds.Count > 0) DiagnosticUtils.AddError(ce, message);
		}
	}
}



/// <summary>Checks the TypeCobol custom functions rules:
/// * TCRFUN_NO_SECTION_OR_PARAGRAPH_IN_LIBRARY
/// * TCRFUN_LIBRARY_COPY
/// </summary>
class LibraryChecker: NodeListener {

	public void OnNode([NotNull] Node node, ParserRuleContext context, CodeModel.Program program) {
        ProcedureDivision procedureDivision = node as ProcedureDivision;
	    if (procedureDivision == null) {
	        return; //not our job
	    }
        var pdiv = procedureDivision.CodeElement as ProcedureDivisionHeader;
		bool isPublicLibrary = false;
		var elementsInError = new List<CodeElement>();
		var errorMessages = new List<string>();
		foreach(var child in procedureDivision.Children) {
			if (child.CodeElement == null) {
				elementsInError.Add(procedureDivision.CodeElement);
				errorMessages.Add("Illegal default section in library. " + child);
			} else {
				var function = child.CodeElement as FunctionDeclarationHeader;
				if (function != null) {
					isPublicLibrary = isPublicLibrary || function.Visibility == AccessModifier.Public;
				} else {
					elementsInError.Add(child.CodeElement);
					errorMessages.Add("Illegal non-function item in library");
				}
			}
		}
		if (isPublicLibrary) {
//			if (copy == null || copy.CodeElement().Name == null) // TCRFUN_LIBRARY_COPY
//				DiagnosticUtils.AddError(pgm.CodeElement, "Missing library copy in IDENTIFICATION DIVISION.", context);

			if (pdiv.UsingParameters != null && pdiv.UsingParameters.Count > 0)
				DiagnosticUtils.AddError(pdiv, "Illegal "+pdiv.UsingParameters.Count+" USING in library PROCEDURE DIVISION.", context);

			for(int c = 0; c < errorMessages.Count; c++)
				DiagnosticUtils.AddError(elementsInError[c], errorMessages[c], context);
		}
	}
}


}<|MERGE_RESOLUTION|>--- conflicted
+++ resolved
@@ -74,12 +74,9 @@
                         return; //Everything seems to be ok, lets continue on the next one
                     }
                     //Another checker should check if function declaration is not duplicated
-                    if (functionDeclarations.Count > 0) {
-<<<<<<< HEAD
-                        message = string.Format("Same procedure/function '{0}' declared '{1}' times", functionCaller.FunctionCall.FunctionName, functionDeclarations.Count);
-=======
+                    if (functionDeclarations.Count > 0)
+                    {
                         message = string.Format("Same function '{0}' {1} declared '{2}' times", functionCaller.FunctionCall.FunctionName, parameterList.GetSignature(), functionDeclarations.Count);
->>>>>>> 3cf46724
                         DiagnosticUtils.AddError(node.CodeElement, message, MessageCode.ImplementationError);
                         return; //Do not continue the function/procedure is defined multiple times
                     }
