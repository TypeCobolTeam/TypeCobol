--- conflicted
+++ resolved
@@ -19,35 +19,35 @@
 
         public static void OnNode([NotNull] Node node)
         {
-            VariableWriter variableWriter = node as VariableWriter;
+	    VariableWriter variableWriter = node as VariableWriter;
             if (variableWriter == null)
             {
-                return; //not our job
-            }
-            var element = node.CodeElement as VariableWriter;
-            var table = node.SymbolTable;
-            if (element?.VariablesWritten != null)
+	        return; //not our job
+	    }
+        var element = node.CodeElement as VariableWriter;
+		var table = node.SymbolTable;
+	    if (element?.VariablesWritten != null)
                 foreach (var pair in element.VariablesWritten)
                 {
-                    if (pair.Key == null) continue; // no receiving item
-                    var lr = table.GetVariables(pair.Key);
-                    if (lr.Count != 1) continue; // ambiguity or not referenced; not my job
-                    var receiving = lr[0];
-                    checkReadOnly(node, receiving);
-                }
-        }
+	            if (pair.Key == null) continue; // no receiving item
+	            var lr = table.GetVariables(pair.Key);
+	            if (lr.Count != 1) continue; // ambiguity or not referenced; not my job
+	            var receiving = lr[0];
+	            checkReadOnly(node, receiving);
+	        }
+	}
 
         private static void checkReadOnly(Node node, [NotNull] Node receiving)
         {
-            var rtype = receiving.Parent as ITypedNode;
-            if (rtype == null) return;
+		var rtype = receiving.Parent as ITypedNode;
+		if (rtype == null) return;
             foreach (var type in READONLY_DATATYPES)
             {
-                if (type.Equals(rtype.DataType.Name.ToUpper()))
+			if (type.Equals(rtype.DataType.Name.ToUpper()))
                     DiagnosticUtils.AddError(node, type + " properties are read-only");
-            }
-        }
-    }
+		}
+	}
+}
 
     class FunctionCallChecker
     {
@@ -66,7 +66,7 @@
                 var parameterList = functionCaller.FunctionCall.AsProfile(node.SymbolTable);
                 var functionDeclarations =
                     node.SymbolTable.GetFunction(new URI(functionCaller.FunctionCall.FunctionName),
-                        parameterList, functionCaller.FunctionCall.Namespace);
+                    parameterList, functionCaller.FunctionCall.Namespace);
 
                 string message;
                 //There is one CallSite per function call
@@ -206,8 +206,8 @@
                             return;
                         }
                     }
-
-
+                    
+                    
                     var actual = call.Arguments[c].StorageAreaOrValue;
                     if (actual.IsLiteral) continue; //TODO
 
@@ -286,12 +286,12 @@
                             expected.DataType.CobolLanguageLevel == CobolLanguageLevel.Cobol85)
                         {
                             var m = string.Format(
-                                "Function '{0}' expected parameter '{1}' of type {2} and received '{3}' of type {4} ",
-                                call.FunctionName, expected.Name, expected.DataType,
-                                callArgName ?? string.Format("position {0}", c + 1), actualDataDefinition.DataType);
+                                    "Function '{0}' expected parameter '{1}' of type {2} and received '{3}' of type {4} ",
+                                    call.FunctionName, expected.Name, expected.DataType,
+                                    callArgName ?? string.Format("position {0}", c + 1), actualDataDefinition.DataType);
                             DiagnosticUtils.AddError(node, m);
 
-
+                            
                         }
                         else if (actualDataDefinition.DataType != expected.DataType)
                         {
@@ -304,9 +304,9 @@
                             else if (!Equals(callerType.QualifiedName, calleeType.QualifiedName))
                             {
                                 var m = string.Format(
-                                    "Function '{0}' expected parameter '{1}' of type {2} and received '{3}' of type {4} ",
-                                    call.FunctionName, calleeType.Name, calleeType.DataType,
-                                    callArgName ?? string.Format("position {0}", c + 1), callerType.DataType);
+                                        "Function '{0}' expected parameter '{1}' of type {2} and received '{3}' of type {4} ",
+                                        call.FunctionName, calleeType.Name, calleeType.DataType,
+                                        callArgName ?? string.Format("position {0}", c + 1), callerType.DataType);
                                 DiagnosticUtils.AddError(node, m);
                             }
                         }
@@ -322,7 +322,7 @@
                                 callArgName ?? string.Format("position {0}", c + 1), actualDataDefinition.Picture.Value);
                         DiagnosticUtils.AddError(node, m);
                     }
-
+              
 
 //                    if (dataDefinitionOfActual.Length != expectedParameter.Length)
 //                    {
@@ -358,8 +358,8 @@
                     if (actualDataDefinition.IsGroupUsageNational != expected.IsGroupUsageNational)
                     {
                         var m =
-                            string.Format(
-                                "Function '{0}' expected parameter '{1}' {2} and received '{3}' {4}",
+                           string.Format(
+                               "Function '{0}' expected parameter '{1}' {2} and received '{3}' {4}",
                                 call.FunctionName, expected.Name,
                                 expected.IsGroupUsageNational ? "national group-usage" : "non national group-usage",
                                 callArgName ?? string.Format("position {0}", c + 1),
@@ -368,22 +368,6 @@
                                     : "non national group-usage");
                         DiagnosticUtils.AddError(node, m);
                     }
-<<<<<<< HEAD
-                    if (actualDataDefinition.IsTableOccurence != expected.IsTableOccurence)
-                    {
-                        var m =
-                            string.Format(
-                                "Function '{0}' expected parameter '{1}' to {2} an array and received '{3}' which {4} an array",
-                                call.FunctionName, expected.Name, expected.IsTableOccurence ? "be" : "be NOT",
-                                actualDataDefinition.Name,
-                                actualDataDefinition.IsTableOccurence ? "is" : "is NOT ");
-                        DiagnosticUtils.AddError(node, m);
-                    }
-                    else if (actualDataDefinition.IsTableOccurence && expected.IsTableOccurence)
-                    {
-                        if (actualDataDefinition.MinOccurencesCount != expected.MinOccurencesCount)
-                        {
-=======
 
 
 
@@ -397,36 +381,20 @@
                         DiagnosticUtils.AddError(node, m);
                     } else if (actualIsTableOccurence && expected.IsTableOccurence) {
                         if (actualMinOccurencesCount != expected.MinOccurencesCount) {
->>>>>>> f8072594
                             var m =
                                 string.Format(
                                     "Function '{0}' expected parameter '{1}' to have at least {2} occurences and received '{3}' with a minimum of {4} occurences",
                                     call.FunctionName, expected.Name, expected.MinOccurencesCount,
-<<<<<<< HEAD
-                                    callArgName ?? string.Format("position {0}", c + 1),
-                                    actualDataDefinition.MinOccurencesCount);
-                            DiagnosticUtils.AddError(node, m);
-                        }
-
-                        if (actualDataDefinition.MaxOccurencesCount != expected.MaxOccurencesCount)
-                        {
-=======
                                     callArgName ?? string.Format("position {0}", c + 1), actualMinOccurencesCount);
                             DiagnosticUtils.AddError(node, m);
                         }
 
                         if (actualMaxOccurencesCount != expected.MaxOccurencesCount) {
->>>>>>> f8072594
                             var m =
                                 string.Format(
                                     "Function '{0}' expected parameter '{1}' to have at most {2} occurences and received '{3}' with a maximum of {4} occurences",
                                     call.FunctionName, expected.Name, expected.MaxOccurencesCount,
-<<<<<<< HEAD
-                                    callArgName ?? string.Format("position {0}", c + 1),
-                                    actualDataDefinition.MaxOccurencesCount);
-=======
                                     callArgName ?? string.Format("position {0}", c + 1), actualMaxOccurencesCount);
->>>>>>> f8072594
                             DiagnosticUtils.AddError(node, m);
                         }
                     }
@@ -434,27 +402,29 @@
                     if (actualOccursDependingOn != expected.OccursDependingOn)
                     {
                         var m =
-<<<<<<< HEAD
-                            string.Format(
-                                "Function '{0}' expected parameter '{1}' occurs depending on ({2}) occurences and received '{3}' occurs depending on ({4})",
-                                call.FunctionName, expected.Name, expected.OccursDependingOn,
-                                callArgName ?? string.Format("position {0}", c + 1),
-                                actualDataDefinition.OccursDependingOn);
-=======
                            string.Format(
                                "Function '{0}' expected parameter '{1}' occurs depending on ({2}) occurences and received '{3}' occurs depending on ({4})",
                                call.FunctionName, expected.Name, expected.OccursDependingOn,
                                callArgName ?? string.Format("position {0}", c + 1), actualOccursDependingOn);
->>>>>>> f8072594
                         DiagnosticUtils.AddError(node, m);
                     }
 
                     if (actualHasUnboundedNumberOfOccurences != expected.HasUnboundedNumberOfOccurences)
                     {
                         var m =
-<<<<<<< HEAD
-                            string.Format(
-                                "Function '{0}' expected parameter '{1}' {2} and received '{3}' {4}",
+                           string.Format(
+                               "Function '{0}' expected parameter '{1}' {2} and received '{3}' {4}",
+                               call.FunctionName, expected.Name, expected.HasUnboundedNumberOfOccurences ? "has unbounded number of occurences" : "hasn't unbounded number of occurences",
+                               callArgName ?? string.Format("position {0}", c + 1), actualHasUnboundedNumberOfOccurences ? "has unbounded number of occurences" : "hasn't unbounded number of occurences");
+                        DiagnosticUtils.AddError(node, m);
+                    }
+
+
+                    if (actualDataDefinition.SignIsSeparate != expected.SignIsSeparate)
+                    {
+                        var m =
+                           string.Format(
+                               "Function '{0}' expected parameter '{1}' {2} and received '{3}' {4}",
                                 call.FunctionName, expected.Name,
                                 expected.HasUnboundedNumberOfOccurences
                                     ? "has unbounded number of occurences"
@@ -463,37 +433,14 @@
                                 actualDataDefinition.HasUnboundedNumberOfOccurences
                                     ? "has unbounded number of occurences"
                                     : "hasn't unbounded number of occurences");
-=======
+                        DiagnosticUtils.AddError(node, m);
+                    }
+
+                    if (actualDataDefinition.SignPosition != expected.SignPosition)
+                    {
+                        var m =
                            string.Format(
-                               "Function '{0}' expected parameter '{1}' {2} and received '{3}' {4}",
-                               call.FunctionName, expected.Name, expected.HasUnboundedNumberOfOccurences ? "has unbounded number of occurences" : "hasn't unbounded number of occurences",
-                               callArgName ?? string.Format("position {0}", c + 1), actualHasUnboundedNumberOfOccurences ? "has unbounded number of occurences" : "hasn't unbounded number of occurences");
->>>>>>> f8072594
-                        DiagnosticUtils.AddError(node, m);
-                    }
-
-
-                    if (actualDataDefinition.SignIsSeparate != expected.SignIsSeparate)
-                    {
-                        var m =
-                            string.Format(
-                                "Function '{0}' expected parameter '{1}' {2} and received '{3}' {4}",
-                                call.FunctionName, expected.Name,
-                                expected.HasUnboundedNumberOfOccurences
-                                    ? "has unbounded number of occurences"
-                                    : "hasn't unbounded number of occurences",
-                                callArgName ?? string.Format("position {0}", c + 1),
-                                actualDataDefinition.HasUnboundedNumberOfOccurences
-                                    ? "has unbounded number of occurences"
-                                    : "hasn't unbounded number of occurences");
-                        DiagnosticUtils.AddError(node, m);
-                    }
-
-                    if (actualDataDefinition.SignPosition != expected.SignPosition)
-                    {
-                        var m =
-                            string.Format(
-                                "Function '{0}' expected parameter '{1}' with sign position {2} and received '{3}' with sign position {4}",
+                               "Function '{0}' expected parameter '{1}' with sign position {2} and received '{3}' with sign position {4}",
                                 call.FunctionName, expected.Name,
                                 expected.SignPosition == null ? "empty" : expected.SignPosition.ToString(),
                                 callArgName ?? string.Format("position {0}", c + 1),
@@ -506,8 +453,8 @@
                     if (actualDataDefinition.IsSynchronized != expected.IsSynchronized)
                     {
                         var m =
-                            string.Format(
-                                "Function '{0}' expected parameter '{1}' {2} and received '{3}' {4}",
+                           string.Format(
+                               "Function '{0}' expected parameter '{1}' {2} and received '{3}' {4}",
                                 call.FunctionName, expected.Name,
                                 expected.IsSynchronized ? "synchonized" : "not synchronized",
                                 callArgName ?? string.Format("position {0}", c + 1),
@@ -518,9 +465,9 @@
                     if (actualDataDefinition.ObjectReferenceClass != expected.ObjectReferenceClass)
                     {
                         var m =
-                            string.Format(
-                                "Function '{0}' expected parameter '{1}' and received '{2}' with wrong object reference.",
-                                call.FunctionName, expected.Name, callArgName ?? string.Format("position {0}", c + 1));
+                          string.Format(
+                              "Function '{0}' expected parameter '{1}' and received '{2}' with wrong object reference.",
+                              call.FunctionName, expected.Name, callArgName ?? string.Format("position {0}", c + 1));
                         DiagnosticUtils.AddError(node, m);
                     }
                 }
@@ -548,7 +495,7 @@
     {
         public void OnCodeElement(CodeElement ce, ParserRuleContext context)
         {
-            var function = ce as FunctionDeclarationHeader;
+		var function = ce as FunctionDeclarationHeader;
             if (function == null)
             {
                 return; //not my job
@@ -558,106 +505,106 @@
                 DiagnosticUtils.AddError(ce,
                     "Incompatible parameter clauses for " + ToString(function.UserDefinedType) + " \"" + function.Name +
                     "\"", context);
-            }
+	    }
             else if ((function.ActualType == FunctionType.Function && function.UserDefinedType == FunctionType.Procedure)
                      || (function.ActualType == FunctionType.Procedure && function.UserDefinedType == FunctionType.Function))
             {
                 var message = "Symbol \"" + function.Name + "\" is defined as " + ToString(function.UserDefinedType)
                               + ", but parameter clauses describe a " + ToString(function.ActualType);
-                DiagnosticUtils.AddError(ce, message, context);
-            }
-        }
+			DiagnosticUtils.AddError(ce, message, context);
+		}
+	}
 
         private string ToString(FunctionType type)
         {
-            if (type == FunctionType.Undefined) return "symbol";
-            if (type == FunctionType.Function) return "function";
-            if (type == FunctionType.Procedure) return "procedure";
-            return "function or procedure";
-        }
-    }
+		if (type == FunctionType.Undefined) return "symbol";
+		if (type == FunctionType.Function) return "function";
+		if (type == FunctionType.Procedure) return "procedure";
+		return "function or procedure";
+	}
+}
 
     class FunctionDeclarationChecker : NodeListener
     {
         public IList<Type> GetNodes()
         {
             return new List<Type> {typeof(FunctionDeclaration),};
+	}
+
+        public void OnNode([NotNull] Node node, ParserRuleContext context, CodeModel.Program program)
+        {
+            var functionDeclaration = node as FunctionDeclaration;
+            if (functionDeclaration == null) return; //not my job
+            var header = node.CodeElement as FunctionDeclarationHeader;
+	    if (header == null) return; //not my job
+
+		var filesection = node.Get<FileSection>("file");
+		if (filesection != null) // TCRFUN_DECLARATION_NO_FILE_SECTION
+                DiagnosticUtils.AddError(filesection,
+                    "Illegal FILE SECTION in function \"" + header.Name + "\" declaration",
+                    context);
+
+		CheckNoGlobalOrExternal(node.Get<DataDivision>("data-division"));
+            CheckNoLinkageItemIsAParameter(node.Get<LinkageSection>("linkage"), header.Profile);
         }
 
-        public void OnNode([NotNull] Node node, ParserRuleContext context, CodeModel.Program program)
+        public static void OnNode(Node node)
         {
             var functionDeclaration = node as FunctionDeclaration;
             if (functionDeclaration == null) return; //not my job
             var header = node.CodeElement as FunctionDeclarationHeader;
             if (header == null) return; //not my job
 
-            var filesection = node.Get<FileSection>("file");
-            if (filesection != null) // TCRFUN_DECLARATION_NO_FILE_SECTION
-                DiagnosticUtils.AddError(filesection,
-                    "Illegal FILE SECTION in function \"" + header.Name + "\" declaration",
-                    context);
-
-            CheckNoGlobalOrExternal(node.Get<DataDivision>("data-division"));
-            CheckNoLinkageItemIsAParameter(node.Get<LinkageSection>("linkage"), header.Profile);
-        }
-
-        public static void OnNode(Node node)
-        {
-            var functionDeclaration = node as FunctionDeclaration;
-            if (functionDeclaration == null) return; //not my job
-            var header = node.CodeElement as FunctionDeclarationHeader;
-            if (header == null) return; //not my job
-
             CheckParameters(header.Profile, node);
-            CheckNoPerform(node.SymbolTable.EnclosingScope, node);
-
-            var headerNameURI = new URI(header.Name);
-            var functions = node.SymbolTable.GetFunction(headerNameURI, functionDeclaration.Profile);
-            if (functions.Count > 1)
+		CheckNoPerform(node.SymbolTable.EnclosingScope, node);
+
+	    var headerNameURI = new URI(header.Name);
+	    var functions = node.SymbolTable.GetFunction(headerNameURI, functionDeclaration.Profile);
+		if (functions.Count > 1)
                 DiagnosticUtils.AddError(node,
                     "A function \"" + headerNameURI.Head + "\" with the same profile already exists in namespace \"" +
                     headerNameURI.Tail + "\".");
-        }
+	}
 
         private void CheckNoGlobalOrExternal(DataDivision node)
         {
-            if (node == null) return; // no DATA DIVISION
+		if (node == null) return; // no DATA DIVISION
             foreach (var section in node.Children())
             {
                 // "storage" sections
                 foreach (var child in section.Children)
                 {
-                    var data = child.CodeElement as DataDescriptionEntry;
-                    if (data == null) continue;
-                    if (data.IsGlobal) // TCRFUN_DECLARATION_NO_GLOBAL
-                        DiagnosticUtils.AddError(child, "Illegal GLOBAL clause in function data item.");
-                }
-            }
-        }
+			        var data = child.CodeElement as DataDescriptionEntry;
+			        if (data == null) continue;
+			        if (data.IsGlobal) // TCRFUN_DECLARATION_NO_GLOBAL
+			            DiagnosticUtils.AddError(child, "Illegal GLOBAL clause in function data item.");
+			}
+		}
+	}
 
         private static void CheckParameters([NotNull] ParametersProfile profile, Node node)
-        {
-            var parameters = profile.Parameters;
+    {
+        var parameters = profile.Parameters;
             foreach (var parameter in profile.InputParameters) CheckParameter(parameter, node);
             foreach (var parameter in profile.InoutParameters) CheckParameter(parameter, node);
             foreach (var parameter in profile.OutputParameters) CheckParameter(parameter, node);
-            if (profile.ReturningParameter != null)
-            {
+        if (profile.ReturningParameter != null)
+        {
                 CheckParameter(profile.ReturningParameter, node);
-                parameters.Add(profile.ReturningParameter);
-            }
+            parameters.Add(profile.ReturningParameter);
+        }
 
             foreach (
                     var duplicatedParameter in
                     parameters.GroupBy(p => p.Name).Where(g => g.Skip(1).Any()).SelectMany(g => g))
                 //Group on parameter.Name //where group contains more than one item //reexpand to get all duplicated parameters 
-            {
-                DiagnosticUtils.AddError(node,
-                    string.Format("Parameter with name '{0}' declared multiple times", duplicatedParameter.Name));
-            }
-
-
+        {
+            DiagnosticUtils.AddError(node,
+                string.Format("Parameter with name '{0}' declared multiple times", duplicatedParameter.Name));
         }
+
+
+    }
 
         private static void CheckParameter([NotNull] ParameterDescriptionEntry parameter, Node node)
         {
@@ -691,17 +638,17 @@
 
         }
 
-        /// <summary>TCRFUN_DECLARATION_NO_DUPLICATE_NAME</summary>
-        /// <param name="node">LINKAGE SECTION node</param>
-        /// <param name="profile">Parameters for original function</param>
+	/// <summary>TCRFUN_DECLARATION_NO_DUPLICATE_NAME</summary>
+	/// <param name="node">LINKAGE SECTION node</param>
+	/// <param name="profile">Parameters for original function</param>
         private void CheckNoLinkageItemIsAParameter(LinkageSection node, ParametersProfile profile)
         {
-            if (node == null) return; // no LINKAGE SECTION
-            var linkage = new List<DataDefinition>();
-            AddEntries(linkage, node);
+		if (node == null) return; // no LINKAGE SECTION
+		var linkage = new List<DataDefinition>();
+		AddEntries(linkage, node);
             foreach (var description in linkage)
             {
-                var used = Validate(profile.ReturningParameter, description.Name);
+			var used = Validate(profile.ReturningParameter, description.Name);
                 if (used != null)
                 {
                     AddErrorAlreadyParameter(description, description.QualifiedName);
@@ -713,7 +660,7 @@
                     AddErrorAlreadyParameter(description, description.QualifiedName);
                     continue;
                 }
-                used = GetParameter(profile.OutputParameters, description.Name);
+			used = GetParameter(profile.OutputParameters, description.Name);
                 if (used != null)
                 {
                     AddErrorAlreadyParameter(description, description.QualifiedName);
@@ -725,107 +672,107 @@
                     AddErrorAlreadyParameter(description, description.QualifiedName);
                     continue;
                 }
-            }
-        }
+		}
+	}
 
         private void AddEntries(List<DataDefinition> linkage, LinkageSection node)
         {
             foreach (var definition in node.Children())
-                AddEntries(linkage, definition);
-        }
+			AddEntries(linkage, definition);
+	}
 
         private void AddEntries([NotNull] List<DataDefinition> linkage, DataDefinition node)
         {
-            linkage.Add(node);
+		linkage.Add(node);
             foreach (var child in node.Children())
-                AddEntries(linkage, child);
-        }
+			AddEntries(linkage, child);
+	}
 
         private ParameterDescriptionEntry GetParameter(IList<ParameterDescriptionEntry> parameters, string name)
         {
-            if (name == null) return null;
+		if (name == null) return null;
             foreach (var p in parameters)
-                if (Validate(p, name) != null) return p;
-            return null;
-        }
+			if (Validate(p, name) != null) return p;
+		return null;
+	}
 
         private ParameterDescriptionEntry Validate(ParameterDescriptionEntry parameter, string name)
         {
-            if (parameter != null && parameter.Name.Equals(name)) return parameter;
-            return null;
-        }
+		if (parameter != null && parameter.Name.Equals(name)) return parameter;
+		return null;
+	}
 
         private void AddErrorAlreadyParameter([NotNull] Node node, [NotNull] QualifiedName name)
         {
             DiagnosticUtils.AddError(node, name.Head + " is already a parameter.");
-        }
+	}
 
         private static void CheckNoPerform(SymbolTable table, [NotNull] Node node)
         {
             if (node is PerformProcedure)
             {
                 var perform = (PerformProcedureStatement) node.CodeElement;
-                CheckNotInTable(table, perform.Procedure, node);
-                CheckNotInTable(table, perform.ThroughProcedure, node);
-            }
+			CheckNotInTable(table, perform.Procedure, node);
+			CheckNotInTable(table, perform.ThroughProcedure, node);
+		}
             foreach (var child in node.Children) CheckNoPerform(table, child);
-        }
+	}
 
         private static void CheckNotInTable(SymbolTable table, SymbolReference symbol, Node node)
         {
-            if (symbol == null) return;
-            string message = "TCRFUN_NO_PERFORM_OF_ENCLOSING_PROGRAM";
-            var found = table.GetSection(symbol.Name);
-            if (found.Count > 0) DiagnosticUtils.AddError(node, message);
+		if (symbol == null) return;
+		string message = "TCRFUN_NO_PERFORM_OF_ENCLOSING_PROGRAM";
+		var found = table.GetSection(symbol.Name);
+		if (found.Count > 0) DiagnosticUtils.AddError(node, message);
             else
             {
-                var paragraphFounds = table.GetParagraph(symbol.Name);
-                if (paragraphFounds.Count > 0) DiagnosticUtils.AddError(node, message);
-            }
-        }
-    }
-
-    /// <summary>
-    /// Checks the TypeCobol rules for Library
-    /// </summary>
+			var paragraphFounds = table.GetParagraph(symbol.Name);
+			if (paragraphFounds.Count > 0) DiagnosticUtils.AddError(node, message);
+		}
+	}
+}
+
+/// <summary>
+/// Checks the TypeCobol rules for Library
+/// </summary>
     public class LibraryChecker
     {
         public static void CheckLibrary([NotNull] ProcedureDivision procedureDivision)
         {
-            //A procedure or a function cannot contains another procedure or function declaration
-            //So we only need to check ProcedureDivision of Program
+        //A procedure or a function cannot contains another procedure or function declaration
+        //So we only need to check ProcedureDivision of Program
             if (!(procedureDivision.Parent is Program))
-                return;
-
-
-            //If the procedure division contains a PUBLIC procedure or function then it's considered as a "Library"
-            bool isLibrary = procedureDivision.Children.Any(c =>
-            {
-                var f = c.CodeElement as FunctionDeclarationHeader;
+	        return;
+
+
+        //If the procedure division contains a PUBLIC procedure or function then it's considered as a "Library"
+	    bool isLibrary = procedureDivision.Children.Any(c =>
+		{
+		    var f = c.CodeElement as FunctionDeclarationHeader;
                 return f != null && f.Visibility == AccessModifier.Public;
             });
 
-            if (isLibrary)
-            {
-                foreach (var child in procedureDivision.Children)
-                {
-                    //TCRFUN_ONLY_PARAGRAPH_AND_PUBLIC_FUNC_IN_LIBRARY
+	    if (isLibrary)
+        {
+	        foreach (var child in procedureDivision.Children)
+            {
+                //TCRFUN_ONLY_PARAGRAPH_AND_PUBLIC_FUNC_IN_LIBRARY
                     if (!(child is Paragraph || child is FunctionDeclaration || child is Declaratives))
                     {
                         DiagnosticUtils.AddError(child.CodeElement == null ? procedureDivision : child,
                             "Illegal non-function or paragraph item in library " + child.Name + " / " + child.ID);
-                    }
-                }
-
-                var pdiv = procedureDivision.CodeElement as ProcedureDivisionHeader;
-
-                //TCRFUN_LIBRARY_PROCEDURE_NO_USING 
-                if (pdiv?.UsingParameters != null && pdiv.UsingParameters.Count > 0)
+                }
+            }
+
+		    var pdiv = procedureDivision.CodeElement as ProcedureDivisionHeader;
+
+            //TCRFUN_LIBRARY_PROCEDURE_NO_USING 
+            if (pdiv?.UsingParameters != null && pdiv.UsingParameters.Count > 0)
                     DiagnosticUtils.AddError(procedureDivision,
                         "Illegal " + pdiv.UsingParameters.Count + " USING in library PROCEDURE DIVISION.");
-            }
-        }
-    }
+		}
+	}
+}
 
 
 }