﻿using System.Collections.Generic;
using TypeCobol.Compiler.AntlrUtils;
using TypeCobol.Compiler.CodeElements;
using TypeCobol.Compiler.CodeElements.Expressions;
using TypeCobol.Compiler.Parser.Generated;

namespace TypeCobol.Compiler.Parser
{
    class ArithmeticStatementBuilder
    {
        private char op;
        public ArithmeticOperationStatement statement { get; private set; }
        private ArithmeticExpressionBuilder builder;

        public ArithmeticStatementBuilder(char op)
        {
            this.op = op;
            this.statement = ArithmeticOperationStatement.Create(op);
            this.builder = new ArithmeticExpressionBuilder();
        }

        private void InitializeFormat1RightOperand(Expression left,
            IReadOnlyList<CobolCodeElementsParser.IdentifierRoundedContext> rightContext)
        {
            // note: "ADD a b TO c d." gives c = a+b+c and d = a+b+d
            // note: "SUBTRACT a b FROM c d." gives c = c-a+b and d = d-a+b
            // so add/subtract the "left" operand to all the elements of the "right" operand added together
            foreach (var operand in rightContext)
            {
                Expression right = CreateIdentifierRounded(operand);
                Expression operation = ArithmeticOperation.Create(left, op, right);
                statement.Affectations.Add(right, operation);
            }
        }

        public void InitializeFormat1Statement(
            IReadOnlyList<CobolCodeElementsParser.IdentifierOrNumericLiteralContext> leftContext,
            IReadOnlyList<CobolCodeElementsParser.IdentifierRoundedContext> rightContext)
        {
            // create the "left" operand of this addition
            Expression left = builder.CreateAddition(leftContext);
            if (left != null && rightContext != null)
            {
                InitializeFormat1RightOperand(left, rightContext);
            }
        }

        public void InitializeFormat1Statement(
            CobolCodeElementsParser.IdentifierOrNumericLiteralContext leftContext,
            IReadOnlyList<CobolCodeElementsParser.IdentifierRoundedContext> rightContext)
        {
            // create the "left" operand of this addition
            Expression left = builder.CreateNumberOrIdentifier(leftContext);
            if (left != null && rightContext != null)
            {
                InitializeFormat1RightOperand(left, rightContext);
            }
        }

        public void InitializeFormat2Statement(
            IReadOnlyList<CobolCodeElementsParser.IdentifierOrNumericLiteralContext> leftContext,
            CobolCodeElementsParser.IdentifierOrNumericLiteralTmpContext rightContext,
            IReadOnlyList<CobolCodeElementsParser.IdentifierRoundedContext> resultContext)
        {
            Expression operation = builder.CreateAddition(leftContext);
            if (operation != null && rightContext != null)
            {
                Expression right = builder.CreateNumberOrIdentifier(rightContext.identifierOrNumericLiteral());
                operation = ArithmeticOperation.Create(operation, op, right);
            }

            if (operation != null && resultContext != null)
            {
                InitializeFormat2Result(resultContext, operation);
            }
        }

        public void InitializeFormat2Statement(
            CobolCodeElementsParser.IdentifierOrNumericLiteralContext leftContext,
            CobolCodeElementsParser.IdentifierOrNumericLiteralTmpContext rightContext,
            IReadOnlyList<CobolCodeElementsParser.IdentifierRoundedContext> resultContext)
        {
            Expression operation = builder.CreateNumberOrIdentifier(leftContext);
            if (operation != null && rightContext != null)
            {
                Expression right = builder.CreateNumberOrIdentifier(rightContext.identifierOrNumericLiteral());
                operation = ArithmeticOperation.Create(operation, op, right);
            }

            if (operation != null && resultContext != null)
            {
                InitializeFormat2Result(resultContext, operation);
            }
        }

        private void InitializeFormat2Result(IReadOnlyList<CobolCodeElementsParser.IdentifierRoundedContext> resultContext, Expression operation)
        {
            foreach (var operand in resultContext)
            {
                Expression result = CreateIdentifierRounded(operand);
                statement.Affectations.Add(result, operation);
            }
        }

        public void InitializeFormat3Statement(
            CobolCodeElementsParser.IdentifierContext leftContext,
            CobolCodeElementsParser.IdentifierRoundedContext rightContext)
        {
            Expression left = null;
            if (leftContext != null)
            {
                left = SyntaxElementBuilder.CreateIdentifier(leftContext);
            }
            if (left != null && rightContext != null)
            {
                Expression right = CreateIdentifierRounded(rightContext);
                Expression operation = ArithmeticOperation.Create(left, op, right);
                statement.Affectations.Add(right, operation);
            }
        }

        internal static Expression CreateIdentifierRounded(CobolCodeElementsParser.IdentifierRoundedContext operand)
        {
            Expression identifier = SyntaxElementBuilder.CreateIdentifier(operand.identifier());
            if (operand.ROUNDED() != null) identifier = new Rounded(identifier);
            return identifier;
        }

        internal static IList<Expression> CreateIdentifiersRounded(IReadOnlyList<CobolCodeElementsParser.IdentifierRoundedContext> operands)
        {
            var expressions = new List<Expression>();
            foreach (var operand in operands) expressions.Add(CreateIdentifierRounded(operand));
            return expressions;
        }
    }

    class ComputeStatementBuilder
    {
        internal ComputeStatement CreateComputeStatement(CobolCodeElementsParser.ComputeStatementContext context) {
            if (context == null) return null;
            var statement = new ComputeStatement();
<<<<<<< HEAD
            //var right = new ArithmeticExpressionBuilder().CreateArithmeticExpression(context.arithmeticExpression());
            //if (context.identifierRounded() != null)
            //{
            //    foreach (var identifier in context.identifierRounded())
            //    {
            //        var left = ArithmeticStatementBuilder.CreateIdentifierRounded(identifier);
            //        statement.Affectations.Add(left, right);
            //    }
            //}
=======
            var right = new ArithmeticExpressionBuilder().CreateArithmeticExpression(context.arithmeticExpression());
            if (context.identifierRounded() != null) {
                foreach (var identifier in context.identifierRounded()) {
                    var left = ArithmeticStatementBuilder.CreateIdentifierRounded(identifier);
                    statement.Affectations.Add(left, right);
                }
            }
>>>>>>> afae3dce
            return statement;
        }
    }

    class DivideStatementBuilder
    {
        internal DivideStatement CreateStatement(CobolCodeElementsParser.DivideStatementContext context)
        {
            if (context != null)
            {
                if (context.divideSimple() != null) return CreateStatement(context.divideSimple());
                if (context.divideGiving() != null) return CreateStatement(context.divideGiving());
            }
            return new DivideStatement();
        }

        private DivideStatement CreateStatement(CobolCodeElementsParser.DivideSimpleContext context)
        {
            var statement = new DivideStatement();

            if (context.dDivisor() == null)
                DiagnosticUtils.AddError(statement, "Missing: <identifier> or <literal> divisor", context);
            if (context.identifierRounded() == null)
                DiagnosticUtils.AddError(statement, "Missing: <identifier> dividend", context);

            var builder = new ArithmeticExpressionBuilder();
            var divisor = context.dDivisor();
            Expression denominator = divisor == null ? null : builder.CreateNumberOrIdentifier(divisor.identifierOrNumericLiteral());

            var quotients = ArithmeticStatementBuilder.CreateIdentifiersRounded(context.identifierRounded());
            foreach (var q in quotients)
                statement.Affectations.Add(q, ArithmeticOperation.Create(q, '÷', denominator));

            return statement;
        }

        private DivideStatement CreateStatement(CobolCodeElementsParser.DivideGivingContext context)
        {
            var statement = new DivideStatement();

            if (context.dDividend() == null)
                DiagnosticUtils.AddError(statement, "Missing: <identifier> or <literal> dividend", context);
            if (context.dDivisor() == null)
                DiagnosticUtils.AddError(statement, "Missing: <identifier> or <literal> divisor", context);
            var builder = new ArithmeticExpressionBuilder();
            var dividend = context.dDividend();
            var divisor = context.dDivisor();
            Expression numerator = dividend == null ? null : builder.CreateNumberOrIdentifier(dividend.identifierOrNumericLiteral());
            Expression denominator = divisor == null ? null : builder.CreateNumberOrIdentifier(divisor.identifierOrNumericLiteral());
            var quotient = ArithmeticOperation.Create(numerator, '÷', denominator);
            var quotients = ArithmeticStatementBuilder.CreateIdentifiersRounded(context.identifierRounded());
            foreach (var q in quotients) statement.Affectations.Add(q, quotient);

            if (context.REMAINDER() != null && context.identifier() == null)
                DiagnosticUtils.AddError(statement, "Missing: <identifier> after REMAINDER", context);
            if (context.REMAINDER() == null && context.identifier() != null)
                DiagnosticUtils.AddError(statement, "Missing: REMAINDER", context);
            if (context.identifier() != null)
            {
                if (quotients.Count > 1 && context.REMAINDER() != null)
                    DiagnosticUtils.AddError(statement, "Error: only one <identifier> allowed before REMAINDER", context);
                var identifier = SyntaxElementBuilder.CreateIdentifier(context.identifier());
                var remainder = ArithmeticOperation.Create(numerator, '/', denominator);
                statement.Affectations.Add(identifier, remainder);
            }
            return statement;
        }

    }


}<|MERGE_RESOLUTION|>--- conflicted
+++ resolved
@@ -139,17 +139,6 @@
         internal ComputeStatement CreateComputeStatement(CobolCodeElementsParser.ComputeStatementContext context) {
             if (context == null) return null;
             var statement = new ComputeStatement();
-<<<<<<< HEAD
-            //var right = new ArithmeticExpressionBuilder().CreateArithmeticExpression(context.arithmeticExpression());
-            //if (context.identifierRounded() != null)
-            //{
-            //    foreach (var identifier in context.identifierRounded())
-            //    {
-            //        var left = ArithmeticStatementBuilder.CreateIdentifierRounded(identifier);
-            //        statement.Affectations.Add(left, right);
-            //    }
-            //}
-=======
             var right = new ArithmeticExpressionBuilder().CreateArithmeticExpression(context.arithmeticExpression());
             if (context.identifierRounded() != null) {
                 foreach (var identifier in context.identifierRounded()) {
@@ -157,7 +146,6 @@
                     statement.Affectations.Add(left, right);
                 }
             }
->>>>>>> afae3dce
             return statement;
         }
     }
