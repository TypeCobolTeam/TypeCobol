﻿using System.Collections.Generic;
using TypeCobol.Compiler.AntlrUtils;
using TypeCobol.Compiler.CodeElements;
using TypeCobol.Compiler.CodeElements.Expressions;
using TypeCobol.Compiler.Parser.Generated;
using System.Linq;

namespace TypeCobol.Compiler.Parser
{
    class LogicalExpressionBuilder
    {

<<<<<<< HEAD
        //public LogicalExpression createCondition(CobolCodeElementsParser.ConditionalExpressionContext context)
        //{
        //    if (context.simpleCondition() != null)
        //        return createCondition(context.simpleCondition());
        //    if (context.complexCondition() != null)
        //        return createCondition(context.complexCondition());
        //    return new Empty();
        //}
=======
        public LogicalExpression createCondition(CobolCodeElementsParser.ConditionalExpressionContext context) {
            var conditions = new List<LogicalExpression>();
            foreach(var terminal in context.conditionalExpression()) conditions.Add(createCondition(terminal));
            if (conditions.Count < 1) {
                // simple condition
                if (context.classCondition()           != null) return createCondition(context.classCondition());
                if (context.conditionNameCondition()   != null) return createCondition(context.conditionNameCondition());
                if (context.generalRelationCondition() != null) return createCondition(context.generalRelationCondition());
                if (context.pointerRelationCondition() != null) return createCondition(context.pointerRelationCondition());
                if (context.signCondition()            != null) return createCondition(context.signCondition());
            } else // complex condition
            if (conditions.Count == 1) {
                if (context.NOT() == null) return conditions[0]; // (x)
                return new NOT(conditions[0]); // NOT x
            } else
            if (conditions.Count > 1 ) {
                if (context.AND() != null) return new AND(conditions[0], conditions[1]);
                return new OR(conditions[0], conditions[1]);
            }
            throw new System.NotSupportedException("Uh-oh!");
        }
>>>>>>> afae3dce

        //private LogicalExpression createCondition(CobolCodeElementsParser.ComplexConditionContext context)
        //{
        //    if (context.andCondition() != null)
        //    {
        //        var conditions = context.andCondition();
        //        if (conditions.Length > 0)
        //        {
        //            LogicalExpression left = createCondition(conditions[0]);
        //            if (conditions.Length > 1)
        //            {
        //                LogicalExpression right = createCondition(conditions[1]);
        //                return new OR(left, right);
        //            }
        //            return left;
        //        }
        //    }
        //    return new Empty();
        //}

        //private LogicalExpression createCondition(CobolCodeElementsParser.AndConditionContext context)
        //{
        //    if (context.notCondition() != null)
        //    {
        //        var conditions = context.notCondition();
        //        if (conditions.Length > 0)
        //        {
        //            LogicalExpression left = createCondition(conditions[0]);
        //            if (conditions.Length > 1)
        //            {
        //                LogicalExpression right = createCondition(conditions[1]);
        //                return new AND(left, right);
        //            }
        //            return left;
        //        }
        //    }
        //    return new Empty();
        //}

        //private LogicalExpression createCondition(CobolCodeElementsParser.NotConditionContext context)
        //{
        //    if (context.conditionBase() != null)
        //    {
        //        if (context.NOT() != null)
        //        {
        //            return new NOT(createCondition(context.conditionBase()));
        //        }
        //        else
        //        {
        //            return createCondition(context.conditionBase());
        //        }
        //    }
        //    return new Empty();
        //}

        //private LogicalExpression createCondition(CobolCodeElementsParser.ConditionBaseContext context)
        //{
        //    if (context.simpleCondition() != null)
        //        return createCondition(context.simpleCondition());
        //    if (context.complexCondition() != null)
        //        return createCondition(context.complexCondition());
        //    return new Empty();
        //}

        //private LogicalExpression createCondition(CobolCodeElementsParser.SimpleConditionContext context)
        //{
        //    if (context.classCondition() != null)
        //        return createCondition(context.classCondition());
        //    if (context.conditionNameCondition() != null)
        //        return createCondition(context.conditionNameCondition());
        //    if (context.relationCondition() != null)
        //        return createCondition(context.relationCondition());
        //    if (context.signCondition() != null)
        //        return createCondition(context.signCondition());
        //    if (context.switchStatusCondition() != null)
        //        return createCondition(context.switchStatusCondition());
        //    return new Empty();
        //}

        private LogicalExpression createCondition(CobolCodeElementsParser.ClassConditionContext context)
        {
            Symbol type = null;
            if (context.charsetClassName() != null) type = new CharsetClassName(ParseTreeUtils.GetFirstToken(context.charsetClassName()));
            if (context.NUMERIC() != null) type = new ClassName(ParseTreeUtils.GetFirstToken(context.NUMERIC()));
            if (context.ALPHABETIC() != null) type = new ClassName(ParseTreeUtils.GetFirstToken(context.ALPHABETIC()));
            if (context.ALPHABETIC_LOWER() != null) type = new ClassName(ParseTreeUtils.GetFirstToken(context.ALPHABETIC_LOWER()));
            if (context.ALPHABETIC_UPPER() != null) type = new ClassName(ParseTreeUtils.GetFirstToken(context.ALPHABETIC_UPPER()));
            if (context.DBCS() != null) type = new ClassName(ParseTreeUtils.GetFirstToken(context.DBCS()));
            if (context.KANJI() != null) type = new ClassName(ParseTreeUtils.GetFirstToken(context.KANJI()));
            LogicalExpression condition = new ClassCondition(SyntaxElementBuilder.CreateIdentifier(context.identifier()), type);
            if (context.NOT() != null) condition = new NOT(condition);
            return condition;
        }

        private LogicalExpression createCondition(CobolCodeElementsParser.ConditionNameConditionContext context) {
            if (context == null) return null;
            return createCondition(context.conditionNameReference());
        }

        private LogicalExpression createCondition(CobolCodeElementsParser.ConditionNameReferenceContext context) {
            if (context == null) return null;
            QualifiedName conditionname = SyntaxElementBuilder.CreateQualifiedName(context.qualifiedConditionName());
            IList<Subscript> subscripts = SyntaxElementBuilder.CreateSubscripts(context.subscript());
            return new Condition(conditionname, subscripts);
        }

        private LogicalExpression createCondition(CobolCodeElementsParser.QualifiedConditionNameContext context) {
            if (context == null) return null;
            return new Condition(SyntaxElementBuilder.CreateQualifiedName(context));
        }

<<<<<<< HEAD
        //private LogicalExpression createCondition(CobolCodeElementsParser.RelationConditionContext context)
        //{
        //    if (context.generalRelationCondition() != null)
        //        return createCondition(context.generalRelationCondition());
        //    if (context.dataPointerRelationCondition() != null)
        //        return createCondition(context.dataPointerRelationCondition());
        //    if (context.programPointerRelationCondition() != null)
        //        return createCondition(context.programPointerRelationCondition());
        //    if (context.objectReferenceRelationCondition() != null)
        //        return createCondition(context.objectReferenceRelationCondition());
        //    return new Empty();
        //}

=======
>>>>>>> afae3dce
        internal char CreateOperator(CobolCodeElementsParser.RelationalOperatorContext context)
        {
            if (context == null) return '?';
            var simple = context.simpleRelation();
            if (simple != null)
            {
                if (simple.GreaterThanOrEqualOperator() != null) return '≥';
                if (simple.LessThanOrEqualOperator() != null) return '≤';
                if (simple.GREATER() != null) return '≥';
                if (simple.LESS() != null) return '≤';
            }
            bool inverted = context.NOT() != null;
            var strict = context.strictRelation();
            if (strict != null) {
                if (!inverted)
                {
                    if (strict.GreaterThanOperator() != null) return '>';
                    if (strict.LessThanOperator() != null) return '<';
                    if (strict.GREATER() != null) return '>';
                    if (strict.LESS() != null) return '<';
                    if (strict.EqualOperator() != null) return '=';
                    if (strict.EQUAL() != null) return '=';
                }
                else
                {
                    if (strict.GreaterThanOperator() != null) return '≤';
                    if (strict.LessThanOperator() != null) return '≥';
                    if (strict.GREATER() != null) return '≤';
                    if (strict.LESS() != null) return '≥';
                    if (strict.EqualOperator() != null) return '!';
                    if (strict.EQUAL() != null) return '!';
                }
            }
            return '?';
        }

        internal char invertOperator(char op) {
            switch(op) {
                case '>': return '≤';
                case '≥': return '<';
                case '<': return '≥';
                case '≤': return '>';
                case '=': return '!';
                case '!': return '=';
                default: return '?';
            }
        }

<<<<<<< HEAD
        //private Expression createOperand(CobolCodeElementsParser.OperandContext context)
        //{
        //    if (context.identifier() != null) return SyntaxElementBuilder.CreateIdentifier(context.identifier());
        //    if (context.literal() != null) return SyntaxElementBuilder.CreateLiteral(context.literal());
        //    if (context.arithmeticExpression() != null) return new ArithmeticExpressionBuilder().CreateArithmeticExpression(context.arithmeticExpression());
        //    if (context.indexName() != null) return new Index(new IndexName(ParseTreeUtils.GetTokenFromTerminalNode(context.indexName().UserDefinedWord())));
        //    return new Empty();
        //}

        //private LogicalExpression createCondition(CobolCodeElementsParser.GeneralRelationConditionContext context)
        //{
        //    if (context == null) return new Empty();
        //    Expression left = createOperand(context.operand());
        //    char op = CreateOperator(context.relationalOperator());
        //    return CreateOperation(left, op, context.abbreviatedOR());
        //}

        //private LogicalExpression createCondition(CobolCodeElementsParser.DataPointerRelationConditionContext context)
        //{
        //    if (context.dataPointer() != null && context.dataPointer().Length > 0)
        //    {
        //        var first = context.dataPointer().ElementAt(0);
        //        Expression left = createOperand(context.dataPointer().ElementAt(0));
        //        if (first.ADDRESS() != null) left = new Pointer((IdentifierOld)left);

        //        char op = createOperator(context.relationConditionEquality());

        //        Expression right = null;
        //        if (context.dataPointer().Length > 1)
        //        {
        //            var second = context.dataPointer().ElementAt(1);
        //            right = createOperand(second);
        //            if (second.ADDRESS() != null) right = new Pointer((IdentifierOld)right);
        //        }
        //        return LogicOperation.Create(left, op, right);
        //    }
        //    return new Empty();
        //}
=======
        private Expression createOperand(CobolCodeElementsParser.OperandContext context) {
            if (context == null) return null;
            if (context.identifier() != null) return SyntaxElementBuilder.CreateIdentifier(context.identifier());
            if (context.literal() != null) return SyntaxElementBuilder.CreateLiteral(context.literal());
            if (context.arithmeticExpression() != null) return new ArithmeticExpressionBuilder().CreateArithmeticExpression(context.arithmeticExpression());
            // indexName cannot be distinguished from identifier at the parsing stage
            return null;
        }

        private LogicalExpression createCondition(CobolCodeElementsParser.GeneralRelationConditionContext context) {
            if (context == null)  return null;
            var left = createOperand(context.operand());
            char op = CreateOperator(context.relationalOperator());
            return CreateExpression(left, op, context.abbreviatedExpression());
        }

        /// <summary>
        /// issue #151: this method only manages to return correct results with very simple abbreviated relations.
        /// it returns WRONG results with the majority of what can be written with this horrid syntax.
        /// </summary>
        private LogicalExpression CreateExpression(Expression left, char op, CobolCodeElementsParser.AbbreviatedExpressionContext context) {
            char op2 = '?';
            var operand = createOperand(context.operand());
            if (operand != null) {
                if (context.relationalOperator() != null) {
                    op2 = CreateOperator(context.relationalOperator());
                    return new Relation(left, op2, operand);
                }
                return new Relation(left, op, operand);
            }
            var tail = context.abbreviatedExpression();
            if (tail.Length == 1) {
                var expr  = CreateExpression(left, op, tail[0]);
                if (context.NOT() != null) expr = new NOT(expr);
                return expr;
            }
            if (context.AND() != null) op2 = '&';
            if (context.OR()  != null) op2 = '|';
            if (op2 != '?') {
                var aleft  = CreateExpression(left, op, tail[0]);
                var aright = CreateExpression(left, op, tail[1]);
                return LogicOperation.Create(aleft, op2, aright);
            }
            return null;
        }

        private LogicalExpression createCondition(CobolCodeElementsParser.PointerRelationConditionContext context) {
            var op = createOperator(context.relationConditionEquality());
            var operands = context.specificPointerOperand();
            var left = createOperand(operands[0]);
            var right = createOperand(operands[1]);
            return LogicOperation.Create(left, op, right);
        }
>>>>>>> afae3dce

        private char createOperator(CobolCodeElementsParser.RelationConditionEqualityContext context)
        {
            if (context == null) return '?';
            if (context.NOT() != null) return '!';
            if (context.EqualOperator() != null || context.EQUAL() != null) return '=';
            return '?';
        }

<<<<<<< HEAD
        //private Expression createOperand(CobolCodeElementsParser.DataPointerContext context)
        //{
        //    if (context.NULL() != null || context.NULLS() != null) return new Null();
        //    if (context.identifier() != null) return SyntaxElementBuilder.CreateIdentifier(context.identifier());
        //    return new Empty();
        //}

        //private LogicalExpression createCondition(CobolCodeElementsParser.ProgramPointerRelationConditionContext context)
        //{
        //    if (context.procedureOrFunctionPointer() != null && context.procedureOrFunctionPointer().Length > 0)
        //    {
        //        Expression left = createOperand(context.procedureOrFunctionPointer().ElementAt(0));

        //        char op = createOperator(context.relationConditionEquality());

        //        Expression right = null;
        //        if (context.procedureOrFunctionPointer().Length > 1)
        //        {
        //            right = createOperand(context.procedureOrFunctionPointer().ElementAt(1));
        //        }
        //        return LogicOperation.Create(left, op, right);
        //    }
        //    return new Empty();
        //}

        //private Expression createOperand(CobolCodeElementsParser.ProcedureOrFunctionPointerContext context)
        //{
        //    if (context.identifier() != null) return SyntaxElementBuilder.CreateIdentifier(context.identifier());
        //    if (context.NULL() != null || context.NULLS() != null) return new Null();
        //    return new Empty();
        //}

        //private LogicalExpression createCondition(CobolCodeElementsParser.ObjectReferenceRelationConditionContext context)
        //{
        //    if (context.objectReference() != null && context.objectReference().Length > 0)
        //    {
        //        Expression left = createOperand(context.objectReference().ElementAt(0));

        //        char op = createOperator(context.relationConditionEquality());

        //        Expression right = null;
        //        if (context.objectReference().Length > 1)
        //        {
        //            right = createOperand(context.objectReference().ElementAt(1));
        //        }
        //        return LogicOperation.Create(left, op, right);
        //    }
        //    return new Empty();
        //}

        //private Expression createOperand(CobolCodeElementsParser.ObjectReferenceContext context)
        //{
        //    if (context == null) return new Empty();
        //    if (context.identifier() != null) return SyntaxElementBuilder.CreateIdentifier(context.identifier());
        //    if (context.NULL() != null || context.NULLS() != null) return new Null();
        //    if (context.SELF() != null) return new Self();
        //    return new Empty();
        //}

        //private LogicalExpression createCondition(CobolCodeElementsParser.SignConditionContext context)
        //{
        //    if (context == null) return new Empty();
        //    Expression operand = createOperand(context.operand());
        //    bool not = context.NOT() != null;
        //    if (context.ZERO() != null) return new SignCondition(operand, not, SignCondition.Type.ZERO);
        //    if (context.POSITIVE() != null) return new SignCondition(operand, not, SignCondition.Type.POSITIVE);
        //    if (context.NEGATIVE() != null) return new SignCondition(operand, not, SignCondition.Type.NEGATIVE);
        //    return new SignCondition(operand, not, SignCondition.Type.UNKNOWN);
        //}

        //private LogicalExpression createCondition(CobolCodeElementsParser.SwitchStatusConditionContext context)
        //{
        //    return createCondition(context.qualifiedConditionName());
        //}
=======
        private Expression createOperand(CobolCodeElementsParser.SpecificPointerOperandContext context) {
            if (context == null) return null;

            if (context.identifier() != null) {
                var identifier = SyntaxElementBuilder.CreateIdentifier(context.identifier());
                if (context.ADDRESS() != null || context.OF() != null) return new Pointer(identifier);
                return identifier;
            }
            if (context.NULL() != null || context.NULLS() != null) return new Null();
            if (context.SELF() != null) return new Self();
            return null;
        }

        private LogicalExpression createCondition(CobolCodeElementsParser.SignConditionContext context) {
            if (context == null) return null;
            Expression operand = createOperand(context.operand());
            bool not = context.NOT() != null;
            if (context.ZERO() != null) return new SignCondition(operand, not, SignCondition.Type.ZERO);
            if (context.POSITIVE() != null) return new SignCondition(operand, not, SignCondition.Type.POSITIVE);
            if (context.NEGATIVE() != null) return new SignCondition(operand, not, SignCondition.Type.NEGATIVE);
            return new SignCondition(operand, not, SignCondition.Type.UNKNOWN);
        }
>>>>>>> afae3dce





        //internal LogicOperation CreateOperation(Expression left, char op, CobolCodeElementsParser.AbbreviatedORContext context)
        //{
        //    if (context == null) return null;
        //    LogicOperation operation = null;
        //    int length = context.abbreviatedAND().Length;
        //    if (length > 0) {
        //        operation = createOperation(left, op, context.abbreviatedAND()[0]);
        //        for (int c = 1; c < length; c++) {
        //            LogicOperation current = createOperation(left, op, context.abbreviatedAND()[c]);
        //            operation = new OR(operation, current);
        //        }
        //    }
        //    return operation;
        //}

        //private LogicOperation createOperation(Expression left, char op, CobolCodeElementsParser.AbbreviatedANDContext context)
        //{
        //    if (context == null) return null;
        //    LogicOperation operation = null;
        //    int length = context.abbreviatedNOT().Length;
        //    if (length > 0) {
        //        operation = createOperation(left, op, context.abbreviatedNOT()[0]);
        //        for (int c = 1; c < length; c++) {
        //            LogicOperation current = createOperation(left, op, context.abbreviatedNOT()[c]);
        //            operation = new AND(operation, current);
        //        }
        //    }
        //    return operation;
        //}

        //private LogicOperation createOperation(Expression left, char op, CobolCodeElementsParser.AbbreviatedNOTContext context)
        //{
        //    return createOperation(left, (context.NOT() != null), op, context.abbreviatedExpression());
        //}

        //private LogicOperation createOperation(Expression left, bool not, char op, CobolCodeElementsParser.AbbreviatedExpressionContext context)
        //{
        //    if (context == null) return null;
        //    if (context.abbreviatedOperand() != null ) return createOperand(left, not, op, context.abbreviatedOperand());
        //    if (context.abbreviatedOR() != null) return CreateOperation(left, op, context.abbreviatedOR());
        //    return null;
        //}

        //private Relation createOperand(Expression left, bool not, char op, CobolCodeElementsParser.AbbreviatedOperandContext context)
        //{
        //    if (context.relationalOperator() != null) op = CreateOperator(context.relationalOperator());
        //    if (not) op = invertOperator(op);
        //    Expression right = createOperand(context.operand());
        //    return new Relation(left, op, right);
        //}
    }
}<|MERGE_RESOLUTION|>--- conflicted
+++ resolved
@@ -10,16 +10,6 @@
     class LogicalExpressionBuilder
     {
 
-<<<<<<< HEAD
-        //public LogicalExpression createCondition(CobolCodeElementsParser.ConditionalExpressionContext context)
-        //{
-        //    if (context.simpleCondition() != null)
-        //        return createCondition(context.simpleCondition());
-        //    if (context.complexCondition() != null)
-        //        return createCondition(context.complexCondition());
-        //    return new Empty();
-        //}
-=======
         public LogicalExpression createCondition(CobolCodeElementsParser.ConditionalExpressionContext context) {
             var conditions = new List<LogicalExpression>();
             foreach(var terminal in context.conditionalExpression()) conditions.Add(createCondition(terminal));
@@ -41,7 +31,6 @@
             }
             throw new System.NotSupportedException("Uh-oh!");
         }
->>>>>>> afae3dce
 
         //private LogicalExpression createCondition(CobolCodeElementsParser.ComplexConditionContext context)
         //{
@@ -153,22 +142,6 @@
             return new Condition(SyntaxElementBuilder.CreateQualifiedName(context));
         }
 
-<<<<<<< HEAD
-        //private LogicalExpression createCondition(CobolCodeElementsParser.RelationConditionContext context)
-        //{
-        //    if (context.generalRelationCondition() != null)
-        //        return createCondition(context.generalRelationCondition());
-        //    if (context.dataPointerRelationCondition() != null)
-        //        return createCondition(context.dataPointerRelationCondition());
-        //    if (context.programPointerRelationCondition() != null)
-        //        return createCondition(context.programPointerRelationCondition());
-        //    if (context.objectReferenceRelationCondition() != null)
-        //        return createCondition(context.objectReferenceRelationCondition());
-        //    return new Empty();
-        //}
-
-=======
->>>>>>> afae3dce
         internal char CreateOperator(CobolCodeElementsParser.RelationalOperatorContext context)
         {
             if (context == null) return '?';
@@ -217,46 +190,6 @@
             }
         }
 
-<<<<<<< HEAD
-        //private Expression createOperand(CobolCodeElementsParser.OperandContext context)
-        //{
-        //    if (context.identifier() != null) return SyntaxElementBuilder.CreateIdentifier(context.identifier());
-        //    if (context.literal() != null) return SyntaxElementBuilder.CreateLiteral(context.literal());
-        //    if (context.arithmeticExpression() != null) return new ArithmeticExpressionBuilder().CreateArithmeticExpression(context.arithmeticExpression());
-        //    if (context.indexName() != null) return new Index(new IndexName(ParseTreeUtils.GetTokenFromTerminalNode(context.indexName().UserDefinedWord())));
-        //    return new Empty();
-        //}
-
-        //private LogicalExpression createCondition(CobolCodeElementsParser.GeneralRelationConditionContext context)
-        //{
-        //    if (context == null) return new Empty();
-        //    Expression left = createOperand(context.operand());
-        //    char op = CreateOperator(context.relationalOperator());
-        //    return CreateOperation(left, op, context.abbreviatedOR());
-        //}
-
-        //private LogicalExpression createCondition(CobolCodeElementsParser.DataPointerRelationConditionContext context)
-        //{
-        //    if (context.dataPointer() != null && context.dataPointer().Length > 0)
-        //    {
-        //        var first = context.dataPointer().ElementAt(0);
-        //        Expression left = createOperand(context.dataPointer().ElementAt(0));
-        //        if (first.ADDRESS() != null) left = new Pointer((IdentifierOld)left);
-
-        //        char op = createOperator(context.relationConditionEquality());
-
-        //        Expression right = null;
-        //        if (context.dataPointer().Length > 1)
-        //        {
-        //            var second = context.dataPointer().ElementAt(1);
-        //            right = createOperand(second);
-        //            if (second.ADDRESS() != null) right = new Pointer((IdentifierOld)right);
-        //        }
-        //        return LogicOperation.Create(left, op, right);
-        //    }
-        //    return new Empty();
-        //}
-=======
         private Expression createOperand(CobolCodeElementsParser.OperandContext context) {
             if (context == null) return null;
             if (context.identifier() != null) return SyntaxElementBuilder.CreateIdentifier(context.identifier());
@@ -310,7 +243,6 @@
             var right = createOperand(operands[1]);
             return LogicOperation.Create(left, op, right);
         }
->>>>>>> afae3dce
 
         private char createOperator(CobolCodeElementsParser.RelationConditionEqualityContext context)
         {
@@ -320,82 +252,6 @@
             return '?';
         }
 
-<<<<<<< HEAD
-        //private Expression createOperand(CobolCodeElementsParser.DataPointerContext context)
-        //{
-        //    if (context.NULL() != null || context.NULLS() != null) return new Null();
-        //    if (context.identifier() != null) return SyntaxElementBuilder.CreateIdentifier(context.identifier());
-        //    return new Empty();
-        //}
-
-        //private LogicalExpression createCondition(CobolCodeElementsParser.ProgramPointerRelationConditionContext context)
-        //{
-        //    if (context.procedureOrFunctionPointer() != null && context.procedureOrFunctionPointer().Length > 0)
-        //    {
-        //        Expression left = createOperand(context.procedureOrFunctionPointer().ElementAt(0));
-
-        //        char op = createOperator(context.relationConditionEquality());
-
-        //        Expression right = null;
-        //        if (context.procedureOrFunctionPointer().Length > 1)
-        //        {
-        //            right = createOperand(context.procedureOrFunctionPointer().ElementAt(1));
-        //        }
-        //        return LogicOperation.Create(left, op, right);
-        //    }
-        //    return new Empty();
-        //}
-
-        //private Expression createOperand(CobolCodeElementsParser.ProcedureOrFunctionPointerContext context)
-        //{
-        //    if (context.identifier() != null) return SyntaxElementBuilder.CreateIdentifier(context.identifier());
-        //    if (context.NULL() != null || context.NULLS() != null) return new Null();
-        //    return new Empty();
-        //}
-
-        //private LogicalExpression createCondition(CobolCodeElementsParser.ObjectReferenceRelationConditionContext context)
-        //{
-        //    if (context.objectReference() != null && context.objectReference().Length > 0)
-        //    {
-        //        Expression left = createOperand(context.objectReference().ElementAt(0));
-
-        //        char op = createOperator(context.relationConditionEquality());
-
-        //        Expression right = null;
-        //        if (context.objectReference().Length > 1)
-        //        {
-        //            right = createOperand(context.objectReference().ElementAt(1));
-        //        }
-        //        return LogicOperation.Create(left, op, right);
-        //    }
-        //    return new Empty();
-        //}
-
-        //private Expression createOperand(CobolCodeElementsParser.ObjectReferenceContext context)
-        //{
-        //    if (context == null) return new Empty();
-        //    if (context.identifier() != null) return SyntaxElementBuilder.CreateIdentifier(context.identifier());
-        //    if (context.NULL() != null || context.NULLS() != null) return new Null();
-        //    if (context.SELF() != null) return new Self();
-        //    return new Empty();
-        //}
-
-        //private LogicalExpression createCondition(CobolCodeElementsParser.SignConditionContext context)
-        //{
-        //    if (context == null) return new Empty();
-        //    Expression operand = createOperand(context.operand());
-        //    bool not = context.NOT() != null;
-        //    if (context.ZERO() != null) return new SignCondition(operand, not, SignCondition.Type.ZERO);
-        //    if (context.POSITIVE() != null) return new SignCondition(operand, not, SignCondition.Type.POSITIVE);
-        //    if (context.NEGATIVE() != null) return new SignCondition(operand, not, SignCondition.Type.NEGATIVE);
-        //    return new SignCondition(operand, not, SignCondition.Type.UNKNOWN);
-        //}
-
-        //private LogicalExpression createCondition(CobolCodeElementsParser.SwitchStatusConditionContext context)
-        //{
-        //    return createCondition(context.qualifiedConditionName());
-        //}
-=======
         private Expression createOperand(CobolCodeElementsParser.SpecificPointerOperandContext context) {
             if (context == null) return null;
 
@@ -418,7 +274,6 @@
             if (context.NEGATIVE() != null) return new SignCondition(operand, not, SignCondition.Type.NEGATIVE);
             return new SignCondition(operand, not, SignCondition.Type.UNKNOWN);
         }
->>>>>>> afae3dce
 
 
 
