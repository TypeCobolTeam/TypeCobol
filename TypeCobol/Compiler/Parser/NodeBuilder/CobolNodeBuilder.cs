--- conflicted
+++ resolved
@@ -525,33 +525,12 @@
             var node = new FunctionDeclaration(header);
             node.Label = uidfactory.FromOriginal(header.FunctionName.Name);
             node.Library = CurrentProgram.Identification.ProgramName.Name;
-<<<<<<< HEAD
-            CurrentProgram.CurrentTable.AddFunction(node);
-
-            Enter(node, context, new SymbolTable(CurrentProgram.CurrentTable, SymbolTable.Scope.Function)); //Add function and enter FunctionDeclaration Node
-
-=======
+
             //Function must be added to Declarations scope
             var declarationSymbolTable = CurrentProgram.CurrentTable.GetTableFromScope(SymbolTable.Scope.Declarations);
             declarationSymbolTable.AddFunction(node);
             Enter(node, context, new SymbolTable(declarationSymbolTable, SymbolTable.Scope.Function));
-        }
-        public override void ExitFunctionDeclaration(ProgramClassParser.FunctionDeclarationContext context)
-        {
-            var terminal = context.FunctionDeclarationEnd();
-            var end = terminal != null ? terminal.Symbol as FunctionDeclarationEnd : null;
-            Enter(new FunctionEnd(end), context);
-            Exit();
-            Exit();// exit DECLARE FUNCTION
-        }
-        /// <summary>Parent node: DECLARE FUNCTION</summary>
-        /// <param name="context">PROCEDURE DIVISION</param>
-        public override void EnterFunctionProcedureDivision(ProgramClassParser.FunctionProcedureDivisionContext context)
-        {
-            var header = (ProcedureDivisionHeader)context.ProcedureDivisionHeader().Symbol;
-            if (header.UsingParameters != null && header.UsingParameters.Count > 0)
-                DiagnosticUtils.AddError(header, "TCRFUN_DECLARATION_NO_USING");//TODO#249
->>>>>>> 3cf46724
+
             var declaration = (FunctionDeclarationHeader)CurrentNode.CodeElement;
             var funcProfile = ((FunctionDeclaration)CurrentNode).Profile; //Get functionprofile to set parameters
 
@@ -593,6 +572,8 @@
             Exit();
             Exit();// exit DECLARE FUNCTION
         }
+
+       
         /// <summary>Parent node: DECLARE FUNCTION</summary>
         /// <param name="context">PROCEDURE DIVISION</param>
         public override void EnterFunctionProcedureDivision(ProgramClassParser.FunctionProcedureDivisionContext context)
@@ -600,23 +581,6 @@
             var header = (ProcedureDivisionHeader)context.ProcedureDivisionHeader().Symbol;
             if (header.UsingParameters != null && header.UsingParameters.Count > 0)
                 DiagnosticUtils.AddError(header, "TCRFUN_DECLARATION_NO_USING");//TODO#249
-
-
-            //TODO: Issue #313 (commented code, waiting to clarify)
-            //var declaration = (FunctionDeclarationHeader)CurrentNode.CodeElement;
-
-            //if (header.ReturningParameter != null)
-            //{
-            //    // we might have a RETURNING parameter to convert, but only if there is neither
-            //    // PICTURE nor TYPE clause for the returning parameter in the function declaration.
-            //    // however, this is as syntax error.
-            //    var pentry = new ParameterDescriptionEntry();
-            //    var data = header.ReturningParameter.StorageArea as DataOrConditionStorageArea;
-            //    if (data != null) pentry.DataName = new SymbolDefinition(data.SymbolReference.NameLiteral, data.SymbolReference.Type);
-            //    // pentry.Picture will remain empty, we can't do anything about it
-            //    pentry.DataType = DataType.Unknown;
-            //    declaration.Profile.ReturningParameter = pentry;
-            //}
 
             Enter(new ProcedureDivision(header), context);
         }
