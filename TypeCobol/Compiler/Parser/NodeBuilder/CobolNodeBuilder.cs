--- conflicted
+++ resolved
@@ -488,41 +488,6 @@
             }
             //else do nothing, it's an error that will be handled by Cobol2002Checker
 
-<<<<<<< HEAD
-            var parent = node.Parent;
-            while(parent !=null)
-            {
-                if (parent is WorkingStorageSection)
-                {
-                    //Set flag to know that this node belongs to working storage section
-                    node.SetFlag(Node.Flag.WorkingSectionNode, true); 
-                    break;
-                }
-                else if (parent is LinkageSection)
-                {
-                    //Set flag to know that this node belongs to linkage section
-                    node.SetFlag(Node.Flag.LinkageSectionNode, true);
-                    break;
-                }
-                else if (parent is LocalStorageSection)
-                {
-                    //Set flag to know that this node belongs to local storage section
-                    node.SetFlag(Node.Flag.LocalStorageSectionNode, true);
-                    break;
-                }
-                else if (parent is FileSection)
-                {
-                    node.SetFlag(Node.Flag.FileSectionNode, true);
-                    break;
-                }
-                else if (parent is GlobalStorageSection)
-                {
-                    node.SetFlag(Node.Flag.GlobalStorageSection, true);
-                    break;
-                }
-                parent = parent.Parent;
-            }
-=======
             if(_IsInsideWorkingStorageContext)
                 node.SetFlag(Node.Flag.WorkingSectionNode, true);      //Set flag to know that this node belongs to Working Storage Section
             if(_IsInsideLinkageSectionContext)               
@@ -531,7 +496,8 @@
                 node.SetFlag(Node.Flag.LocalStorageSectionNode, true); //Set flag to know that this node belongs to Local Storage Section
             if (_IsInsideFileSectionContext)
                 node.SetFlag(Node.Flag.FileSectionNode, true);         //Set flag to know that this node belongs to File Section
->>>>>>> d80581cb
+            if (_IsInsideGlobalStorageSection)
+                node.SetFlag(Node.Flag.GlobalStorageSection, true);         //Set flag to know that this node belongs to Global Storage Section
 
             AddToSymbolTable(node);
         }
