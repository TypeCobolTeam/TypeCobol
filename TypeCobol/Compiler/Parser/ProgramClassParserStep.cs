﻿using Antlr4.Runtime;
using Antlr4.Runtime.Tree;
using System;
using System.Collections.Generic;
using TypeCobol.Compiler.AntlrUtils;
using TypeCobol.Compiler.CodeModel;
using TypeCobol.Compiler.Concurrency;
using TypeCobol.Compiler.Diagnostics;
using TypeCobol.Compiler.Directives;
using TypeCobol.Compiler.Parser.Generated;
using TypeCobol.Compiler.Scanner;
using TypeCobol.Compiler.Text;
using TypeCobol.Compiler.Nodes;
using System.Linq;

namespace TypeCobol.Compiler.Parser
{
    /// <summary>
    /// Parse a complete Cobol program or class object from a set of CodeElements changes.
    /// This ultimate step of parsing is not incremental.
    /// </summary>
    static class ProgramClassParserStep
    {
        // When not null, optionnaly used to gather Antlr performance profiling information
        public static AntlrPerformanceProfiler AntlrPerformanceProfiler;

        public static void ParseProgramOrClass(TextSourceInfo textSourceInfo, ISearchableReadOnlyList<CodeElementsLine> codeElementsLines, TypeCobolOptions compilerOptions, SymbolTable customSymbols, PerfStatsForParserInvocation perfStatsForParserInvocation, out SourceFile root, out IList<ParserDiagnostic> diagnostics)
        {
            // Create an Antlr compatible token source on top a the token iterator
            CodeElementsLinesTokenSource tokenSource = new CodeElementsLinesTokenSource(
                textSourceInfo.Name,
                codeElementsLines);

            // Init parser
            ITokenStream tokenStream = new TokensLinesTokenStream(tokenSource, Token.CHANNEL_SourceTokens);
            ProgramClassParser cobolParser = new ProgramClassParser(tokenStream);
            // -> activate full ambiguities detection
            //parser.Interpreter.PredictionMode = PredictionMode.LlExactAmbigDetection; 

            // Optionnaly activate Antlr Parser performance profiling
            // WARNING : use this in a single-treaded context only (uses static field)  
            if (AntlrPerformanceProfiler == null && perfStatsForParserInvocation.ActivateDetailedAntlrPofiling) AntlrPerformanceProfiler = new AntlrPerformanceProfiler(cobolParser);
            if (AntlrPerformanceProfiler != null)
            {
                // Replace the generated parser by a subclass which traces all rules invocations
                cobolParser = new ProgramClassTracingParser(tokenStream);
                AntlrPerformanceProfiler.BeginParsingFile(textSourceInfo, null);
            }

            // Register all parse errors in a list in memory
            ParserDiagnosticErrorListener errorListener = new ParserDiagnosticErrorListener();
            cobolParser.RemoveErrorListeners();
            cobolParser.AddErrorListener(errorListener);

            // Try to parse a Cobol program or class
            perfStatsForParserInvocation.OnStartAntlrParsing();
            if (AntlrPerformanceProfiler != null) AntlrPerformanceProfiler.BeginParsingSection();
            ProgramClassParser.CobolCompilationUnitContext programClassParseTree = cobolParser.cobolCompilationUnit();
            if (AntlrPerformanceProfiler != null) AntlrPerformanceProfiler.EndParsingSection(programClassParseTree.ChildCount);
            perfStatsForParserInvocation.OnStopAntlrParsing(
                AntlrPerformanceProfiler != null ? (int)AntlrPerformanceProfiler.CurrentFileInfo.DecisionTimeMs : 0,
                AntlrPerformanceProfiler != null ? AntlrPerformanceProfiler.CurrentFileInfo.RuleInvocations.Sum() : 0);

            if (AntlrPerformanceProfiler != null) AntlrPerformanceProfiler.EndParsingFile(cobolParser.ParseInfo.DecisionInfo, (int)(cobolParser.ParseInfo.GetTotalTimeInPrediction() / 1000000));


            // Visit the parse tree to build a first class object representing a Cobol program or class
            ParseTreeWalker walker = new ParseTreeWalker();
            CobolNodeBuilder programClassBuilder = new CobolNodeBuilder();
            programClassBuilder.SyntaxTree = new SyntaxTree(); //Initializie SyntaxTree for the current source file
            programClassBuilder.CustomSymbols = customSymbols;
            programClassBuilder.Dispatcher = new NodeDispatcher();
            programClassBuilder.Dispatcher.CreateListeners();

            perfStatsForParserInvocation.OnStartTreeBuilding();

            ParserDiagnostic programClassBuilderError = null;
            try { walker.Walk(programClassBuilder, programClassParseTree); }
            catch (Exception ex)
            {
                var code = Diagnostics.MessageCode.ImplementationError;
                programClassBuilderError = new ParserDiagnostic(ex.ToString(), null, null, code, ex);
            }

<<<<<<< HEAD
            //Create link between datas
            programClassBuilder.SyntaxTree.Root.AcceptASTVisitor(new TypeCobolLinker());
=======
            perfStatsForParserInvocation.OnStopTreeBuilding();
>>>>>>> c9ed91da

            //Complete some information on Node and run checker that need a full AST
            programClassBuilder.SyntaxTree.Root.AcceptASTVisitor(new Cobol85CompleteASTChecker());


            // Register compiler results
            root = programClassBuilder.SyntaxTree.Root; //Set output root node
            diagnostics = programClassBuilder.GetDiagnostics(programClassParseTree);

            if (programClassBuilderError != null)
            {
                if (diagnostics == null) diagnostics = new List<ParserDiagnostic>();
                diagnostics.Add(programClassBuilderError);
            }
        }


    }
}<|MERGE_RESOLUTION|>--- conflicted
+++ resolved
@@ -68,7 +68,7 @@
             ParseTreeWalker walker = new ParseTreeWalker();
             CobolNodeBuilder programClassBuilder = new CobolNodeBuilder();
             programClassBuilder.SyntaxTree = new SyntaxTree(); //Initializie SyntaxTree for the current source file
-            programClassBuilder.CustomSymbols = customSymbols;
+			programClassBuilder.CustomSymbols = customSymbols;
             programClassBuilder.Dispatcher = new NodeDispatcher();
             programClassBuilder.Dispatcher.CreateListeners();
 
@@ -82,17 +82,15 @@
                 programClassBuilderError = new ParserDiagnostic(ex.ToString(), null, null, code, ex);
             }
 
-<<<<<<< HEAD
             //Create link between datas
             programClassBuilder.SyntaxTree.Root.AcceptASTVisitor(new TypeCobolLinker());
-=======
+
             perfStatsForParserInvocation.OnStopTreeBuilding();
->>>>>>> c9ed91da
 
             //Complete some information on Node and run checker that need a full AST
             programClassBuilder.SyntaxTree.Root.AcceptASTVisitor(new Cobol85CompleteASTChecker());
-
-
+              
+           
             // Register compiler results
             root = programClassBuilder.SyntaxTree.Root; //Set output root node
             diagnostics = programClassBuilder.GetDiagnostics(programClassParseTree);
