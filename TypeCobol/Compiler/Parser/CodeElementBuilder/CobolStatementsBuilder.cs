﻿using Antlr4.Runtime.Tree;
using System;
using System.Collections.Generic;
using System.Linq;
using TypeCobol.Compiler.AntlrUtils;
using TypeCobol.Compiler.CodeElements;
using TypeCobol.Compiler.Diagnostics;
using TypeCobol.Compiler.Parser.Generated;
using TypeCobol.Compiler.Scanner;

namespace TypeCobol.Compiler.Parser
{
	internal class CobolStatementsBuilder
	{
<<<<<<< HEAD
        public CobolStatementsBuilder(CobolWordsBuilder cobolWordsBuilder, CobolExpressionsBuilder cobolExpressionsBuilder, UnsupportedLanguageLevelFeaturesChecker languageLevelChecker)
        {
	        LanguageLevelChecker = languageLevelChecker;
=======
		public CobolStatementsBuilder(CobolWordsBuilder cobolWordsBuilder, CobolExpressionsBuilder cobolExpressionsBuilder, TypeCobolOptions compilerOptions)
		{
			CompilerOptions = compilerOptions;
>>>>>>> 16ac28aa
			CobolWordsBuilder = cobolWordsBuilder;
			CobolExpressionsBuilder = cobolExpressionsBuilder;
		}

<<<<<<< HEAD
        private UnsupportedLanguageLevelFeaturesChecker LanguageLevelChecker { get; }
=======
		private TypeCobolOptions CompilerOptions { get; }
>>>>>>> 16ac28aa
		private CobolWordsBuilder CobolWordsBuilder { get; }
		private CobolExpressionsBuilder CobolExpressionsBuilder { get; }

		  ///////////////////////////////
		 // PROCEDURE DIVISION HEADER //
		///////////////////////////////

		internal IList<CallTargetParameter> CreateInputParameters(CodeElementsParser.ProgramInputParametersContext[] contexts) {
			if (contexts == null) return null;
			IList<CallTargetParameter> inputParameters = new List<CallTargetParameter>();
			foreach (var context in contexts) {
				SyntaxProperty<ParameterSharingMode> receivingMode = CreateReceivingMode(context);
				foreach (var storageAreaContext in context.sharedStorageArea2()) {
					var inputParameter = new CallTargetParameter {
						SharingMode = receivingMode,
						StorageArea = CobolExpressionsBuilder.CreateSharedStorageArea(storageAreaContext)
					};
					inputParameters.Add(inputParameter);
				}
			}
			return inputParameters;
		}
		private SyntaxProperty<ParameterSharingMode> CreateReceivingMode(CodeElementsParser.ProgramInputParametersContext context) {
			if (context.REFERENCE() != null) return new SyntaxProperty<ParameterSharingMode>(ParameterSharingMode.ByReference, ParseTreeUtils.GetFirstToken(context.REFERENCE()));
			if (context.VALUE() != null) return new SyntaxProperty<ParameterSharingMode>(ParameterSharingMode.ByValue, ParseTreeUtils.GetFirstToken(context.VALUE()));
			return null;
		}

		  //////////////////////
		 // ACCEPT STATEMENT //
		//////////////////////

		internal AcceptFromInputDeviceStatement CreateAcceptDataTransferStatement(CodeElementsParser.AcceptDataTransferContext context) {
			var statement = new AcceptFromInputDeviceStatement();
			statement.ReceivingStorageArea = CobolExpressionsBuilder.CreateAlphanumericStorageArea(context.alphanumericStorageArea());
			if (context.mnemonicForEnvironmentNameReferenceOrEnvironmentName() != null) {
				statement.InputDevice = CobolWordsBuilder.CreateMnemonicForEnvironmentNameReferenceOrEnvironmentName(context.mnemonicForEnvironmentNameReferenceOrEnvironmentName());
			}
			return statement;
		}

		internal AcceptFromSystemDateStatement CreateAcceptSystemDateTime(CodeElementsParser.AcceptSystemDateTimeContext context)
		{
			var statement = new AcceptFromSystemDateStatement();

			statement.ReceivingStorageArea = CobolExpressionsBuilder.CreateAlphanumericStorageArea(context.alphanumericStorageArea());
			if (context.yyyyMmDd() != null)
			{
				statement.SystemDateFormat = new SyntaxProperty<SystemDateFormat>(SystemDateFormat.DATE_YYYYMMDD,
					ParseTreeUtils.GetFirstToken(context.yyyyMmDd().UserDefinedWord()));
			}
			else if (context.DATE() != null)
			{
				statement.SystemDateFormat = new SyntaxProperty<SystemDateFormat>(SystemDateFormat.DATE_YYMMDD,
					ParseTreeUtils.GetFirstToken(context.DATE()));
			}
			else if (context.yyyyDdd() != null)
			{
				statement.SystemDateFormat = new SyntaxProperty<SystemDateFormat>(SystemDateFormat.DAY_YYYYDDD,
					ParseTreeUtils.GetFirstToken(context.yyyyDdd().UserDefinedWord()));
			}
			else if (context.DAY() != null)
			{
				statement.SystemDateFormat = new SyntaxProperty<SystemDateFormat>(SystemDateFormat.DAY_YYDDD,
					ParseTreeUtils.GetFirstToken(context.DAY()));
			}
			else if (context.DAY_OF_WEEK() != null)
			{
				statement.SystemDateFormat = new SyntaxProperty<SystemDateFormat>(SystemDateFormat.DAY_OF_WEEK,
					ParseTreeUtils.GetFirstToken(context.DAY_OF_WEEK()));
			}
			else if (context.TIME() != null)
			{
				statement.SystemDateFormat = new SyntaxProperty<SystemDateFormat>(SystemDateFormat.TIME,
					ParseTreeUtils.GetFirstToken(context.TIME()));
			}

			return statement;
		}

		  ///////////////////
		 // ADD STATEMENT //
		///////////////////

		internal AddStatement CreateAddStatement(CodeElementsParser.AddSimpleContext context) {
			var statement = new AddSimpleStatement();
			statement.VariablesTogether = BuildObjectArrayFromParserRules(context.numericVariable3(), ctx => CobolExpressionsBuilder.CreateNumericVariable(ctx));
			statement.SendingAndReceivingStorageAreas = BuildObjectArrayFromParserRules(context.numericStorageAreaRounded(), ctx => CreateRoundedResult(ctx));
			return statement;
		}

		private RoundedResult CreateRoundedResult(CodeElementsParser.NumericStorageAreaRoundedContext context) {
			var roundedResult = new RoundedResult();
			roundedResult.ReceivingStorageArea = CobolExpressionsBuilder.CreateNumericStorageArea(context.numericStorageArea());
			roundedResult.Rounded = CreateSyntaxProperty(true, context.ROUNDED());
			return roundedResult;
		}

		internal AddStatement CreateAddGivingStatement(CodeElementsParser.AddGivingContext context) {
			var statement = new AddGivingStatement();
			statement.VariablesTogether = BuildObjectArrayFromParserRules(context.numericVariable3(), ctx => CobolExpressionsBuilder.CreateNumericVariable(ctx));
			statement.Operand = CobolExpressionsBuilder.CreateNumericVariable(context.toOperand);
			statement.ReceivingStorageAreas = BuildObjectArrayFromParserRules(context.numericStorageAreaRounded(), ctx => CreateRoundedResult(ctx));
			return statement;
		}

		internal AddStatement CreateAddCorrespondingStatement(CodeElementsParser.AddCorrespondingContext context) {
			var statement = new AddCorrespondingStatement();
			statement.GroupItem = CobolExpressionsBuilder.CreateDataItemReference(context.groupItem);
			statement.SendingAndReceivingGroupItem = CobolExpressionsBuilder.CreateDataItemReference(context.toGroupItem);
			statement.Rounded = CreateSyntaxProperty(true, context.ROUNDED());

            // Collect storage area read/writes at the code element level
            if (statement.GroupItem != null && statement.SendingAndReceivingGroupItem != null)
            {
                CobolExpressionsBuilder.storageAreaGroupsCorrespondingImpact = new GroupCorrespondingImpact()
                {
                    SendingGroupItem = statement.GroupItem,
                    ReceivingGroupItem = statement.SendingAndReceivingGroupItem,
                    ReceivingGroupIsAlsoSending = true
                };
            }
			return statement;
		}

        ////////////////////////
        // ALLOCATE STATEMENT //
        ////////////////////////

        internal AllocateStatement CreateAllocateStatement(CodeElementsParser.AllocateStatementContext context)
        {
            return new AllocateStatement
                   {
                       AllocatedSize = CobolExpressionsBuilder.CreateArithmeticExpression(context.arithmeticExpression()),
                       AllocatedArea = CobolExpressionsBuilder.CreateStorageArea(context.storageArea2()),
                       Initialized = context.KeywordINITIALIZED != null ? new SyntaxProperty<bool>(true, (Token)context.KeywordINITIALIZED) : null,
                       LocValue = CobolExpressionsBuilder.CreateIntegerVariable(context.integerVariable1()),
                       ReturningPointer = CobolExpressionsBuilder.CreateStorageArea(context.pointerStorageArea())
                   };
        }

        /////////////////////
        // ALTER STATEMENT //
        /////////////////////

        internal AlterStatement CreateAlterStatement(CodeElementsParser.AlterStatementContext context) {
			var statement = new AlterStatement();
			int alterInstructionsCount = context.procedureName().Length / 2;
			statement.AlterGotoInstructions = new AlterGotoInstruction[alterInstructionsCount];
			for(int i = 0; i < alterInstructionsCount; i++) {
				var alterInstruction = new AlterGotoInstruction();
				alterInstruction.AlteredProcedure = CobolWordsBuilder.CreateProcedureName(context.procedureName()[2*i]);
				alterInstruction.NewTargetProcedure= CobolWordsBuilder.CreateProcedureName(context.procedureName()[2*i + 1]);                    
				statement.AlterGotoInstructions[i] = alterInstruction;
			}
			return statement;
		}

		  ////////////////////
		 // CALL STATEMENT //
		////////////////////
		internal CallStatement CreateCallStatement(CodeElementsParser.CobolCallStatementContext context) {
			var statement = new CallStatement();

            statement.ProgramOrProgramEntryOrProcedureOrFunction = 
				CobolExpressionsBuilder.CreateProgramNameOrProgramEntryOrProcedurePointerOrFunctionPointerVariable(context.programNameOrProgramEntryOrProcedurePointerOrFunctionPointerVariable());
			statement.InputParameters = new List<CallSiteParameter>();
			if (context.callUsingParameters() != null) {
				SyntaxProperty<ParameterSharingMode> sendingMode = new SyntaxProperty<ParameterSharingMode>(ParameterSharingMode.ByReference, null);
				foreach (var inputs in context.callUsingParameters()) {
					if (inputs.REFERENCE() != null) {
						sendingMode = CreateSyntaxProperty(ParameterSharingMode.ByReference, inputs.REFERENCE());
					} else
					if (inputs.CONTENT() != null) {
						sendingMode = CreateSyntaxProperty(ParameterSharingMode.ByContent, inputs.CONTENT());
					} else
					if (inputs.VALUE() != null) {
						sendingMode = CreateSyntaxProperty(ParameterSharingMode.ByValue, inputs.VALUE());
					}
					foreach (var variable in inputs.variableOrFileNameOrOmitted()) {
						var inputParameter = new CallSiteParameter { SharingMode = sendingMode };
						if (variable.sharedVariableOrFileName() != null) {
							inputParameter.StorageAreaOrValue = CobolExpressionsBuilder.CreateSharedVariableOrFileName(variable.sharedVariableOrFileName());
						} else
						if (variable.OMITTED() != null) {
							inputParameter.Omitted = CreateSyntaxProperty(true, variable.OMITTED());
						}
						statement.InputParameters.Add(inputParameter);
					}
				}
			}
			if (context.callReturningParameter() != null) {
				var storageArea = CobolExpressionsBuilder.CreateSharedStorageArea(context.callReturningParameter().sharedStorageArea1());
				if (storageArea != null)
				{
					statement.OutputParameter = new CallSiteParameter() { StorageAreaOrValue = new Variable(storageArea) };
				}
			}

			// Register call parameters (shared storage areas) information at the CodeElement level
			var callSite = new CallSite() { CallTarget = statement.ProgramOrProgramEntryOrProcedureOrFunction?.SymbolReference };
			int parametersCount = statement.InputParameters.Count + (statement.OutputParameter != null ? 1 : 0);
			callSite.Parameters = new CallSiteParameter[parametersCount];
			int i = 0;
			if (statement.InputParameters.Count > 0) {
				foreach (var param in statement.InputParameters) {
					callSite.Parameters[i] = param;
					i++;
				}
			}
			if (statement.OutputParameter != null) {
				callSite.Parameters[i] = statement.OutputParameter;
			}
			if (statement.CallSites == null) statement.CallSites = new List<CallSite>();
			statement.CallSites.Add(callSite);

			return statement;
		}
		
		  //////////////////////
		 // CANCEL STATEMENT //
		//////////////////////

		internal CancelStatement CreateCancelStatement(CodeElementsParser.CancelStatementContext context) {
			var statement = new CancelStatement();
			statement.Programs = BuildObjectArrayFromParserRules(context.programNameVariable(), ctx => CobolExpressionsBuilder.CreateProgramNameVariable(ctx));
			return statement;
		}

		  /////////////////////
		 // CLOSE STATEMENT //
		/////////////////////

		internal CodeElement CreateCloseStatement(CodeElementsParser.CloseStatementContext context) {
			var statement = new CloseStatement();
			statement.CloseFileInstructions = BuildObjectArrayFromParserRules(context.closeFileDirective(), ctx => CreateCloseFileInstruction(ctx));
			return statement;
		}       

		private CloseFileInstruction CreateCloseFileInstruction(CodeElementsParser.CloseFileDirectiveContext context) {
			var instruction = new CloseFileInstruction();
			instruction.FileName = CobolWordsBuilder.CreateFileNameReference(context.fileNameReference());
			instruction.IsReelUnit = CreateSyntaxProperty(true, context.REEL());
			if(instruction.IsReelUnit == null) {
				instruction.IsReelUnit = CreateSyntaxProperty(true, context.UNIT());
			}
			instruction.IsForRemoval = CreateSyntaxProperty(true, context.REMOVAL());
			instruction.IsWithNoRewind = CreateSyntaxProperty(true, context.REWIND());
			instruction.IsWithLock = CreateSyntaxProperty(true, context.LOCK());
			return instruction;
		}

		  ///////////////////////
		 // COMPUTE STATEMENT //
		///////////////////////

		internal CodeElement CreateComputeStatement(CodeElementsParser.ComputeStatementContext context) {
			var statement = new ComputeStatement();
			statement.ReceivingStorageAreas = BuildObjectArrayFromParserRules(context.numericStorageAreaRounded(), ctx => CreateRoundedResult(ctx));
            if(context.arithmeticExpression() != null)
			    statement.ArithmeticExpression = CobolExpressionsBuilder.CreateArithmeticExpression(context.arithmeticExpression());
			return statement;
		}

		  //////////////////////
		 // DELETE STATEMENT //
		//////////////////////

		internal CodeElement CreateDeleteStatement(CodeElementsParser.DeleteStatementContext context) {
			var statement = new DeleteStatement();
			statement.FileName = CobolWordsBuilder.CreateFileNameReference(context.fileNameReference());
			return statement;
		}

		//////////////////////
		// DISPLAY STATEMENT //
		//////////////////////

		internal CodeElement CreateDisplayStatement(CodeElementsParser.DisplayStatementContext context)
		{
			var statement = new DisplayStatement();

			statement.Variables = BuildObjectArrrayWithNoNullFromParserRules(context.variable4(),
				ctx => CobolExpressionsBuilder.CreateVariable(ctx));

			if(context.uponOutputDevice() != null)
			{
				statement.OutputDeviceName = CobolWordsBuilder.CreateMnemonicForEnvironmentNameReferenceOrEnvironmentName(
					context.uponOutputDevice().mnemonicForEnvironmentNameReferenceOrEnvironmentName());
			}
			if (context.withNoAdvancing() != null)
			{
				statement.WithNoAdvancing = CreateSyntaxProperty(true, context.withNoAdvancing().ADVANCING());
			}

			return statement;
		}

		  //////////////////////
		 // DIVIDE STATEMENT //
		//////////////////////

		internal CodeElement CreateDivideStatement(CodeElementsParser.DivideSimpleContext context) {
			var statement = new DivideSimpleStatement();
			statement.Divisor = CobolExpressionsBuilder.CreateNumericVariable(context.divisor);
			statement.SendingAndReceivingStorageAreas = BuildObjectArrayFromParserRules(context.numericStorageAreaRounded(), ctx => CreateRoundedResult(ctx));
			return statement;
		}

		internal CodeElement CreateDivideGivingStatement(CodeElementsParser.DivideGivingContext context) {
			var statement = new DivideGivingStatement();
			if(context.divisor1 != null) {
				statement.Divisor = CobolExpressionsBuilder.CreateNumericVariable(context.divisor1);
			}
			else if (context.divisor2 != null) {
				statement.Divisor = CobolExpressionsBuilder.CreateNumericVariable(context.divisor2);
			}
			if (context.dividend1 != null) {
				statement.Dividend = CobolExpressionsBuilder.CreateNumericVariable(context.dividend1);
			}
			else if (context.dividend2 != null) {
				statement.Dividend = CobolExpressionsBuilder.CreateNumericVariable(context.dividend2);
			}
			statement.ReceivingStorageAreas = BuildObjectArrayFromParserRules(context.numericStorageAreaRounded(), ctx => CreateRoundedResult(ctx));
			return statement;
		}

		internal CodeElement CreateDivideRemainderStatement(CodeElementsParser.DivideRemainderContext context) {
			var statement = new DivideRemainderStatement();
			if (context.divisor1 != null) {
				statement.Divisor = CobolExpressionsBuilder.CreateNumericVariable(context.divisor1);
			}
			else if (context.divisor2 != null) {
				statement.Divisor = CobolExpressionsBuilder.CreateNumericVariable(context.divisor2);
			}
			if (context.dividend1 != null) {
				statement.Dividend = CobolExpressionsBuilder.CreateNumericVariable(context.dividend1);
			}
			else if (context.dividend2 != null) {
				statement.Dividend = CobolExpressionsBuilder.CreateNumericVariable(context.dividend2);
			}
			statement.Quotient = CreateRoundedResult(context.numericStorageAreaRounded());
			statement.Remainder = CobolExpressionsBuilder.CreateNumericStorageArea(context.numericStorageArea());
			return statement;
		}

		  /////////////////////
		 // ENTRY STATEMENT //
		/////////////////////

		internal CodeElement CreateEntryStatement(CodeElementsParser.EntryStatementContext context) {
			var statement = new EntryStatement();
			statement.ProgramEntry = CobolWordsBuilder.CreateProgramEntryDefinition(context.programEntryDefinition());
			statement.InputParameters = CreateInputParameters(context.programInputParameters());
			return statement;
		}

		  ////////////////////////
		 // EVALUATE STATEMENT //
		////////////////////////

		internal CodeElement CreateEvaluateStatement(CodeElementsParser.EvaluateStatementContext context) {
			var statement = new EvaluateStatement();
			statement.SelectionSubjects = BuildObjectArrayFromParserRules(context.comparisonLHSExpression(), ctx => CreateEvaluateSelectionSubject(ctx));
			return statement;
		}

		private EvaluateSelectionSubject CreateEvaluateSelectionSubject(CodeElementsParser.ComparisonLHSExpressionContext context) {
			var selectionSubject = new EvaluateSelectionSubject();
			if (context.variableOrExpression2() != null) {
				selectionSubject.AlphanumericComparisonVariable = CobolExpressionsBuilder.CreateVariableOrExpression(context.variableOrExpression2());
			} else
			if (context.booleanValueOrExpression() != null) {
				selectionSubject.BooleanComparisonVariable = CobolExpressionsBuilder.CreateBooleanValueOrExpression(context.booleanValueOrExpression());
			}
			return selectionSubject;
		}

		  ////////////////////
		 // EXEC STATEMENT //
		////////////////////

		internal CodeElement CreateExecStatement(CodeElementsParser.ExecStatementContext context) {
			var statement = new ExecStatement();
			statement.ExecTranslatorName = CobolWordsBuilder.CreateExecTranslatorName(context.execTranslatorName());
			statement.CodeLines = BuildObjectArrayFromParserRules(context.ExecStatementText(), ctx => CobolWordsBuilder.CreateAlphanumericValue(ctx));
			return statement;
		}

        ////////////////////
        // FREE STATEMENT //
        ////////////////////

        internal CodeElement CreateFreeStatement(CodeElementsParser.FreeStatementContext context)
        {
            return new FreeStatement
                   {
                       TargetStorageAreas = context.pointerStorageArea().Select(this.CobolExpressionsBuilder.CreateStorageArea).ToArray()
                   };
        }

        ////////////////////
        // GOTO STATEMENT //
        ////////////////////

        internal CodeElement CreateGotoStatement(CodeElementsParser.GotoSimpleContext context) {
			var statement = new GotoSimpleStatement();
			statement.ProcedureName = CobolWordsBuilder.CreateProcedureName(context.procedureName());
			return statement;
		}

		internal CodeElement CreateGotoConditionalStatement(CodeElementsParser.GotoConditionalContext context) {
			var statement = new GotoConditionalStatement();
			statement.ProcedureNames = BuildObjectArrayFromParserRules(context.procedureName(), ctx => CobolWordsBuilder.CreateProcedureName(ctx));
			statement.DependingOn = CobolExpressionsBuilder.CreateVariable(context.variable1());
			if (statement.ProcedureNames.Length > 1 && statement.DependingOn == null)
				DiagnosticUtils.AddError(statement, "GO TO: Required only one <procedure name> or DEPENDING phrase", context);
			if (statement.ProcedureNames.Length < 1 && statement.DependingOn != null)
				DiagnosticUtils.AddError(statement, "Conditional GO TO: Required <procedure name>", context);
			if (statement.ProcedureNames.Length > 255)
				DiagnosticUtils.AddError(statement, "Conditional GO TO: Maximum 255 <procedure name> allowed", context);
			return statement;
		}

		  //////////////////
		 // IF STATEMENT //
		//////////////////

		internal CodeElement CreateIfStatement(CodeElementsParser.IfStatementContext context) {
			var statement = new IfStatement();
			statement.Condition = CobolExpressionsBuilder.CreateConditionalExpression(context.conditionalExpression());
			return statement;
		}

		//////////////////////////
		// INITIALIZE STATEMENT //
		//////////////////////////

		internal InitializeStatement CreateInitializeStatement(CodeElementsParser.InitializeStatementContext context) {
			var statement = new InitializeStatement();
			statement.ReceivingStorageAreas = BuildObjectArrayFromParserRules(context.storageArea1(), ctx => CobolExpressionsBuilder.CreateStorageArea(ctx));
		    statement.Filler = CreateSyntaxProperty(true, context.FILLER()); // CreateSyntaxProperty returns null when second argument (ITerminalNode) is null.
		    statement.DataCategory = CreateSyntaxPropertyInitializeDataCategory(context.categoryName, context.ALL());
			statement.ReplacingInstructions = BuildObjectArrayFromParserRules(context.initializeReplacingDirective(), ctx => CreateInitializeReplacingInstruction(ctx));
		    statement.Default = CreateSyntaxProperty(true, context.DEFAULT()); // CreateSyntaxProperty returns null when second argument (ITerminalNode) is null.
            return statement;
		}

	    private SyntaxProperty<InitializeDataCategory> CreateSyntaxPropertyInitializeDataCategory(CodeElementsParser.DataCategoryContext context, ITerminalNode all = null)
	    {
	        if (all != null)
	            return CreateSyntaxProperty(InitializeDataCategory.ALL, all);

	        if (context == null) return null;

	        if (context.ALPHABETIC() != null)
	            return CreateSyntaxProperty(InitializeDataCategory.ALPHABETIC, context.ALPHABETIC());

	        if (context.ALPHANUMERIC() != null)
	            return CreateSyntaxProperty(InitializeDataCategory.ALPHANUMERIC, context.ALPHANUMERIC());

	        if (context.ALPHANUMERIC_EDITED() != null)
	            return CreateSyntaxProperty(InitializeDataCategory.ALPHANUMERIC_EDITED, context.ALPHANUMERIC_EDITED());

	        if (context.NATIONAL() != null)
	            return CreateSyntaxProperty(InitializeDataCategory.NATIONAL, context.NATIONAL());

	        if (context.NATIONAL_EDITED() != null)
	            return CreateSyntaxProperty(InitializeDataCategory.NATIONAL_EDITED, context.NATIONAL_EDITED());

	        if (context.NUMERIC() != null)
	            return CreateSyntaxProperty(InitializeDataCategory.NUMERIC, context.NUMERIC());

	        if (context.NUMERIC_EDITED() != null)
	            return CreateSyntaxProperty(InitializeDataCategory.NUMERIC_EDITED, context.NUMERIC_EDITED());

	        if (context.DBCS() != null)
	            return CreateSyntaxProperty(InitializeDataCategory.DBCS, context.DBCS());

	        if (context.EGCS() != null)
	            return CreateSyntaxProperty(InitializeDataCategory.EGCS, context.EGCS());

            return null;
	    }

        private InitializeReplacingInstruction CreateInitializeReplacingInstruction(CodeElementsParser.InitializeReplacingDirectiveContext context)
		{
			var replacingInstruction = new InitializeReplacingInstruction();
		    replacingInstruction.ReplaceDataCategory = CreateSyntaxPropertyInitializeDataCategory(context.dataCategory());
			replacingInstruction.BySendingVariable = CobolExpressionsBuilder.CreateVariable(context.variable6());
			return replacingInstruction;
		}

		///////////////////////
		// INSPECT STATEMENT //
		///////////////////////

		internal InspectStatement CreateInspectStatement(CodeElementsParser.InspectStatementContext context)
		{
			if (context.convertingPhrase() != null) {
				var statement = new InspectConvertingStatement();
				statement.InspectedItem = CobolExpressionsBuilder.CreateAlphanumericStorageArea(context.alphanumericStorageArea());
				statement.SearchedCharacterString = CobolExpressionsBuilder.CreateAlphanumericVariable(context.convertingPhrase().searchedCharacterString);
				statement.ReplacingCharacterString = CobolExpressionsBuilder.CreateAlphanumericVariable(context.convertingPhrase().replacingCharacterString);
				statement.ReplacingConditions = BuildObjectArrayFromParserRules(context.convertingPhrase().countingOrReplacingCondition(), ctx => CreateCountingOrReplacingCondition(ctx));
				return statement;
			} else {
				InspectTallyingStatement statement = null;
				if(context.replacingPhrase() != null)
				{
					statement = new InspectReplacingStatement();
				}
				else
				{
					statement = new InspectTallyingStatement();
				}
				
				statement.InspectedItem = CobolExpressionsBuilder.CreateAlphanumericStorageArea(context.alphanumericStorageArea());

				if(context.tallyingPhrase() != null)
				{
					statement.TallyingInstructions = BuildObjectArrayFromParserRules(context.tallyingPhrase().inspectTallyingOperation(), ctx => CreateInspectTallyingInstruction(ctx));
				}
				if(context.replacingPhrase() != null)
				{
					InspectReplacingStatement replacingStatement = statement as InspectReplacingStatement;

				    if (replacingStatement != null)
				    {
				        replacingStatement.ReplaceAllCharactersOperations = BuildObjectArrayFromParserRules(context.replacingPhrase().replaceAllCharacters(), ctx => CreateReplaceAllCharactersOperation(ctx));
				        replacingStatement.ReplaceCharacterStringsOperations = BuildObjectArrayFromParserRules(context.replacingPhrase().replaceCharacterStrings(), ctx => CreateReplaceCharacterStringsOperation(ctx));
				    }
				}

				return statement;
			}
		}

		private InspectTallyingStatement.InspectTallyingInstruction CreateInspectTallyingInstruction(CodeElementsParser.InspectTallyingOperationContext context) {
			var instruction = new InspectTallyingStatement.InspectTallyingInstruction();
			instruction.CountField = CobolExpressionsBuilder.CreateNumericStorageArea(context.numericStorageArea());
			instruction.CountAllCharactersOperations = BuildObjectArrayFromParserRules(context.countAllCharacters(), ctx => CreateCountAllCharactersOperation(ctx));
			instruction.CountCharacterStringsOperations = BuildObjectArrayFromParserRules(context.countCharacterStrings(), ctx => CreateCountCharacterStringsOperation(ctx));
			return instruction;
		}

		private InspectTallyingStatement.InspectTallyingInstruction.CountAllCharactersOperation CreateCountAllCharactersOperation(CodeElementsParser.CountAllCharactersContext context)
		{
			var operation = new InspectTallyingStatement.InspectTallyingInstruction.CountAllCharactersOperation();
			operation.CountingConditions = BuildObjectArrayFromParserRules(context.countingOrReplacingCondition(), ctx => CreateCountingOrReplacingCondition(ctx));
			return operation;
		}
		
		private InspectStatement.CountingOrReplacingCondition CreateCountingOrReplacingCondition(CodeElementsParser.CountingOrReplacingConditionContext context) {
			var condition = new InspectStatement.CountingOrReplacingCondition();
			if(context.BEFORE() != null) {
				condition.StartCharacterPosition = CreateSyntaxProperty(InspectTallyingStatement.StartCharacterPosition.Before, context.BEFORE());
			} else
			if(context.AFTER() != null) {
				condition.StartCharacterPosition = CreateSyntaxProperty(InspectTallyingStatement.StartCharacterPosition.After, context.AFTER());
			}
			if(context.INITIAL() != null) {
				condition.InitialOccurence = CreateSyntaxProperty(true, context.INITIAL());
			}
		    if (context.alphanumericVariable1() != null) {
		        condition.Delimiter = CobolExpressionsBuilder.CreateAlphanumericVariable(context.alphanumericVariable1());
            }
			return condition;
		}

		private InspectTallyingStatement.InspectTallyingInstruction.CountCharacterStringsOperation CreateCountCharacterStringsOperation(CodeElementsParser.CountCharacterStringsContext context) {
			var operation = new InspectTallyingStatement.InspectTallyingInstruction.CountCharacterStringsOperation();
			if(context.ALL() != null) {
				operation.CharacterStringsSelection = CreateSyntaxProperty(InspectTallyingStatement.CharacterStringsSelection.All, context.ALL());
			} else
			if(context.LEADING() != null) {
				operation.CharacterStringsSelection = CreateSyntaxProperty(InspectTallyingStatement.CharacterStringsSelection.Leading, context.LEADING());
			}
			operation.CharacterStringPatterns = BuildObjectArrayFromParserRules(context.countCharacterStringPattern(), ctx => CreateCountCharacterStringPattern(ctx));
			return operation;
		}

		private InspectTallyingStatement.InspectTallyingInstruction.CountCharacterStringPattern CreateCountCharacterStringPattern(CodeElementsParser.CountCharacterStringPatternContext context) {
			var pattern = new InspectTallyingStatement.InspectTallyingInstruction.CountCharacterStringPattern();
			pattern.SearchedCharacterString = CobolExpressionsBuilder.CreateAlphanumericVariable(context.alphanumericVariable1());
			pattern.CountingConditions = BuildObjectArrayFromParserRules(context.countingOrReplacingCondition(), ctx => CreateCountingOrReplacingCondition(ctx));
			return pattern;
		}

		private InspectReplacingStatement.ReplaceAllCharactersOperation CreateReplaceAllCharactersOperation(CodeElementsParser.ReplaceAllCharactersContext context) {
			var operation = new InspectReplacingStatement.ReplaceAllCharactersOperation();
			operation.ReplacingCharacterString = CobolExpressionsBuilder.CreateAlphanumericVariable(context.alphanumericVariable2());
			operation.ReplacingConditions = BuildObjectArrayFromParserRules(context.countingOrReplacingCondition(), ctx => CreateCountingOrReplacingCondition(ctx));
			return operation;
		}

		private InspectReplacingStatement.ReplaceCharacterStringsOperation CreateReplaceCharacterStringsOperation(CodeElementsParser.ReplaceCharacterStringsContext context) {
			var operation = new InspectReplacingStatement.ReplaceCharacterStringsOperation();
			if (context.ALL() != null) {
				operation.CharacterStringsSelection = CreateSyntaxProperty(InspectTallyingStatement.CharacterStringsSelection.All, context.ALL());
			} else
			if (context.LEADING() != null) {
				operation.CharacterStringsSelection = CreateSyntaxProperty(InspectTallyingStatement.CharacterStringsSelection.Leading, context.LEADING());
			} else
			if (context.FIRST() != null) {
				operation.CharacterStringsSelection = CreateSyntaxProperty(InspectTallyingStatement.CharacterStringsSelection.First, context.FIRST());
			}
			return operation;
		}

		//////////////////////
		// INVOKE STATEMENT //
		////////////////////// 

		internal InvokeStatement CreateInvokeStatement(CodeElementsParser.InvokeStatementContext context)
		{
			var statement = new InvokeStatement();
			
			if(context.classNameOrObjectReferenceVariable() != null)
			{
				statement.ClassNameOrObjectReference = 
					CobolExpressionsBuilder.CreateClassNameOrObjectReferenceVariable(context.classNameOrObjectReferenceVariable());
			}
			else if(context.selfObjectIdentifier() != null)
			{
				statement.SelfOjectIdentifier = CreateSyntaxProperty(true,
					context.selfObjectIdentifier().SELF());
			}
			else if(context.superObjectIdentifier() != null)
			{
				statement.SuperObjectIdentifier = CreateSyntaxProperty(true,
					context.superObjectIdentifier().SUPER());
			}

			if(context.methodNameVariable() != null)
			{
				statement.MethodName = 
					CobolExpressionsBuilder.CreateMethodNameVariable(context.methodNameVariable());
			}
			else if(context.NEW() != null)
			{
				statement.ConstructorMethod = CreateSyntaxProperty(true,
					context.NEW());
			}

			if(context.invokeInputParameter() != null && context.invokeInputParameter().Length > 0)
			{
				statement.InputParameters = new List<CallSiteParameter>();
				foreach(var parameterContext in context.invokeInputParameter())
				{
					foreach(var variableContext in parameterContext.sharedVariable3())
					{
						statement.InputParameters.Add(new CallSiteParameter() { StorageAreaOrValue =
                            CobolExpressionsBuilder.CreateSharedVariable(variableContext) });
					}
				}
			}

			if(context.invokeOutputParameter() != null)
			{
                var storageArea = CobolExpressionsBuilder.CreateSharedStorageArea(context.invokeOutputParameter().sharedStorageArea1());
                if (storageArea != null)
                {
                    statement.OutputParameter = new CallSiteParameter() { StorageAreaOrValue = new Variable(storageArea) };
                }
			}

            //if (IdentifierUtils.IsReferenceModified(statement.Returning))
            //    DiagnosticUtils.AddError(statement, "INVOKE: Illegal <identifier> reference modification", context.invokeReturning().identifier());

            // Register call parameters (shared storage areas) information at the CodeElement level
            var callSite = new CallSite() { CallTarget = statement.MethodName != null ? statement.MethodName.SymbolReference : null }; // TO DO : ConstructorMethod
            int parametersCount =
                (statement.InputParameters != null ? statement.InputParameters.Count : 0)
                + (statement.OutputParameter != null ? 1 : 0);
            callSite.Parameters = new CallSiteParameter[parametersCount];
            int i = 0;
            if (statement.InputParameters != null && statement.InputParameters.Count > 0)
            {
                foreach (var param in statement.InputParameters)
                {
                    callSite.Parameters[i] = param;
                    i++;
                }
            }
            if (statement.OutputParameter != null)
            {
                callSite.Parameters[i] = statement.OutputParameter;
            }
            if (statement.CallSites == null) statement.CallSites = new List<CallSite>();
            statement.CallSites.Add(callSite);        

			return statement;
		}

        /////////////////////////////
        // JSON GENERATE STATEMENT //
        /////////////////////////////

        internal JsonGenerateStatement CreateJsonGenerateStatement(CodeElementsParser.JsonGenerateStatementContext context)
        {
            return new JsonGenerateStatement
                   {
                       Destination = CobolExpressionsBuilder.CreateStorageArea(context.destination),
                       Source = CobolExpressionsBuilder.CreateVariable(context.source),
                       CharactersCount = CobolExpressionsBuilder.CreateStorageArea(context.charactersCount),
                       NameMappings = context.jsonNameMapping().Select(CreateJsonNameMapping).ToArray(),
                       ExcludedDataItems = context.excludedDataItem().Select(c => CobolExpressionsBuilder.CreateVariable(c.variable1())).ToArray()
                   };
        }

        private JsonNameMapping CreateJsonNameMapping(CodeElementsParser.JsonNameMappingContext context)
        {
            return new JsonNameMapping
                   {
                       DataItem = CobolExpressionsBuilder.CreateVariable(context.dataItem),
                       OutputName = CobolWordsBuilder.CreateAlphanumericValue(context.outputName)
                   };
        }

        /////////////////////////////
        // JSON PARSE STATEMENT    //
        /////////////////////////////

        internal JsonParseStatement CreateJsonParseStatement(CodeElementsParser.JsonParseStatementContext context)
        {
            return new JsonParseStatement
            {
                Source = CobolExpressionsBuilder.CreateStorageArea(context.source),
                Destination = CobolExpressionsBuilder.CreateVariable(context.destination),
                NameMappings = context.jsonParseNameMapping().Select(CreateJsonParseNameMapping).ToArray(),
                ExcludedDataItems = context.excludedDataItem().Select(c => CobolExpressionsBuilder.CreateVariable(c.variable1())).ToArray()
            };
        }
        private JsonParseNameMapping CreateJsonParseNameMapping(CodeElementsParser.JsonParseNameMappingContext context)
        {
            return new JsonParseNameMapping
            {
                DataItem = CobolExpressionsBuilder.CreateVariable(context.dataItem),
                InputName = CobolWordsBuilder.CreateAlphanumericValue(context.inputName)
            };
        }

        /////////////////////
        // MERGE STATEMENT //
        /////////////////////

        internal MergeStatement CreateMergeStatement(CodeElementsParser.MergeStatementContext context) {
			var statement = new MergeStatement();
			statement.FileName = CobolWordsBuilder.CreateFileNameReference(context.fileNameReference());
			statement.SortingKeys = CreateSortingKeys(context.onAscendingDescendingKey());
			if (context.collatingSequence() != null) {
				statement.CollatingSequence = CobolWordsBuilder.CreateAlphabetNameReference(
					context.collatingSequence().alphabetNameReference());
			}
			if (context.usingFilenames() != null) {
				statement.InputFiles = BuildObjectArrayFromParserRules(context.usingFilenames().fileNameReference(), ctx => CobolWordsBuilder.CreateFileNameReference(ctx));
			}
			if (context.givingFilenames() != null) {
				statement.OutputFiles = BuildObjectArrayFromParserRules(context.givingFilenames().fileNameReference(), ctx => CobolWordsBuilder.CreateFileNameReference(ctx));
			} else
			if (context.outputProcedure() != null) {
				if (context.outputProcedure().procedureName() != null) {
					statement.OutputProcedure = CobolWordsBuilder.CreateProcedureName(context.outputProcedure().procedureName());
				} else
				if(context.outputProcedure().proceduresRange() != null) {
					statement.OutputProcedure = CobolWordsBuilder.CreateProcedureName(context.outputProcedure().proceduresRange().startProcedure);
					statement.ThroughOutputProcedure = CobolWordsBuilder.CreateProcedureName(context.outputProcedure().proceduresRange().endProcedure);
				}
			}
			return statement;
		}

		private IList<SortingKey> CreateSortingKeys(CodeElementsParser.OnAscendingDescendingKeyContext[] contexts) {
			if (contexts != null && contexts.Length > 0) {
				var sortingKeys = new List<SortingKey>(1);
				foreach(var context in contexts) {
					SyntaxProperty<SortingDirection> sortingDirection = null;
					if (context.ASCENDING() != null) {
						sortingDirection = CreateSyntaxProperty(SortingDirection.Ascending, context.ASCENDING());
					} else
					if (context.DESCENDING() != null) {
						sortingDirection = CreateSyntaxProperty(SortingDirection.Descending, context.DESCENDING());
					}
					foreach(var dataContext in context.qualifiedDataName()) {
						var sortingKey = new SortingKey();
						sortingKey.Direction = sortingDirection;
						sortingKey.DataItem = CobolWordsBuilder.CreateQualifiedDataName(dataContext);
						sortingKeys.Add(sortingKey);
					}
				}
				return sortingKeys;
			}
			return null;
		}

		  ////////////////////
		 // MOVE STATEMENT //
		////////////////////

        internal MoveSimpleStatement CreateMoveStatement(CodeElementsParser.MoveSimpleContext context)
        {
            var statement = new MoveSimpleStatement(CobolExpressionsBuilder.CreateVariable(context.variable7()),
                BuildObjectArrayFromParserRules(context.storageArea1(),
                    ctx => CobolExpressionsBuilder.CreateStorageArea(ctx)),
                CobolWordsBuilder.CreateBooleanValue(context.booleanValue()));
            if (context.UNSAFE() != null)
                statement.Unsafe = new SyntaxProperty<bool>(true, ParseTreeUtils.GetFirstToken(context.UNSAFE()));

            LanguageLevelChecker.Check(statement, context);

            return statement;
        }

        internal MoveCorrespondingStatement CreateMoveStatement(CodeElementsParser.MoveCorrespondingContext context) {
			var statement = new MoveCorrespondingStatement();
			statement.FromGroupItem = CobolExpressionsBuilder.CreateDataItemReference(context.fromGroupItem);
			statement.ToGroupItem = CobolExpressionsBuilder.CreateDataItemReference(context.toGroupItem);
// [TYPECOBOL]
			if (context.UNSAFE() != null) statement.Unsafe = new SyntaxProperty<bool>(true, ParseTreeUtils.GetFirstToken(context.UNSAFE()));
// [/TYPECOBOL]

            // Collect storage area read/writes at the code element level
            if (statement.FromGroupItem != null && statement.ToGroupItem != null)
            {
                CobolExpressionsBuilder.storageAreaGroupsCorrespondingImpact = new GroupCorrespondingImpact()
                {
                    SendingGroupItem = statement.FromGroupItem,
                    ReceivingGroupItem = statement.ToGroupItem,
                    ReceivingGroupIsAlsoSending = false
                };
            }

            //No need to check for unsupported TC feature here, as the TC statement only differs on the UNSAFE keyword

            return statement;
		}

		  ////////////////////////
		 // MULTIPLY STATEMENT //
		////////////////////////

		internal CodeElement CreateMultiplyStatement(CodeElementsParser.MultiplySimpleContext context) {
			var statement = new MultiplySimpleStatement();
			statement.Operand = CobolExpressionsBuilder.CreateNumericVariable(context.numericVariable3());
			statement.SendingAndReceivingStorageAreas = BuildObjectArrayFromParserRules(context.numericStorageAreaRounded(), ctx => CreateRoundedResult(ctx));
			return statement;
		}

		internal CodeElement CreateMultiplyGivingStatement(CodeElementsParser.MultiplyGivingContext context) {
			var statement = new MultiplyGivingStatement();
			statement.Operand = CobolExpressionsBuilder.CreateNumericVariable(context.numericVariable3()[0]);
			statement.ByOperand = CobolExpressionsBuilder.CreateNumericVariable(context.byOperand);
			statement.ReceivingStorageAreas = BuildObjectArrayFromParserRules(context.numericStorageAreaRounded(), ctx => CreateRoundedResult(ctx));
			return statement;
		}

		  ////////////////////
		 // OPEN STATEMENT //
		////////////////////

		internal CodeElement CreateOpenStatement(CodeElementsParser.OpenStatementContext context) {
			var statement = new OpenStatement();
			statement.OpenFileInstructions = new List<OpenFileInstruction>(1);
			if(context.openInput() != null && context.openInput().Length > 0) {
				foreach(var inputCtx in context.openInput()) {
					SyntaxProperty<OpenMode> openMode = CreateSyntaxProperty(OpenMode.INPUT, inputCtx.INPUT());
					CreateFileInstructions(statement.OpenFileInstructions, inputCtx.fileNameWithNoRewindOrReversed(), openMode);
				}
			}
			if (context.openOutput() != null && context.openOutput().Length > 0) {
				foreach (var outputCtx in context.openOutput()) {
					SyntaxProperty<OpenMode> openMode = CreateSyntaxProperty(OpenMode.OUTPUT, outputCtx.OUTPUT());
					CreateFileInstructions(statement.OpenFileInstructions, outputCtx.fileNameWithNoRewindOrReversed(), openMode);
				}
			}
			if (context.openIO() != null && context.openIO().Length > 0) {
				foreach (var ioCtx in context.openIO()) {
					SyntaxProperty<OpenMode> openMode = CreateSyntaxProperty(OpenMode.IO, ioCtx.I_O());
					CreateFileInstructions(statement.OpenFileInstructions, ioCtx.fileNameReference(), openMode);
				}
			}
			if (context.openExtend() != null && context.openExtend().Length > 0) {
				foreach (var extendCtx in context.openExtend()) {
					SyntaxProperty<OpenMode> openMode = CreateSyntaxProperty(OpenMode.EXTEND, extendCtx.EXTEND());
					CreateFileInstructions(statement.OpenFileInstructions, extendCtx.fileNameReference(), openMode);
				}
			}
			return statement;
		}

		private void CreateFileInstructions(IList<OpenFileInstruction> openFileInstructions, CodeElementsParser.FileNameReferenceContext[] fileNameReferenceContexts, SyntaxProperty<OpenMode> openMode) {
			foreach (var fileNameReferenceCtx in fileNameReferenceContexts) {
				var openFileInstruction = new OpenFileInstruction();
				openFileInstruction.OpenMode = openMode;
				openFileInstruction.FileName = CobolWordsBuilder.CreateFileNameReference(fileNameReferenceCtx);
				openFileInstructions.Add(openFileInstruction);
			}
		}

		private void CreateFileInstructions(IList<OpenFileInstruction> openFileInstructions, CodeElementsParser.FileNameWithNoRewindOrReversedContext[] fileWithPropsContexts, SyntaxProperty<OpenMode> openMode) {
			foreach (var fileWithPropsCtx in fileWithPropsContexts) {
				var openFileInstruction = new OpenFileInstruction();
				openFileInstruction.OpenMode = openMode;
				openFileInstruction.FileName = CobolWordsBuilder.CreateFileNameReference(fileWithPropsCtx.fileNameReference());
				if (fileWithPropsCtx.REWIND() != null) {
					openFileInstruction.IsWithNoRewind = CreateSyntaxProperty(true, fileWithPropsCtx.REWIND());
				}
				else
				if (fileWithPropsCtx.REVERSED() != null) {
					openFileInstruction.IsReversed = CreateSyntaxProperty(true, fileWithPropsCtx.REVERSED());
				}
				openFileInstructions.Add(openFileInstruction);
			}
		}

		///////////////////////
		// PERFORM STATEMENT //
		///////////////////////

		internal CodeElement CreatePerformStatement(CodeElementsParser.PerformStatementContext context)
		{
			var statement = new PerformStatement();

			CreatePerformStatementIteration(statement, context.performTimesPhrase(), context.performUntilPhrase(), context.performVaryingPhrase());

			return statement;
		}

		internal CodeElement CreatePerformProcedureStatement(CodeElementsParser.PerformStatementContext context)
		{
			var statement = new PerformProcedureStatement();

			if(context.procedureName() != null)
			{
				statement.Procedure = CobolWordsBuilder.CreateProcedureName(context.procedureName());
			}
			else if(context.proceduresRange() != null)
			{
				statement.Procedure = CobolWordsBuilder.CreateProcedureName(context.proceduresRange().startProcedure);
				statement.ThroughProcedure = CobolWordsBuilder.CreateProcedureName(context.proceduresRange().endProcedure);
			}
			CreatePerformStatementIteration(statement, context.performTimesPhrase(), context.performUntilPhrase(), context.performVaryingPhrase());

			return statement;
		}

		private void CreatePerformStatementIteration(PerformStatement statement, CodeElementsParser.PerformTimesPhraseContext timesCtx, CodeElementsParser.PerformUntilPhraseContext untilCtx, CodeElementsParser.PerformVaryingPhraseContext varyingCtx)
		{
			if(timesCtx != null)
			{
				statement.IterationType = CreateSyntaxProperty(PerformIterationType.Times,
					timesCtx.TIMES());
				statement.TimesIterationCount = CobolExpressionsBuilder.CreateNumericVariable(
					timesCtx.numericVariable3());
			}
			else if(untilCtx != null)
			{
				statement.IterationType = CreateSyntaxProperty(PerformIterationType.Until,
					untilCtx.UNTIL());
				if(untilCtx.conditionTestTime() != null)
				{
					CreateConditionTestTime(statement, untilCtx.conditionTestTime());
				}
				statement.UntilTerminationCondition = CobolExpressionsBuilder.CreateConditionalExpression(
					untilCtx.conditionalExpression());
			}
			else if(varyingCtx != null)
			{
				statement.IterationType = CreateSyntaxProperty(PerformIterationType.Varying,
					varyingCtx.VARYING());
				if (varyingCtx.conditionTestTime() != null)
				{
					CreateConditionTestTime(statement, varyingCtx.conditionTestTime());
				}
				statement.VaryingLoopDescriptions = BuildObjectArrayFromParserRules(varyingCtx.loopVariableDescription(), ctx => CreatePerformLoopDescription(ctx));
			}
		}

		private void CreateConditionTestTime(PerformStatement statement, CodeElementsParser.ConditionTestTimeContext conditionTestTimeCtx)
		{
			if (conditionTestTimeCtx.BEFORE() != null)
			{
				statement.TerminationConditionTestTime = CreateSyntaxProperty(
					TerminationConditionTestTime.BeforeIteration,
					conditionTestTimeCtx.BEFORE());
			}
			else if (conditionTestTimeCtx.AFTER() != null)
			{
				statement.TerminationConditionTestTime = CreateSyntaxProperty(
					TerminationConditionTestTime.AfterIteration,
					conditionTestTimeCtx.AFTER());
			}
		}

		private PerformLoopDescription CreatePerformLoopDescription(CodeElementsParser.LoopVariableDescriptionContext context)
		{
			var loop = new PerformLoopDescription();

			loop.LoopVariable = CobolExpressionsBuilder.CreateDataOrIndexStorageArea(
				context.loopVariable);
			loop.InitialValue = CobolExpressionsBuilder.CreateNumericVariableOrIndex(
				context.initialValue);
			loop.Increment = CobolExpressionsBuilder.CreateNumericVariable(
				context.increment);
			loop.TerminationCondition = CobolExpressionsBuilder.CreateConditionalExpression(
				context.conditionalExpression());

			return loop;
		}

		  ////////////////////
		 // READ STATEMENT //
		////////////////////

		internal CodeElement CreateReadStatement(CodeElementsParser.ReadStatementContext context) {
			var statement = new ReadStatement();
            statement.FileName = CobolWordsBuilder.CreateFileNameReference(context.fileNameReference());
		    statement.KeyDataItem = CobolWordsBuilder.CreateQualifiedDataName(context.qualifiedDataName());
		    statement.ReadNextRecord = CreateSyntaxProperty(true, context.NEXT());
			statement.ReceivingStorageArea = CobolExpressionsBuilder.CreateStorageArea(context.storageArea1());
			return statement;
		}

		  ///////////////////////
		 // RELEASE STATEMENT //
		///////////////////////

		internal CodeElement CreateReleaseStatement(CodeElementsParser.ReleaseStatementContext context) {
			var statement = new ReleaseStatement();
			// !! TODO !! RecordName should be of type ReceivingStorageArea, because
			// it can be the target of a MOVE when FROM is used
			statement.RecordName = CobolWordsBuilder.CreateRecordName(context.recordName());
			statement.FromVariable = CobolExpressionsBuilder.CreateVariable(context.variable1());
			return statement;
		}
		
		  //////////////////////
		 // RETURN STATEMENT //
		//////////////////////

		internal ReturnStatement CreateReturnStatement(Generated.CodeElementsParser.ReturnStatementContext context) {
			var statement = new ReturnStatement();
			statement.FileName = CobolWordsBuilder.CreateFileNameReference(context.fileNameReference());
			statement.IntoStorageArea = CobolExpressionsBuilder.CreateStorageArea(context.storageArea1());
			return statement;
		}
		
		  ///////////////////////
		 // REWRITE STATEMENT //
		///////////////////////

		internal CodeElement CreateRewriteStatement(CodeElementsParser.RewriteStatementContext context) {
			var statement = new RewriteStatement();
			statement.RecordName = CobolWordsBuilder.CreateRecordName(context.recordName());
			if (context.sendingField != null) {
				statement.FromVariable = CobolExpressionsBuilder.CreateVariable(context.sendingField);
			}
			return statement;
		}
		
		  //////////////////////
		 // SEARCH STATEMENT //
		//////////////////////

		internal SearchStatement CreateSerialSearchStatement(CodeElementsParser.SerialSearchContext context) {
			var statement = new SearchSerialStatement();
			statement.TableToSearch = CobolExpressionsBuilder.CreateVariable(context.variable1());
			if(context.dataOrIndexStorageArea() != null) {
				statement.VaryingSearchIndex = CobolExpressionsBuilder.CreateDataOrIndexStorageArea(context.dataOrIndexStorageArea());
			}
			return statement;
		}

		internal SearchStatement CreateBinarySearchStatement(CodeElementsParser.BinarySearchContext context) {
			var statement = new SearchBinaryStatement();
			statement.TableToSearch = CobolExpressionsBuilder.CreateVariable(context.variable1());
			return statement;
		}

		  ///////////////////
		 // SET STATEMENT //
		///////////////////

		internal SetStatementForAssignment CreateSetStatementForAssignment(CodeElementsParser.SetStatementForAssignmentContext context) {
            if (context.dataOrIndexStorageArea() == null || context.setSendingField() == null)
                return new SetStatementPartial();

            var statement = new SetStatementForAssignment();
			statement.ReceivingStorageAreas = BuildObjectArrayFromParserRules(context.dataOrIndexStorageArea(), ctx => CobolExpressionsBuilder.CreateDataOrIndexStorageArea(ctx));
			statement.SendingVariable = CreateSendingVariable(context.setSendingField());

            if (context.UNSAFE() != null) statement.Unsafe = new SyntaxProperty<bool>(true, ParseTreeUtils.GetFirstToken(context.UNSAFE()));

            //No need to check for unsupported TC feature here, as the TC statement only differs on the UNSAFE keyword

            return statement;
		}

		private SetSendingVariable CreateSendingVariable(CodeElementsParser.SetSendingFieldContext context) {
			var variable = new SetSendingVariable();
			if(context.integerVariableOrIndex1() != null) {
				variable.IntegerVariableOrIndex = CobolExpressionsBuilder.CreateIntegerVariableOrIndex(
					context.integerVariableOrIndex1());
			} else
			if(context.nullPointerValue() != null) {
				variable.NullPointerValue = CobolWordsBuilder.CreateNullPointerValue(context.nullPointerValue());
			} else
			if(context.programNameOrProgramEntryVariable() != null) {
				variable.ProgramNameOrProgramEntryVariable = CobolExpressionsBuilder.CreateProgramNameOrProgramEntryVariable(context.programNameOrProgramEntryVariable());
			} else
			if(context.selfObjectIdentifier() != null) {
				variable.SelfObjectIdentifier = ParseTreeUtils.GetFirstToken(context.selfObjectIdentifier());
			}
			return variable;
		}

		internal SetStatementForIndexes CreateSetStatementForIndexes(CodeElementsParser.SetStatementForIndexesContext context) {
			var statement = new SetStatementForIndexes();
			statement.ReceivingIndexes = BuildObjectArrayFromParserRules(context.indexStorageArea(), ctx => CobolExpressionsBuilder.CreateIndexStorageArea(ctx));
			if(context.UP() != null) {
				statement.IncrementDirection = CreateSyntaxProperty(IndexIncrementDirection.Up, context.UP());
			} else
			if (context.DOWN() != null) {
				statement.IncrementDirection = CreateSyntaxProperty(IndexIncrementDirection.Down, context.DOWN());
			}
			statement.SendingVariable = CobolExpressionsBuilder.CreateVariableOrExpression(context.variableOrExpression2());

            LanguageLevelChecker.Check(statement, context);

            return statement;
		}

		internal CodeElement CreateSetStatementForSwitches(CodeElementsParser.SetStatementForSwitchesContext context) {
			var statement = new SetStatementForSwitches();
			if (context.setSwitchPosition() != null && context.setSwitchPosition().Length > 0) {
				statement.SetUPSISwitchInstructions = new List<SetUPSISwitchInstruction>();
				SyntaxProperty<UPSISwitchPosition> upsiSwitchPosition = null;
				foreach (var setSwitchContext in context.setSwitchPosition()) {
					if (setSwitchContext.ON() != null) {
						upsiSwitchPosition = CreateSyntaxProperty<UPSISwitchPosition>(UPSISwitchPosition.On, setSwitchContext.ON());
					} else
					if (setSwitchContext.OFF() != null) {
						upsiSwitchPosition = CreateSyntaxProperty<UPSISwitchPosition>(UPSISwitchPosition.Off, setSwitchContext.OFF());
					}

					foreach (var mnemonicContext in setSwitchContext.mnemonicForUPSISwitchNameReference()) {
						var setSwitchInstruction = new SetUPSISwitchInstruction();
						setSwitchInstruction.MnemonicForUPSISwitchName = CobolWordsBuilder.CreateMnemonicForUPSISwitchNameReference(mnemonicContext);
						setSwitchInstruction.SwitchPosition = upsiSwitchPosition;
						statement.SetUPSISwitchInstructions.Add(setSwitchInstruction);
					}
				}
			}
			return statement;
		}

		internal CodeElement CreateSetStatementForConditions(CodeElementsParser.SetStatementForConditionsContext context) {
			var statement = new SetStatementForConditions();
			statement.Conditions = BuildObjectArrayFromParserRules(context.conditionStorageArea(), ctx => CobolExpressionsBuilder.CreateConditionStorageArea(ctx));
            if (context.TRUE()  != null) statement.SendingValue = CobolWordsBuilder.CreateBooleanValue(context.TRUE());
			if (context.FALSE() != null) statement.SendingValue = CobolWordsBuilder.CreateBooleanValue(context.FALSE());

            LanguageLevelChecker.Check(statement, context);

            return statement;
		}

	    internal CodeElement CreatePartialSetStatement(CodeElementsParser.SetStatementContext context)
	    {
	        var statement = new SetStatementPartial();
	        return statement;
	    }

          ////////////////////
          // SORT STATEMENT //
          ////////////////////

        internal SortStatement CreateSortStatement(CodeElementsParser.SortStatementContext context)
		{
			var statement = new SortStatement();

			statement.FileName = CobolWordsBuilder.CreateFileNameReference(context.fileNameReference());
			statement.SortingKeys = CreateSortingKeys(context.onAscendingDescendingKey());
			if(context.DUPLICATES() != null)
			{
				statement.WithDuplicates = CreateSyntaxProperty(true, context.DUPLICATES());
			}
			if (context.collatingSequence() != null)
			{
				statement.CollatingSequence = CobolWordsBuilder.CreateAlphabetNameReference(
					context.collatingSequence().alphabetNameReference());
			}

			if (context.usingFilenames() != null)
			{
				statement.InputFiles = BuildObjectArrayFromParserRules(context.usingFilenames().fileNameReference(), ctx => CobolWordsBuilder.CreateFileNameReference(ctx));
				//if (statement.Using.Count == 1)
				//    DiagnosticUtils.AddError(statement, "MERGE: USING <filename> <filename>+", context.usingFilenames());
			}
			else if (context.inputProcedure() != null)
			{
				if (context.inputProcedure().procedureName() != null)
				{
					statement.InputProcedure = CobolWordsBuilder.CreateProcedureName(context.inputProcedure().procedureName());
				}
				else if (context.inputProcedure().proceduresRange() != null)
				{
					statement.InputProcedure = CobolWordsBuilder.CreateProcedureName(context.inputProcedure().proceduresRange().startProcedure);
					statement.ThroughInputProcedure = CobolWordsBuilder.CreateProcedureName(context.inputProcedure().proceduresRange().endProcedure);
				}
			}

			if (context.givingFilenames() != null)
			{
				statement.OutputFiles = BuildObjectArrayFromParserRules(context.givingFilenames().fileNameReference(), ctx => CobolWordsBuilder.CreateFileNameReference(ctx));
			}
			else if (context.outputProcedure() != null)
			{
				if (context.outputProcedure().procedureName() != null)
				{
					statement.OutputProcedure = CobolWordsBuilder.CreateProcedureName(context.outputProcedure().procedureName());
				}
				else if (context.outputProcedure().proceduresRange() != null)
				{
					statement.OutputProcedure = CobolWordsBuilder.CreateProcedureName(context.outputProcedure().proceduresRange().startProcedure);
					statement.ThroughOutputProcedure = CobolWordsBuilder.CreateProcedureName(context.outputProcedure().proceduresRange().endProcedure);
				}
			}

			return statement;
		}

        /////////////////////
        // START STATEMENT //
        /////////////////////

        internal StartStatement CreateStartStatement(CodeElementsParser.StartStatementContext context)
        {
            var statement = new StartStatement();

            statement.FileName = CobolWordsBuilder.CreateFileNameReference(context.fileNameReference());
            if (context.relationalOperator() != null)
            {
                statement.RelationalOperator = CobolExpressionsBuilder.CreateRelationalOperator(context.relationalOperator());
                statement.KeyValue = CobolExpressionsBuilder.CreateVariable(context.variable1());
            }

            return statement;
        }

        ////////////////////
        // STOP STATEMENT //
        ////////////////////

        internal StopStatement CreateStopStatement(CodeElementsParser.StopStatementContext context)
        {
            var statement = new StopStatement();

            if (context.RUN() != null)
            {
                statement.StopRun = CreateSyntaxProperty(true,
                    context.RUN());
            }
            if (context.messageToOperator() != null)
            {
                if (context.messageToOperator().numericValue() != null)
                {
                    statement.ReturnCode = CobolWordsBuilder.CreateNumericValue(context.messageToOperator().numericValue());
                }
                else if (context.messageToOperator().alphanumericValue3() != null)
                {
                    statement.ReturnMessage = CobolWordsBuilder.CreateAlphanumericValue(context.messageToOperator().alphanumericValue3());
                }
                else if(context.messageToOperator().nullFigurativeConstant() != null)
                {
                    if (context.messageToOperator().nullFigurativeConstant().NULL() != null)
                    {
                        statement.ReturnNull = CreateSyntaxProperty(true, context.messageToOperator().nullFigurativeConstant().NULL());
                    }
                    if (context.messageToOperator().nullFigurativeConstant().NULLS() != null)
                    {
                        statement.ReturnNull = CreateSyntaxProperty(true, context.messageToOperator().nullFigurativeConstant().NULLS());
                    }
                }
            }

            return statement;
        }

        //////////////////////
        // STRING STATEMENT //
        //////////////////////

        internal CodeElement CreateStringStatement(CodeElementsParser.StringStatementContext context) {
			var statement = new StringStatement();

            statement.StringContentsToConcatenate = BuildObjectArrayFromParserRules(context.contentToConcatenate(), ctx => CreateStringContentToConcatenate(ctx));
            statement.ReceivingField = CobolExpressionsBuilder.CreateStorageArea(context.receivingField);
			if (context.characterPositionInReceivingField != null)
            {
				statement.CharacterPositionInReceivingField = CobolExpressionsBuilder.CreateStorageArea(context.characterPositionInReceivingField);
			}

			return statement;
		}

        private StringStatement.ContentToConcatenate CreateStringContentToConcatenate(CodeElementsParser.ContentToConcatenateContext context)
        {
            var stringContent = new StringStatement.ContentToConcatenate();
            stringContent.SendingFields = BuildObjectArrayFromParserRules(context.variable6(), ctx => CobolExpressionsBuilder.CreateVariable(ctx));
            if(context.SIZE() != null)
            {
                stringContent.IsDelimitedbySize = CreateSyntaxProperty(true, context.SIZE());
            }
            else
            {
                stringContent.DelimiterCharacters = CobolExpressionsBuilder.CreateVariable(context.delimiterCharacters);
            }
            return stringContent;
        }

        ////////////////////////
        // SUBTRACT STATEMENT //
        ////////////////////////

        internal CodeElement CreateSubtractStatement(CodeElementsParser.SubtractSimpleContext context) {
			var statement = new SubtractSimpleStatement();
			statement.VariablesTogether = BuildObjectArrayFromParserRules(context.numericVariable3(), ctx => CobolExpressionsBuilder.CreateNumericVariable(ctx));
			statement.SendingAndReceivingStorageAreas = BuildObjectArrayFromParserRules(context.numericStorageAreaRounded(), ctx => CreateRoundedResult(ctx));
			return statement;
		}

		internal CodeElement CreateSubtractGivingStatement(CodeElementsParser.SubtractGivingContext context) {
			var statement = new SubtractGivingStatement();
			statement.VariablesTogether = BuildObjectArrayFromParserRules(context.numericVariable3(), ctx => CobolExpressionsBuilder.CreateNumericVariable(ctx));
			statement.Operand = CobolExpressionsBuilder.CreateNumericVariable(context.fromOperand);
			statement.ReceivingStorageAreas = BuildObjectArrayFromParserRules(context.numericStorageAreaRounded(), ctx => CreateRoundedResult(ctx));
			return statement;
		}

		internal CodeElement CreateSubtractCorrespondingStatement(CodeElementsParser.SubtractCorrespondingContext context) {
			var statement = new SubtractCorrespondingStatement();
			statement.GroupItem = CobolExpressionsBuilder.CreateDataItemReference(context.groupItem);
			statement.SendingAndReceivingGroupItem = CobolExpressionsBuilder.CreateDataItemReference(context.fromGroupItem);
			statement.Rounded = CreateSyntaxProperty(true, context.ROUNDED());

            // Collect storage area read/writes at the code element level
            if (statement.GroupItem != null && statement.SendingAndReceivingGroupItem != null)
            {
                CobolExpressionsBuilder.storageAreaGroupsCorrespondingImpact = new GroupCorrespondingImpact()
                {
                    SendingGroupItem = statement.GroupItem,
                    ReceivingGroupItem = statement.SendingAndReceivingGroupItem,
                    ReceivingGroupIsAlsoSending = true
                };
            }
            return statement;
		}

		  ////////////////////////
		 // UNSTRING STATEMENT //
		////////////////////////

		internal CodeElement CreateUnstringStatement(CodeElementsParser.UnstringStatementContext context)
        {
			var statement = new UnstringStatement();
			statement.SendingField = CobolExpressionsBuilder.CreateVariable(context.variable1());
            if (context.unstringDelimiter() != null)
            {
                statement.Delimiters = BuildObjectArrayFromParserRules(context.unstringDelimiter(), ctx => CreateUnstringDelimiter(ctx));
            }
            statement.ReceivingFields = BuildObjectArrayFromParserRules(context.unstringReceivingFields(), ctx => CreateUnstringReceivingFields(ctx));
            if (context.relativeCharacterPositionDuringProcessing != null)
            {
                statement.CharacterPositionsExaminedInSendingField = CobolExpressionsBuilder.CreateStorageArea(context.relativeCharacterPositionDuringProcessing);
            }
            if (context.incrementByNumberOfDelimitedFields != null)
            {
                statement.NumberOfDelimitedFieldsProcessed = CobolExpressionsBuilder.CreateStorageArea(context.incrementByNumberOfDelimitedFields);
            }
			return statement;
		}
               
        private UnstringStatement.Delimiter CreateUnstringDelimiter(CodeElementsParser.UnstringDelimiterContext context)
        {
            var delimiter = new UnstringStatement.Delimiter();
            if (context.ALL() != null)
            {
                delimiter.All = CreateSyntaxProperty(true, context.ALL());
            }
            delimiter.DelimiterCharacters = CobolExpressionsBuilder.CreateVariable(context.delimiterCharacters);
            return delimiter;
        }

        private UnstringStatement.Receiving CreateUnstringReceivingFields(CodeElementsParser.UnstringReceivingFieldsContext context)
        {
            var receivingField = new UnstringStatement.Receiving();
            receivingField.ReceivingField = CobolExpressionsBuilder.CreateStorageArea(context.receivingField);
            if (context.associatedDelimiter != null)
            {
                receivingField.DelimiterReceivingField = CobolExpressionsBuilder.CreateStorageArea(context.associatedDelimiter);
            }
            if (context.charsTransferredCount != null)
            {
                receivingField.CharTransferredCount = CobolExpressionsBuilder.CreateStorageArea(context.charsTransferredCount);
            }
            return receivingField;
        }

        /////////////////////////////
        // WHEN EVALUATE CONDITION //
        /////////////////////////////

        internal CodeElement CreateWhenCondition(CodeElementsParser.WhenConditionContext context) {
			var statement = new WhenCondition();
			statement.SelectionObjects = BuildObjectArrayFromParserRules(context.comparisonRHSExpression(), ctx => CreateEvaluateSelectionObject(ctx));
			return statement;
		}

		private EvaluateSelectionObject CreateEvaluateSelectionObject(CodeElementsParser.ComparisonRHSExpressionContext context) {
			var selectionObject = new EvaluateSelectionObject();
			if(context.ANY() != null) {
				selectionObject.IsAny = CreateSyntaxProperty(true, context.ANY());
			} else
			if (context.booleanValueOrExpression() != null) {
				selectionObject.BooleanComparisonVariable = CobolExpressionsBuilder.CreateBooleanValueOrExpression(context.booleanValueOrExpression());
			} else {
				selectionObject.InvertAlphanumericComparison = CreateSyntaxProperty(true, context.NOT());
				if (context.variableOrExpression2() != null) {
					selectionObject.AlphanumericComparisonVariable = CobolExpressionsBuilder.CreateVariableOrExpression(context.variableOrExpression2());
				} else
				if(context.alphanumericExpressionsRange() != null) {
					selectionObject.AlphanumericComparisonVariable = CobolExpressionsBuilder.CreateVariableOrExpression(context.alphanumericExpressionsRange().startExpression);
					selectionObject.AlphanumericComparisonVariable2 = CobolExpressionsBuilder.CreateVariableOrExpression(context.alphanumericExpressionsRange().endExpression);
				}
			}
			return selectionObject;
		}

		  ///////////////////////////
		 // WHEN SEARCH CONDITION //
		///////////////////////////

		internal CodeElement CreateWhenSearchCondition(CodeElementsParser.WhenSearchConditionContext context) {
			var condition = new WhenSearchCondition();
			condition.Condition = CobolExpressionsBuilder.CreateConditionalExpression(context.conditionalExpression());
			return condition;
		}

		  /////////////////////
		 // WRITE STATEMENT //
		/////////////////////

		internal CodeElement CreateWriteStatement(CodeElementsParser.WriteStatementContext context) {
			var statement = new WriteStatement();
			statement.RecordName = CobolWordsBuilder.CreateRecordName(context.recordName());
            if (context.sendingField != null)
            {
                statement.FromSendingField = CobolExpressionsBuilder.CreateVariable(context.sendingField);
            }
            if (context.BEFORE() != null)
            {
                statement.WriteBeforeAdvancing = CreateSyntaxProperty(true, context.BEFORE());
            }
            if (context.AFTER() != null)
            {
                statement.WriteAfterAdvancing = CreateSyntaxProperty(true, context.AFTER());
            }
            if (context.numberOfLines != null)
            {
                statement.ByNumberOfLines = CobolExpressionsBuilder.CreateIntegerVariable(context.numberOfLines);
            }
            if (context.mnemonicForEnvironmentNameReference() != null)
            {
                statement.ByMnemonicForEnvironmentName = CobolWordsBuilder.CreateMnemonicForEnvironmentNameReference(context.mnemonicForEnvironmentNameReference());
            }
            if (context.PAGE() != null)
            {
                statement.ByLogicalPage = CreateSyntaxProperty(true, context.PAGE());
            }
			return statement;
		}

		  ////////////////////////////
		 // XML GENERATE STATEMENT //
		//////////////////////////// 

		internal XmlGenerateStatement CreateXmlGenerateStatement(CodeElementsParser.XmlGenerateStatementContext context)
        {
			var statement = new XmlGenerateStatement();
			statement.ReceivingField = CobolExpressionsBuilder.CreateStorageArea(context.receivingField);
			statement.DataItemToConvertToXml = CobolExpressionsBuilder.CreateVariable(context.dataItemToConvertToXml);
            if (context.generatedXmlCharsCount != null)
            {
                statement.GeneratedXmlCharsCount = CobolExpressionsBuilder.CreateStorageArea(context.generatedXmlCharsCount);
            }
            if (context.encoding() != null && context.encoding().codepage() != null)
            {
                statement.CodePage = CobolExpressionsBuilder.CreateIntegerVariable(context.encoding().codepage().integerVariable1());
            }
            if (context.xmlDeclaration() != null)
            {
                statement.StartWithXMLDeclaration = CreateSyntaxProperty(true, context.xmlDeclaration().UserDefinedWord());
            }
            if (context.attributes() != null)
            {
                statement.GenerateElementaryItemsAsAttributes = CreateSyntaxProperty(true, context.attributes().UserDefinedWord());
            }
            if (context.@namespace != null)
            {
                statement.Namespace = CobolExpressionsBuilder.CreateAlphanumericVariable(context.@namespace);
            }
            if (context.namespacePrefix != null)
            {
                statement.NamespacePrefix = CobolExpressionsBuilder.CreateAlphanumericVariable(context.namespacePrefix);
            }
            if(context.xmlNameMapping() != null)
            {
                statement.XmlNameMappings = BuildObjectArrayFromParserRules(context.xmlNameMapping(), ctx => CreateXmlNameMapping(ctx));
            }
            if (context.xmlTypeMapping() != null)
            {
                statement.XmlTypeMappings = BuildObjectArrayFromParserRules(context.xmlTypeMapping(), ctx => CreateXmlTypeMapping(ctx));
            }
            if (context.xmlSuppressDirective() != null)
            {
                statement.XmlSuppressDirectives = BuildObjectArrayFromParserRules(context.xmlSuppressDirective(),
                    ctx => CreateXmlSuppressDirective(ctx));
            }
            return statement;
		}

		private XmlNameMapping CreateXmlNameMapping(CodeElementsParser.XmlNameMappingContext context)
        {
			var nameMapping = new XmlNameMapping();
			nameMapping.DataItemName = CobolExpressionsBuilder.CreateVariable(context.subordinateDataItem);
			nameMapping.XmlNameToGenerate = CobolWordsBuilder.CreateAlphanumericValue(context.xmlNameToGenerate);
			return nameMapping;
		}

		private XmlTypeMapping CreateXmlTypeMapping(CodeElementsParser.XmlTypeMappingContext context) {
			var typeMapping = new XmlTypeMapping();
			typeMapping.DataItemName = CobolExpressionsBuilder.CreateVariable(context.subordinateDataItem);
            if (context.attribute() != null)
            {
                typeMapping.XmlSyntaxTypeToGenerate = CreateSyntaxProperty(XmlTypeMapping.XmlSyntaxType.ATTRIBUTE,
                    context.attribute().UserDefinedWord());
            }
            if (context.element() != null)
            {
                typeMapping.XmlSyntaxTypeToGenerate = CreateSyntaxProperty(XmlTypeMapping.XmlSyntaxType.ELEMENT,
                    context.element().UserDefinedWord());
            }
            if (context.CONTENT() != null)
            {
                typeMapping.XmlSyntaxTypeToGenerate = CreateSyntaxProperty(XmlTypeMapping.XmlSyntaxType.CONTENT,
                    context.CONTENT());
            }
            return typeMapping;
		}

		private XmlSuppressDirective CreateXmlSuppressDirective(CodeElementsParser.XmlSuppressDirectiveContext context) {
			var suppressDirective = new XmlSuppressDirective();
            if (context.subordinateDataItem != null)
            {
                suppressDirective.DataItemName = CobolExpressionsBuilder.CreateVariable(context.subordinateDataItem);
            }
            else
            {
                if (context.attribute() != null)
                {
                    if (context.NUMERIC() != null)
                        suppressDirective.XmlSyntaxTypeToSuppress = CreateSyntaxProperty(XmlSuppressDirective.XmlSyntaxType.NUMERIC_ATTRIBUTE,
                            context.NUMERIC());
                    else if (context.nonnumeric() != null)
                        suppressDirective.XmlSyntaxTypeToSuppress = CreateSyntaxProperty(XmlSuppressDirective.XmlSyntaxType.NONNUMERIC_ATTRIBUTE,
                            context.nonnumeric().UserDefinedWord());
                    else
                        suppressDirective.XmlSyntaxTypeToSuppress = CreateSyntaxProperty(XmlSuppressDirective.XmlSyntaxType.ATTRIBUTE,
                            context.attribute().UserDefinedWord());
                }
                else if (context.element() != null)
                {
                    if (context.NUMERIC() != null)
                        suppressDirective.XmlSyntaxTypeToSuppress = CreateSyntaxProperty(XmlSuppressDirective.XmlSyntaxType.NUMERIC_ELEMENT,
                            context.NUMERIC());
                    else if (context.nonnumeric() != null)
                        suppressDirective.XmlSyntaxTypeToSuppress = CreateSyntaxProperty(XmlSuppressDirective.XmlSyntaxType.NONNUMERIC_ELEMENT,
                            context.nonnumeric().UserDefinedWord());
                    else
                        suppressDirective.XmlSyntaxTypeToSuppress = CreateSyntaxProperty(XmlSuppressDirective.XmlSyntaxType.ELEMENT,
                            context.element().UserDefinedWord());
                }
            }
			suppressDirective.ItemValuesToSuppress = BuildObjectArrayFromParserRules(context.repeatedCharacterValue3(), ctx => CobolWordsBuilder.CreateRepeatedCharacterValue(ctx));
			return suppressDirective;
		}

		  /////////////////////////
		 // XML PARSE STATEMENT //
		/////////////////////////

		internal XmlParseStatement CreateXmlParseStatement(CodeElementsParser.XmlParseStatementContext context) {
			var statement = new XmlParseStatement();
			statement.XmlTextToParse = CobolExpressionsBuilder.CreateVariable(context.xmlTextToParse);
            if (context.codepage() != null)
            {
                statement.CodePage = CobolExpressionsBuilder.CreateIntegerVariable(context.codepage().integerVariable1());
            }
            if (context.NATIONAL() != null)
            {
                statement.ReturningNational = CreateSyntaxProperty(true, context.NATIONAL());
            }
            if (context.optimizedXmlSchemaData != null)
            {
                statement.OptimizedXmlSchema = CobolExpressionsBuilder.CreateVariable(context.optimizedXmlSchemaData);
            }
            if (context.optimizedXmlSchemaFile != null)
            {
                statement.OptimizedXmlSchemaFile = CobolWordsBuilder.CreateXmlSchemaNameReference(context.optimizedXmlSchemaFile);
            }
            if (context.procedureName() != null)
            {
                statement.ProcessingProcedure = CobolWordsBuilder.CreateProcedureName(context.procedureName());
            }
            else if (context.proceduresRange() != null)
            {
                statement.ProcessingProcedure = CobolWordsBuilder.CreateProcedureName(context.proceduresRange().startProcedure);
                statement.ThroughProcessingProcedure = CobolWordsBuilder.CreateProcedureName(context.proceduresRange().endProcedure);
            }
            return statement;
		}
        


        /////////////////////
        // UTILITY METHODS //
        /////////////////////

        private O[] BuildObjectArrrayWithNoNullFromParserRules<R, O>(R[] parserRules, Func<R, O> createObject)
        {
            var objectList = new List<O>();
            
            if (parserRules != null && parserRules.Length > 0)
            {
                for (int i = 0; i < parserRules.Length; i++)
                {
                    var obj = createObject(parserRules[i]);
                    if (obj != null)
                        objectList.Add(obj);
                }
            }
            return objectList.ToArray();
        }

        private O[] BuildObjectArrayFromParserRules<R, O>(R[] parserRules, Func<R, O> createObject) {
			O[] objectArray = new O[parserRules.Length];
			if (parserRules != null && parserRules.Length > 0) {
				for (int i = 0; i < parserRules.Length; i++) {
					objectArray[i] = createObject(parserRules[i]);
				}
			}
			return objectArray;
		}

		internal static SyntaxProperty<T> CreateSyntaxProperty<T>(T value, ITerminalNode terminalNode) {
			if (terminalNode == null) return null;
			return new SyntaxProperty<T>(value, ParseTreeUtils.GetFirstToken(terminalNode));
		}
	}
}<|MERGE_RESOLUTION|>--- conflicted
+++ resolved
@@ -12,24 +12,14 @@
 {
 	internal class CobolStatementsBuilder
 	{
-<<<<<<< HEAD
         public CobolStatementsBuilder(CobolWordsBuilder cobolWordsBuilder, CobolExpressionsBuilder cobolExpressionsBuilder, UnsupportedLanguageLevelFeaturesChecker languageLevelChecker)
         {
 	        LanguageLevelChecker = languageLevelChecker;
-=======
-		public CobolStatementsBuilder(CobolWordsBuilder cobolWordsBuilder, CobolExpressionsBuilder cobolExpressionsBuilder, TypeCobolOptions compilerOptions)
-		{
-			CompilerOptions = compilerOptions;
->>>>>>> 16ac28aa
 			CobolWordsBuilder = cobolWordsBuilder;
 			CobolExpressionsBuilder = cobolExpressionsBuilder;
 		}
 
-<<<<<<< HEAD
         private UnsupportedLanguageLevelFeaturesChecker LanguageLevelChecker { get; }
-=======
-		private TypeCobolOptions CompilerOptions { get; }
->>>>>>> 16ac28aa
 		private CobolWordsBuilder CobolWordsBuilder { get; }
 		private CobolExpressionsBuilder CobolExpressionsBuilder { get; }
 
