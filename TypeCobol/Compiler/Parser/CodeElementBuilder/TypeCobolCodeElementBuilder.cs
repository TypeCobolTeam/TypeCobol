--- conflicted
+++ resolved
@@ -14,14 +14,11 @@
 
     internal partial class CodeElementBuilder : CodeElementsBaseListener
     {
-<<<<<<< HEAD
-=======
         public override void EnterGlobalStorageSectionHeader(CodeElementsParser.GlobalStorageSectionHeaderContext context)
         {
             Context = context;
             CodeElement = new GlobalStorageSectionHeader();
         }
->>>>>>> 98d6acab
 
         public override void EnterLibraryCopy(CodeElementsParser.LibraryCopyContext context)
         {
