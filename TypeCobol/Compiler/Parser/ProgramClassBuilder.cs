﻿using System;
using System.Collections.Generic;
using Antlr4.Runtime.Misc;
using TypeCobol.Compiler.CodeModel;
using TypeCobol.Compiler.Diagnostics;
using TypeCobol.Compiler.Parser.Generated;
using TypeCobol.Compiler.CodeElements;
using Antlr4.Runtime;

namespace TypeCobol.Compiler.Parser
{
    /// <summary>
    /// Build a Program or Class object while visiting its parse tree
    /// </summary>
    public class ProgramClassBuilder : CobolProgramClassBaseListener
    {
        /// <summary>
        /// Program object resulting of the visit the parse tree
        /// </summary>
        public Program Program { get; private set; }

        // Programs can be nested => track current programs being analyzed
        private Stack<Program> programsStack = null;

        private Program CurrentProgram {
            get { return programsStack.Peek(); }
            set { programsStack.Push(value); }
        }

        /// <summary>Class object resulting of the visit the parse tree</summary>
        public Class Class { get; private set; }

        private SymbolTable TableOfExternals = new SymbolTable(null, SymbolTable.Scope.External);
        private SymbolTable TableOfGlobals;

        public ProgramDispatcher Dispatcher { get; internal set; }

        private void _add(Node node) { Program.SyntaxTree.Add(node); }
        private void _enter(CodeElement e, ParserRuleContext context) {
            _enter(new Node(e));
            if (e!=null) Dispatcher.OnCodeElement(e, context, CurrentProgram);
        }
        private void _enter(Node node) { Program.SyntaxTree.Attach(node); }
        private void _exit() { Program.SyntaxTree.Detach(); }
        private void _del() { Program.SyntaxTree.Delete(); }

        /// <summary>
        /// Initialization code run before parsing each new Program or Class
        /// </summary>
        public override void EnterCobolCompilationUnit(CobolProgramClassParser.CobolCompilationUnitContext context)
        {
            TableOfGlobals = new SymbolTable(TableOfExternals, SymbolTable.Scope.Global);
            Program = null;
            Class = null;
        }

        public override void EnterCobolProgram(CobolProgramClassParser.CobolProgramContext context) {
            if (Program == null) {
                Program = new SourceProgram(TableOfGlobals);
                programsStack = new Stack<Program>();
                CurrentProgram = Program;
            } else {
                var enclosing = CurrentProgram;
                CurrentProgram = new NestedProgram(enclosing);
                _enter(CurrentProgram.SyntaxTree.Root);
            }
            CurrentProgram.Identification = (ProgramIdentification)context.ProgramIdentification().Symbol;
            _enter(new Node(AsCodeElement(context.ProgramIdentification())));
        }

        public override void ExitCobolProgram(CobolProgramClassParser.CobolProgramContext context) {
            var end = AsCodeElement(context.ProgramEnd());
            if (end != null) _add(new Node(end));
            _exit();
            programsStack.Pop();
        }

        public override void EnterEnvironmentDivision(CobolProgramClassParser.EnvironmentDivisionContext context) {
            _enter(new Node(AsCodeElement(context.EnvironmentDivisionHeader())));
        }
        public override void ExitEnvironmentDivision(CobolProgramClassParser.EnvironmentDivisionContext context) {
            _exit();
        }

        public override void EnterConfigurationSection(CobolProgramClassParser.ConfigurationSectionContext context) {
            _enter(new Node(AsCodeElement(context.ConfigurationSectionHeader())));
            IList<CodeElement> paragraphs;
            paragraphs = AsCodeElements(context.SourceComputerParagraph());
            foreach(var p in paragraphs) _add(new Node(p)); // should be 0 or 1
            paragraphs = AsCodeElements(context.ObjectComputerParagraph());
            foreach(var p in paragraphs) _add(new Node(p)); // should be 0 or 1
            paragraphs = AsCodeElements(context.SpecialNamesParagraph());
            foreach(var p in paragraphs) _add(new Node(p)); // should be 0 or 1
            paragraphs = AsCodeElements(context.RepositoryParagraph());
            foreach(var p in paragraphs) _add(new Node(p)); // should be 0 or 1
        }
        public override void ExitConfigurationSection(CobolProgramClassParser.ConfigurationSectionContext context) {
            _exit();
        }

        public override void EnterDataDivision(CobolProgramClassParser.DataDivisionContext context) {
            _enter(new Node(AsCodeElement(context.DataDivisionHeader())));
        }
        public override void ExitDataDivision(CobolProgramClassParser.DataDivisionContext context) {
            _exit();
        }

        public override void EnterWorkingStorageSection(CobolProgramClassParser.WorkingStorageSectionContext context) {
            var entries = CreateDataDescriptionEntries(context.DataDescriptionEntry());
            AddStorageNode(context.WorkingStorageSectionHeader(), entries);
            UpdateSymbolsTable(entries, SymbolTable.Section.Working);
        }

        public override void EnterLocalStorageSection(CobolProgramClassParser.LocalStorageSectionContext context) {
            var entries = CreateDataDescriptionEntries(context.DataDescriptionEntry());
            AddStorageNode(context.LocalStorageSectionHeader(), entries);
            UpdateSymbolsTable(entries, SymbolTable.Section.Local);
        }

        public override void EnterLinkageSection(CobolProgramClassParser.LinkageSectionContext context) {
            var entries = CreateDataDescriptionEntries(context.DataDescriptionEntry());
            AddStorageNode(context.LinkageSectionHeader(), entries);
            UpdateSymbolsTable(entries, SymbolTable.Section.Linkage);
        }

        private void AddStorageNode(Antlr4.Runtime.Tree.ITerminalNode terminal, IList<DataDescriptionEntry> entries) {
            var node = new Node(AsCodeElement(terminal));
            AddEntries(node, entries);
            _add(node);
        }
        private void AddEntries(Node root, IList<DataDescriptionEntry> entries) {
            foreach(var entry in entries) {
                var child = new Node(entry);
                AddEntries(child, entry.Subordinates);
                root.Add(child);
            }
        }

        /// <summary>Update toplevel/subordinate relations of data description entries.</summary>
        /// <param name="nodes">DataDescriptionEntry[] array -typically <section context>.DataDescriptionEntry()</param>
        /// <returns>nodes parameter, but with each element having its TopLevel and Subordinates properties initialized</returns>
        private IList<DataDescriptionEntry> CreateDataDescriptionEntries(Antlr4.Runtime.Tree.ITerminalNode[] nodes) {
            IList<DataDescriptionEntry> result = new List<DataDescriptionEntry>();
            if (nodes == null) return result;
			char[] currencies = GetCurrencies();

            Stack<DataDescriptionEntry> groups = new Stack<DataDescriptionEntry>();
            foreach (var node in nodes) {
                DataDescriptionEntry data = node.Symbol as DataDescriptionEntry;
				ComputeType(data, currencies);
                bool okay = false;
                while(!okay && groups.Count > 0) {
                    var toplevel = groups.Peek();
                    if (data.LevelNumber <= toplevel.LevelNumber) groups.Pop();
                    else {
                        toplevel.Subordinates.Add(data);
                        data.TopLevel = toplevel;
                        okay = true;
                    }
                }
                if (data.IsGroup) groups.Push(data);
                if (!okay) result.Add(data);
            }
            return result;
        }

		private void ComputeType(DataDescriptionEntry data, char[] currencies) {
			if (data.Picture != null)
				 data.DataType = DataType.Create(data.Picture, currencies);
			else data.DataType = DataType.Unknown;
		}

		private char[] GetCurrencies() {
			IDictionary<string, string> currencies = null;
			var specialnode = GetNode(typeof(SpecialNamesParagraph));
			if (specialnode != null) currencies = (specialnode.CodeElement as SpecialNamesParagraph).CurrencySymbols;
			if (currencies == null || currencies.Count < 1) return new char[] { '$' };
			var chars = new List<char>();
			foreach(var key in currencies.Keys)
				if (key.Length == 1) chars.Add(key[0]);
			return chars.ToArray();
		}

		private Node GetNode(Type type) {
			var nodes = new List<Node>();
			nodes.Add(CurrentProgram.SyntaxTree.Root);
			while(nodes.Count > 0) {
				var node = nodes[0];
				if (node.CodeElement != null && node.CodeElement.GetType() == type) return node;
				nodes.Remove(node);
				nodes.AddRange(node.Children); //breadth-first
			}
			return null;
		}

        private void UpdateSymbolsTable(IList<DataDescriptionEntry> data, SymbolTable.Section section) {
            foreach(var d in data) CurrentProgram.SymbolTable.Add(section, d);
        }

        public override void EnterProcedureDivision(CobolProgramClassParser.ProcedureDivisionContext context) {
            _enter(new Node(AsCodeElement(context.ProcedureDivisionHeader())));
        }
        public override void ExitProcedureDivision(CobolProgramClassParser.ProcedureDivisionContext context) {
            _exit();
        }

        public override void EnterSection(CobolProgramClassParser.SectionContext context) {
            var terminal = context.SectionHeader();
            if (terminal == null) terminal = context.ParagraphHeader();
            // if we _enter(..) a node here, it will be detached by ExitParagraph
            // if we do not, no need to detach anything in ExitSection
            if (terminal != null) _enter(new Node(AsCodeElement(terminal)));
        }

        public override void EnterParagraph(CobolProgramClassParser.ParagraphContext context) {
            if (Program.SyntaxTree.Head().CodeElement is ParagraphHeader) _exit();
            _enter(new Node(AsCodeElement(context.ParagraphHeader())));
        }
        public override void ExitParagraph(CobolProgramClassParser.ParagraphContext context) {
            _exit();
        }

        public override void EnterSentence(CobolProgramClassParser.SentenceContext context) {
            _enter(new Node(null));
        }
        public override void ExitSentence(CobolProgramClassParser.SentenceContext context) {
            var end = AsCodeElement(context.SentenceEnd());
            if (end != null) _add(new Node(end));
            _exit();
        }

        public override void EnterStatement(CobolProgramClassParser.StatementContext context) {
<<<<<<< HEAD
            CodeElement statement = null;
            statement = AsStatement(context);
            if (statement != null) {
                Attach(statement, context);
=======
            CodeElement statement = AsStatement(context);
            _enter(statement, context);
        }
        public override void ExitStatement(CobolProgramClassParser.StatementContext context) {
            _exit();
        }



        public override void EnterIfStatementWithBody(CobolProgramClassParser.IfStatementWithBodyContext context) {
            _del();// delete the node we attached in EnterStatement
            _enter(new Node(AsCodeElement(context.IfStatement())));
            _enter(new Node(null));//THEN
        }
        public override void EnterElseClause(CobolProgramClassParser.ElseClauseContext context) {
            _exit();// we want ELSE to be child of IF, not THEN, so exit THEN
            _enter(new Node(AsCodeElement(context.ElseCondition())));// ELSE
            var next = AsCodeElement(context.NextSentenceStatement());
            if (next != null) _add(new Node(next));
        }
        public override void ExitIfStatementWithBody(CobolProgramClassParser.IfStatementWithBodyContext context) {
            _exit(); // _exit() ELSE (if any) or THEN
            var end = AsCodeElement(context.IfStatementEnd());
            if (end != null) _add(new Node(end));
            // don't _exit() IF node because this will be done in ExitStatement
        }


        public override void EnterEvaluateStatementWithBody(CobolProgramClassParser.EvaluateStatementWithBodyContext context) {
            _del();// delete the node we attached in EnterStatement
            _enter(new Node(AsCodeElement(context.EvaluateStatement())));
        }
        public override void EnterWhenConditionClause(CobolProgramClassParser.WhenConditionClauseContext context) {
            _enter(new Node(null)); // WHEN group
            var nodes = new List<Node>();
            foreach(var condition in context.WhenCondition()) {
                var node = new Node(AsCodeElement(condition));
                nodes.Add(node);
                CurrentProgram.SyntaxTree.Add(node);
>>>>>>> afae3dce
            }
            CurrentProgram.SyntaxTree.Push(nodes[nodes.Count-1]);
        }
        public override void ExitWhenConditionClause(CobolProgramClassParser.WhenConditionClauseContext context) {
            _exit(); // last WHEN
            _exit(); // WHEN group
        }
        public override void EnterWhenOtherClause(CobolProgramClassParser.WhenOtherClauseContext context) {
            _enter(new Node(AsCodeElement(context.WhenOtherCondition())));
        }
        public override void ExitWhenOtherClause(CobolProgramClassParser.WhenOtherClauseContext context) {
            _exit();
        }
        public override void ExitEvaluateStatementWithBody(CobolProgramClassParser.EvaluateStatementWithBodyContext context) {
            ExitConditionalStatement(context.EvaluateStatementEnd());
        }


        public override void EnterPerformStatementWithBody(CobolProgramClassParser.PerformStatementWithBodyContext context) {
            _del();// delete the node we attached in EnterStatement
            _enter(new Node(AsCodeElement(context.PerformStatement())));
        }
        public override void ExitPerformStatementWithBody(CobolProgramClassParser.PerformStatementWithBodyContext context) {
            ExitConditionalStatement(context.PerformStatementEnd());
        }

        public override void EnterSearchStatementWithBody(CobolProgramClassParser.SearchStatementWithBodyContext context) {
            _del();// delete the node we attached in EnterStatement
            _enter(new Node(AsCodeElement(context.SearchStatement())));
        }
        public override void EnterWhenSearchConditionClause(CobolProgramClassParser.WhenSearchConditionClauseContext context) {
            _enter(new Node(AsCodeElement(context.WhenCondition())));
            var next = AsCodeElement(context.NextSentenceStatement());
            if (next != null) _add(new Node(next));
        }
        public override void ExitWhenSearchConditionClause(CobolProgramClassParser.WhenSearchConditionClauseContext context) {
            _exit(); // WHEN
        }
        public override void ExitSearchStatementWithBody(CobolProgramClassParser.SearchStatementWithBodyContext context) {
            ExitConditionalStatement(context.SearchStatementEnd());
        }


        public override void EnterAddStatementConditional(CobolProgramClassParser.AddStatementConditionalContext context) {
            EnterConditionalStatement(context.AddStatement());
        }
        public override void ExitAddStatementConditional(CobolProgramClassParser.AddStatementConditionalContext context) {
            ExitConditionalStatement(context.AddStatementEnd());
        }
        public override void EnterComputeStatementConditional(CobolProgramClassParser.ComputeStatementConditionalContext context) {
            EnterConditionalStatement(context.ComputeStatement());
        }
        public override void ExitComputeStatementConditional(CobolProgramClassParser.ComputeStatementConditionalContext context) {
            ExitConditionalStatement(context.ComputeStatementEnd());
        }
        public override void EnterDivideStatementConditional(CobolProgramClassParser.DivideStatementConditionalContext context) {
            EnterConditionalStatement(context.DivideStatement());
        }
        public override void ExitDivideStatementConditional(CobolProgramClassParser.DivideStatementConditionalContext context) {
            ExitConditionalStatement(context.DivideStatementEnd());
        }
        public override void EnterMultiplyStatementConditional(CobolProgramClassParser.MultiplyStatementConditionalContext context) {
            EnterConditionalStatement(context.MultiplyStatement());
        }
        public override void ExitMultiplyStatementConditional(CobolProgramClassParser.MultiplyStatementConditionalContext context) {
            ExitConditionalStatement(context.MultiplyStatementEnd());
        }
        public override void EnterSubtractStatementConditional(CobolProgramClassParser.SubtractStatementConditionalContext context) {
            EnterConditionalStatement(context.SubtractStatement());
        }
        public override void ExitSubtractStatementConditional(CobolProgramClassParser.SubtractStatementConditionalContext context) {
            ExitConditionalStatement(context.SubtractStatementEnd());
        }

        public override void EnterDeleteStatementConditional(CobolProgramClassParser.DeleteStatementConditionalContext context) {
            EnterConditionalStatement(context.DeleteStatement());
        }
        public override void ExitDeleteStatementConditional(CobolProgramClassParser.DeleteStatementConditionalContext context) {
            ExitConditionalStatement(context.DeleteStatementEnd());
        }
        public override void EnterReadStatementConditional(CobolProgramClassParser.ReadStatementConditionalContext context) {
            EnterConditionalStatement(context.ReadStatement());
        }
        public override void ExitReadStatementConditional(CobolProgramClassParser.ReadStatementConditionalContext context) {
            ExitConditionalStatement(context.ReadStatementEnd());
        }
        public override void EnterWriteStatementConditional(CobolProgramClassParser.WriteStatementConditionalContext context) {
            EnterConditionalStatement(context.WriteStatement());
        }
        public override void ExitWriteStatementConditional(CobolProgramClassParser.WriteStatementConditionalContext context) {
            ExitConditionalStatement(context.WriteStatementEnd());
        }
        public override void EnterRewriteStatementConditional(CobolProgramClassParser.RewriteStatementConditionalContext context) {
            EnterConditionalStatement(context.RewriteStatement());
        }
        public override void ExitRewriteStatementConditional(CobolProgramClassParser.RewriteStatementConditionalContext context) {
            ExitConditionalStatement(context.RewriteStatementEnd());
        }
        public override void EnterStartStatementConditional(CobolProgramClassParser.StartStatementConditionalContext context) {
            EnterConditionalStatement(context.StartStatement());
        }
        public override void ExitStartStatementConditional(CobolProgramClassParser.StartStatementConditionalContext context) {
            ExitConditionalStatement(context.StartStatementEnd());
        }
        public override void EnterReturnStatementConditional(CobolProgramClassParser.ReturnStatementConditionalContext context) {
            EnterConditionalStatement(context.ReturnStatement());
        }
        public override void ExitReturnStatementConditional(CobolProgramClassParser.ReturnStatementConditionalContext context) {
            ExitConditionalStatement(context.ReturnStatementEnd());
        }

        public override void EnterStringStatementConditional(CobolProgramClassParser.StringStatementConditionalContext context) {
            EnterConditionalStatement(context.StringStatement());
        }
        public override void ExitStringStatementConditional(CobolProgramClassParser.StringStatementConditionalContext context) {
            ExitConditionalStatement(context.StringStatementEnd());
        }
        public override void EnterUnstringStatementConditional(CobolProgramClassParser.UnstringStatementConditionalContext context) {
            EnterConditionalStatement(context.UnstringStatement());
        }
        public override void ExitUnstringStatementConditional(CobolProgramClassParser.UnstringStatementConditionalContext context) {
            ExitConditionalStatement(context.UnstringStatementEnd());
        }

        public override void EnterCallStatementConditional(CobolProgramClassParser.CallStatementConditionalContext context) {
            EnterConditionalStatement(context.CallStatement());
        }
        public override void ExitCallStatementConditional(CobolProgramClassParser.CallStatementConditionalContext context) {
            ExitConditionalStatement(context.CallStatementEnd());
        }
        public override void EnterInvokeStatementConditional(CobolProgramClassParser.InvokeStatementConditionalContext context) {
            EnterConditionalStatement(context.InvokeStatement());
        }
        public override void ExitInvokeStatementConditional(CobolProgramClassParser.InvokeStatementConditionalContext context) {
            ExitConditionalStatement(context.InvokeStatementEnd());
        }
        public override void EnterXmlGenerateStatementConditional(CobolProgramClassParser.XmlGenerateStatementConditionalContext context) {
            EnterConditionalStatement(context.XmlGenerateStatement());
        }
        public override void ExitXmlGenerateStatementConditional(CobolProgramClassParser.XmlGenerateStatementConditionalContext context) {
            ExitConditionalStatement(context.XmlStatementEnd());
        }
        public override void EnterXmlParseStatementConditional(CobolProgramClassParser.XmlParseStatementConditionalContext context) {
            EnterConditionalStatement(context.XmlParseStatement());
        }
        public override void ExitXmlParseStatementConditional(CobolProgramClassParser.XmlParseStatementConditionalContext context) {
            ExitConditionalStatement(context.XmlStatementEnd());
        }

        private void EnterConditionalStatement(Antlr4.Runtime.Tree.ITerminalNode terminal) {
            _del();// delete the node we attached in EnterStatement
            _enter(new Node(AsCodeElement(terminal)));
        }
        private void ExitConditionalStatement(Antlr4.Runtime.Tree.ITerminalNode terminal) {
            var end = AsCodeElement(terminal);
            if (end != null) _add(new Node(end));
            // don't _exit() because this will be done in ExitStatement
        }

        public override void EnterOnSizeError(CobolProgramClassParser.OnSizeErrorContext context) {
            _enter(new Node(AsCodeElement(context.OnSizeErrorCondition())));
        }
        public override void ExitOnSizeError(CobolProgramClassParser.OnSizeErrorContext context) {
            _exit();
        }
        public override void EnterNoSizeError(CobolProgramClassParser.NoSizeErrorContext context) {
            _enter(new Node(AsCodeElement(context.NotOnSizeErrorCondition())));
        }
        public override void ExitNoSizeError(CobolProgramClassParser.NoSizeErrorContext context) {
            _exit();
        }

        public override void EnterOnAtEnd(CobolProgramClassParser.OnAtEndContext context) {
            _enter(new Node(AsCodeElement(context.AtEndCondition())));
        }
        public override void ExitOnAtEnd(CobolProgramClassParser.OnAtEndContext context) {
            _exit();
        }
        public override void EnterNoAtEnd(CobolProgramClassParser.NoAtEndContext context) {
            _enter(new Node(AsCodeElement(context.NotAtEndCondition())));
        }
        public override void ExitNoAtEnd(CobolProgramClassParser.NoAtEndContext context) {
            _exit();
        }

        public override void EnterOnException(CobolProgramClassParser.OnExceptionContext context) {
            _enter(new Node(AsCodeElement(context.OnExceptionCondition())));
        }
        public override void ExitOnException(CobolProgramClassParser.OnExceptionContext context) {
            _exit();
        }
        public override void EnterNoException(CobolProgramClassParser.NoExceptionContext context) {
            _enter(new Node(AsCodeElement(context.NotOnExceptionCondition())));
        }
        public override void ExitNoException(CobolProgramClassParser.NoExceptionContext context) {
            _exit();
        }

        public override void EnterOnInvalidKey(CobolProgramClassParser.OnInvalidKeyContext context) {
            _enter(new Node(AsCodeElement(context.InvalidKeyCondition())));
        }
        public override void ExitOnInvalidKey(CobolProgramClassParser.OnInvalidKeyContext context) {
            _exit();
        }
        public override void EnterNoInvalidKey(CobolProgramClassParser.NoInvalidKeyContext context) {
            _enter(new Node(AsCodeElement(context.NotInvalidKeyCondition())));
        }
        public override void ExitNoInvalidKey(CobolProgramClassParser.NoInvalidKeyContext context) {
            _exit();
        }

        public override void EnterOnOverflow(CobolProgramClassParser.OnOverflowContext context) {
            _enter(new Node(AsCodeElement(context.OnOverflowCondition())));
        }
        public override void ExitOnOverflow(CobolProgramClassParser.OnOverflowContext context) {
            _exit();
        }
        public override void EnterNoOverflow(CobolProgramClassParser.NoOverflowContext context) {
            _enter(new Node(AsCodeElement(context.NotOnOverflowCondition())));
        }
        public override void ExitNoOverflow(CobolProgramClassParser.NoOverflowContext context) {
            _exit();
        }





        private CodeElement AsCodeElement(Antlr4.Runtime.Tree.ITerminalNode node) {
            return node != null? (CodeElement)node.Symbol : null;
        }
        private IList<CodeElement> AsCodeElements(Antlr4.Runtime.Tree.ITerminalNode[] nodes) {
            var list = new List<CodeElement>();
            foreach(var node in nodes) {
                var e = AsCodeElement(node);
                if (e != null)
                    list.Add(e);
            }
            return list;
        }

        private CodeElement AsStatement(CobolProgramClassParser.StatementContext context)
        {
            return
                (CodeElement)AsCodeElement(context.ContinueStatement()) ??
/* TODO
	| evaluateStatementExplicitScope
	| ifStatementExplicitScope
	| searchStatementExplicitScope
 */
// -- arithmetic --
                (CodeElement)AsCodeElement(context.AddStatement()) ??
                (CodeElement)AsCodeElement(context.ComputeStatement()) ??
                (CodeElement)AsCodeElement(context.DivideStatement()) ??
                (CodeElement)AsCodeElement(context.MultiplyStatement()) ??
                (CodeElement)AsCodeElement(context.SubtractStatement()) ??
/* TODO
	| addStatementExplicitScope
	| computeStatementExplicitScope
	| divideStatementExplicitScope
	| multiplyStatementExplicitScope
	| subtractStatementExplicitScope
 */

// -- data movement --
                (CodeElement)AsCodeElement(context.AcceptStatement()) ?? // (DATE, DAY, DAY-OF-WEEK, TIME)
                (CodeElement)AsCodeElement(context.InitializeStatement()) ??
                (CodeElement)AsCodeElement(context.InspectStatement()) ??
                (CodeElement)AsCodeElement(context.MoveStatement()) ??
                (CodeElement)AsCodeElement(context.SetStatement()) ?? // "table-handling" too
                (CodeElement)AsCodeElement(context.StringStatement()) ??
                (CodeElement)AsCodeElement(context.UnstringStatement()) ??
                (CodeElement)AsCodeElement(context.XmlGenerateStatement()) ??
                (CodeElement)AsCodeElement(context.XmlParseStatement()) ??
/* TODO
	| stringStatementExplicitScope
	| unstringStatementExplicitScope
	| xmlGenerateStatementExplicitScope
	| xmlParseStatementExplicitScope
 */
// -- ending --
                (CodeElement)AsCodeElement(context.StopStatement()) ?? // RUN
                (CodeElement)AsCodeElement(context.ExitMethodStatement()) ??
                (CodeElement)AsCodeElement(context.ExitProgramStatement()) ??
                (CodeElement)AsCodeElement(context.GobackStatement()) ??
// -- input-output --
//              (CodeElement)AsCodeElement(context.AcceptStatement()) ?? // identifier
                (CodeElement)AsCodeElement(context.CloseStatement()) ??
                (CodeElement)AsCodeElement(context.DeleteStatement()) ??
                (CodeElement)AsCodeElement(context.DisplayStatement()) ??
                (CodeElement)AsCodeElement(context.OpenStatement()) ??
                (CodeElement)AsCodeElement(context.ReadStatement()) ??
                (CodeElement)AsCodeElement(context.RewriteStatement()) ??
                (CodeElement)AsCodeElement(context.StartStatement()) ??
//              (CodeElement)AsCodeElement(context.StopStatement()) ?? // literal
                (CodeElement)AsCodeElement(context.WriteStatement()) ??
/* TODO
	| deleteStatementExplicitScope
	| readStatementExplicitScope
	| rewriteStatementExplicitScope
	| startStatementExplicitScope
	| writeStatementExplicitScope
 */
// -- ordering --
                (CodeElement)AsCodeElement(context.MergeStatement()) ??
                (CodeElement)AsCodeElement(context.ReleaseStatement()) ??
                (CodeElement)AsCodeElement(context.ReturnStatement()) ??
                (CodeElement)AsCodeElement(context.SortStatement()) ??
/* TODO
	| returnStatementExplicitScope
 */
// -- procedure-branching --
                (CodeElement)AsCodeElement(context.AlterStatement()) ??
                (CodeElement)AsCodeElement(context.ExitStatement()) ??
                (CodeElement)AsCodeElement(context.GotoStatement()) ??
                (CodeElement)AsCodeElement(context.PerformProcedureStatement()) ??
/* TODO
	| performStatementWithBody
 */
// -- program or method linkage --
                (CodeElement)AsCodeElement(context.CallStatement()) ??
                (CodeElement)AsCodeElement(context.CancelStatement()) ??
                (CodeElement)AsCodeElement(context.InvokeStatement()) ??
/* TODO
	| callStatementExplicitScope
	| invokeStatementExplicitScope
 */
<<<<<<< HEAD
                (CodeElement)AsStatement(context.ExecStatement()) ??
=======
                (CodeElement)AsCodeElement(context.ExecStatement()) ??
>>>>>>> afae3dce
                null;
        }
    }
}<|MERGE_RESOLUTION|>--- conflicted
+++ resolved
@@ -230,12 +230,6 @@
         }
 
         public override void EnterStatement(CobolProgramClassParser.StatementContext context) {
-<<<<<<< HEAD
-            CodeElement statement = null;
-            statement = AsStatement(context);
-            if (statement != null) {
-                Attach(statement, context);
-=======
             CodeElement statement = AsStatement(context);
             _enter(statement, context);
         }
@@ -275,7 +269,6 @@
                 var node = new Node(AsCodeElement(condition));
                 nodes.Add(node);
                 CurrentProgram.SyntaxTree.Add(node);
->>>>>>> afae3dce
             }
             CurrentProgram.SyntaxTree.Push(nodes[nodes.Count-1]);
         }
@@ -603,11 +596,7 @@
 	| callStatementExplicitScope
 	| invokeStatementExplicitScope
  */
-<<<<<<< HEAD
-                (CodeElement)AsStatement(context.ExecStatement()) ??
-=======
                 (CodeElement)AsCodeElement(context.ExecStatement()) ??
->>>>>>> afae3dce
                 null;
         }
     }
