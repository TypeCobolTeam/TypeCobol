--- conflicted
+++ resolved
@@ -208,79 +208,6 @@
 
 
 
-<<<<<<< HEAD
-        public static Identifier CreateIdentifier(CodeElementsParser.IdentifierContext context)
-        {
-            if (context == null) return null;
-            Identifier identifier = CreateDataReferenceOrConditionReference(context.dataReferenceOrConditionReference());
-            if (identifier != null) return identifier;
-            identifier = CreateSpecialRegister(context.specialRegister());
-            if (identifier != null) return identifier;
-            identifier = CreateFunctionReference(context.functionIdentifier());
-            if (identifier != null) return identifier;
-            identifier = CreateLinageCounter(context.linageCounterSpecialRegisterDefAndRef());
-            if (identifier != null) return identifier;
-            identifier = CreateLengthOf(context.lengthOfSpecialRegisterDefAndRef());
-            if (identifier != null) return identifier;
-            identifier = CreateAddressOf(context.addressOfSpecialRegisterDefAndRef());
-            if (identifier != null ) identifier.SetReferenceModifier(CreateReferenceModifier(context.referenceModifier()));
-            return identifier;
-        }
-
-        public static Identifier CreateIdentifier(CodeElementsParser.IdentifierOrIndexNameContext context)
-        {
-            if (context == null) return null;
-            Identifier identifier = CreateDataReferenceOrConditionReferenceOrIndexName(context.dataReferenceOrConditionReferenceOrIndexName());
-            if (identifier != null) return identifier;
-            identifier = CreateSpecialRegister(context.specialRegister());
-            if (identifier != null) return identifier;
-            identifier = CreateFunctionReference(context.functionIdentifier());
-            if (identifier != null) return identifier;
-            identifier = CreateLinageCounter(context.linageCounterSpecialRegisterDefAndRef());
-            if (identifier != null) return identifier;
-            identifier = CreateLengthOf(context.lengthOfSpecialRegisterDefAndRef());
-            if (identifier != null) return identifier;
-            identifier = CreateAddressOf(context.addressOfSpecialRegisterDefAndRef());
-            if (identifier != null) identifier.SetReferenceModifier(CreateReferenceModifier(context.referenceModifier()));
-            return identifier;
-        }
-
-        public static Identifier CreateIdentifier(CodeElementsParser.IdentifierOrFileNameContext context)
-        {
-            if (context == null) return null;
-            Identifier identifier = CreateDataReferenceOrConditionReferenceOrFileName(context.dataReferenceOrConditionReferenceOrFileName());
-            if (identifier != null) return identifier;
-            identifier = CreateSpecialRegister(context.specialRegister());
-            if (identifier != null) return identifier;
-            identifier = CreateFunctionReference(context.functionIdentifier());
-            if (identifier != null) return identifier;
-            identifier = CreateLinageCounter(context.linageCounterSpecialRegisterDefAndRef());
-            if (identifier != null) return identifier;
-            identifier = CreateLengthOf(context.lengthOfSpecialRegisterDefAndRef());
-            if (identifier != null) return identifier;
-            identifier = CreateAddressOf(context.addressOfSpecialRegisterDefAndRef());
-            if (identifier != null) identifier.SetReferenceModifier(CreateReferenceModifier(context.referenceModifier()));
-            return identifier;
-        }
-
-        public static Identifier CreateIdentifier(CodeElementsParser.IdentifierOrClassNameContext context)
-        {
-            if (context == null) return null;
-            Identifier identifier = CreateDataReferenceOrConditionReferenceOrClassName(context.dataReferenceOrConditionReferenceOrClassName());
-            if (identifier != null) return identifier;
-            identifier = CreateSpecialRegister(context.specialRegister());
-            if (identifier != null) return identifier;
-            identifier = CreateFunctionReference(context.functionIdentifier());
-            if (identifier != null) return identifier;
-            identifier = CreateLinageCounter(context.linageCounterSpecialRegisterDefAndRef());
-            if (identifier != null) return identifier;
-            identifier = CreateLengthOf(context.lengthOfSpecialRegisterDefAndRef());
-            if (identifier != null) return identifier;
-            identifier = CreateAddressOf(context.addressOfSpecialRegisterDefAndRef());
-            if (identifier != null) identifier.SetReferenceModifier(CreateReferenceModifier(context.referenceModifier()));
-            return identifier;
-        }
-=======
 		internal static IList<Identifier> CreateIdentifiers(IReadOnlyList<CodeElementsParser.IdentifierContext> context) {
 			IList<Identifier> identifiers = new List<Identifier>();
 			if (context != null) {
@@ -345,7 +272,6 @@
 			if (substring != null) substring.ReferenceModifier = CreateReferenceModifier(context.referenceModifier());
 			return identifier;
 		}
->>>>>>> ea453909
 
 		public static Identifier CreateIdentifier(CodeElementsParser.IdentifierOrClassNameContext context) {
 			if (context == null) return null;
@@ -807,7 +733,7 @@
             return new LinageCounter(ParseTreeUtils.GetTokenFromTerminalNode(context.UserDefinedWord()));
         }
 
-        private static LinageCounter CreateLinageCounter(CodeElementsParser.LinageCounterSpecialRegisterDefAndRefContext context) {
+        private static LinageCounter CreateLinageCounter(CodeElementsParser.LinageCounterSpecialRegisterDeclContext context) {
             if (context == null || context.fileNameReference() == null) return null;
             var filename = CreateFileName(context.fileNameReference());
             return new LinageCounter(filename.NameToken);
@@ -970,13 +896,13 @@
 
 
 
-        private static Address CreateAddressOf(CodeElementsParser.AddressOfSpecialRegisterDefAndRefContext context)
+        private static Address CreateAddressOf(CodeElementsParser.AddressOfSpecialRegisterDeclContext context)
         {
             if (context == null || context.dataReference() == null) return null;
             return new Address(CreateDataReference(context.dataReference()));
         }
 
-        private static Length CreateLengthOf(CodeElementsParser.LengthOfSpecialRegisterDefAndRefContext context)
+        private static Length CreateLengthOf(CodeElementsParser.LengthOfSpecialRegisterDeclContext context)
         {
             if (context == null || context.dataReference() == null) return null;
             return new Length(CreateDataReference(context.dataReference()));
