﻿using Antlr4.Runtime;
using Antlr4.Runtime.Tree;
using System;
using System.Linq;
using System.Collections.Generic;
using TypeCobol.Compiler.AntlrUtils;
using TypeCobol.Compiler.CodeElements;
using TypeCobol.Compiler.Concurrency;
using TypeCobol.Compiler.Diagnostics;
using TypeCobol.Compiler.Directives;
using TypeCobol.Compiler.Parser.Generated;
using TypeCobol.Compiler.Preprocessor;
using TypeCobol.Compiler.Scanner;
using TypeCobol.Compiler.Text;

namespace TypeCobol.Compiler.Parser
{
    /// <summary>
    /// Incrementally parse CodeElements from a set of pre-processed tokens changes
    /// </summary>
    static class CodeElementsParserStep
    {
        /// <summary>
        /// Initial parsing of a complete document
        /// </summary>
        internal static void ParseDocument(TextSourceInfo textSourceInfo, ISearchableReadOnlyList<CodeElementsLine> documentLines, TypeCobolOptions compilerOptions, PerfStatsForParserInvocation perfStatsForParserInvocation)
        {
            ParseProcessedTokensLinesChanges(textSourceInfo, documentLines, null, null, compilerOptions, perfStatsForParserInvocation);
        }

        /// <summary>
        /// Represents a section of code we need to re-parse in search of new code elements
        /// </summary>
        private class ParseSection
        {
            public ParseSection()
            { }

            public ParseSection(int startLineIndex, Token startToken, int stopLineIndex, Token stopToken, bool stopTokenIsLastTokenOfTheLine)
            {
                StartLineIndex = startLineIndex;
                StartToken = startToken;
                StopLineIndex = stopLineIndex;
                StopToken = stopToken;
                StopTokenIsFirstTokenOfTheLine = stopTokenIsLastTokenOfTheLine;
            }

            public int StartLineIndex { get; set; }
            public Token StartToken { get; set; }
            public int StopLineIndex { get; set; }
            public Token StopToken { get; set; }
            public bool StopTokenIsFirstTokenOfTheLine { get; set; }
        }

        // When not null, optionnaly used to gather Antlr performance profiling information
        public static AntlrPerformanceProfiler AntlrPerformanceProfiler;

        /// <summary>
        /// Incremental parsing of a set of processed tokens lines changes
        /// </summary>
        internal static IList<DocumentChange<ICodeElementsLine>> ParseProcessedTokensLinesChanges(TextSourceInfo textSourceInfo, ISearchableReadOnlyList<CodeElementsLine> documentLines, IList<DocumentChange<IProcessedTokensLine>> processedTokensLinesChanges, PrepareDocumentLineForUpdate prepareDocumentLineForUpdate, TypeCobolOptions compilerOptions, PerfStatsForParserInvocation perfStatsForParserInvocation)
        {
            // Collect all changes applied to the processed tokens lines during the incremental scan
            IList<DocumentChange<ICodeElementsLine>> codeElementsLinesChanges = new List<DocumentChange<ICodeElementsLine>>();

            // There are 2 reasons to re-parse a tokens line after a change :
            // 1. The tokens line changed : these lines were already reset during the previous steps
            // 2. If a tokens line that changed was involved in the parsing of a multiline code element, the whole group of lines must be parsed again

            // --- PREPARATION PHASE : identify all parse sections where code elements need to be refreshed ---

            IList<ParseSection> refreshParseSections = null;
            ParseSection largestRefreshParseSection = null;

            // Iterate over all processed tokens changes detected by the PreprocessorStep :
            // - refresh all the adjacent lines participating in a CodeElement
            // - register the start and stop token for all sections of the document which need to be parsed again
            if (processedTokensLinesChanges != null && processedTokensLinesChanges.Count > 0)
            {
                // If the document was cleared, everything must be parsed again
                if (processedTokensLinesChanges[0].Type != DocumentChangeType.DocumentCleared)
                {
                    refreshParseSections = new List<ParseSection>();

                    ParseSection lastParseSection = null;
                    foreach (DocumentChange<IProcessedTokensLine> tokensChange in processedTokensLinesChanges)
                    {
                        if (lastParseSection == null || tokensChange.LineIndex > lastParseSection.StopLineIndex)
                        {
                            lastParseSection = CheckIfAdjacentLinesNeedRefresh(tokensChange.Type, tokensChange.LineIndex, documentLines, prepareDocumentLineForUpdate, codeElementsLinesChanges, lastParseSection);
                            refreshParseSections.Add(lastParseSection);
                        }
                    }
                }
            }
            if (refreshParseSections != null)
            { 
                //After getting all the parts refreshed, get the largest part that has been refreshed
                var minParseSection = refreshParseSections.OrderBy(p => p.StartLineIndex).First();
                var maxParseSection = refreshParseSections.OrderByDescending(p => p.StopLineIndex).First();
                largestRefreshParseSection = new ParseSection(minParseSection.StartLineIndex,
                    minParseSection.StartToken, maxParseSection.StopLineIndex, maxParseSection.StopToken,
                    maxParseSection.StopTokenIsFirstTokenOfTheLine);
            }


            // --- INITIALIZE ANTLR CodeElements parser ---

            // Create a token iterator on top of pre-processed tokens lines
            ITokensLinesIterator tokensIterator = ProcessedTokensDocument.GetProcessedTokensIterator(textSourceInfo, documentLines, compilerOptions);

            // Create an Antlr compatible token source on top of the token iterator
            TokensLinesTokenSource tokenSource = new TokensLinesTokenSource(
                textSourceInfo.Name,
                tokensIterator);

            // Init parser
            TokensLinesTokenStream tokenStream = new TokensLinesTokenStream(tokenSource, Token.CHANNEL_SourceTokens);
            CodeElementsParser cobolParser = new CodeElementsParser(tokenStream);
            // REVERT TO STD PARSER ==> TracingCobolParser cobolParser = new TracingCobolParser(tokenStream);

            // Optionnaly activate Antlr Parser performance profiling
            // WARNING : use this in a single-treaded context only (uses static field)     
<<<<<<< HEAD
            if (AntlrPerformanceProfiler == null && perfStatsForParserInvocation.ActivateDetailedAntlrPofiling)
                AntlrPerformanceProfiler = new AntlrPerformanceProfiler(cobolParser);
            else if (!perfStatsForParserInvocation.ActivateDetailedAntlrPofiling && AntlrPerformanceProfiler != null)
=======
            if (perfStatsForParserInvocation.ActivateDetailedAntlrPofiling)
                AntlrPerformanceProfiler = new AntlrPerformanceProfiler(cobolParser);
            else
>>>>>>> bf81e690
                AntlrPerformanceProfiler = null;

            if (AntlrPerformanceProfiler != null)
            {
                // Replace the generated parser by a subclass which traces all rules invocations
                cobolParser = new CodeElementsTracingParser(tokenStream);

                var tokensCountIterator = ProcessedTokensDocument.GetProcessedTokensIterator(textSourceInfo, documentLines, compilerOptions);
                AntlrPerformanceProfiler.BeginParsingFile(textSourceInfo, tokensCountIterator);
            }

            // Customize error recovery strategy
            IAntlrErrorStrategy cobolErrorStrategy = new CodeElementErrorStrategy();
            cobolParser.ErrorHandler = cobolErrorStrategy;

            // Register all parse errors in a list in memory
            ParserDiagnosticErrorListener errorListener = new ParserDiagnosticErrorListener();
            cobolParser.RemoveErrorListeners();
            cobolParser.AddErrorListener(errorListener);

            // Prepare to analyze the parse tree
            ParseTreeWalker walker = new ParseTreeWalker();
            CodeElementBuilder codeElementBuilder = new CodeElementBuilder();

            // --- INCREMENTAL PARSING ---

            // In case of incremental parsing, parse only the code sections we need to refresh

            if (largestRefreshParseSection != null)
            {
                // Seek just before the next code element starting token
                tokenStream.SeekToToken(largestRefreshParseSection.StartToken);
                tokenStream.StartLookingForStopToken(largestRefreshParseSection.StopToken);

                //Remove all the code elements for the future line to parse.

                for (int i = largestRefreshParseSection.StartLineIndex;
                    i < (largestRefreshParseSection.StopLineIndex == documentLines.Count - 1 && largestRefreshParseSection.StopToken == null //If the last index is equals to number of line in document, make sure to also reset the last line, otherwise, reset lines normally. 
                        ? largestRefreshParseSection.StopLineIndex + 1
                        : largestRefreshParseSection.StopLineIndex);
                    i++)
                {
                    if (documentLines[i].CodeElements != null)
                        documentLines[i].ResetCodeElements();
                }
            }

           


            // Reset parsing error diagnostics
            cobolErrorStrategy.Reset(cobolParser);

            // Try to parse code elements :
            // - starting with the current parse section Start token
            // - ending with the current parse section Stop token
            CodeElementsParser.CobolCodeElementsContext codeElementsParseTree = null;
            try
            {
                perfStatsForParserInvocation.OnStartParsing();
                if (AntlrPerformanceProfiler != null) AntlrPerformanceProfiler.BeginParsingSection();
                codeElementsParseTree = cobolParser.cobolCodeElements();
                if (AntlrPerformanceProfiler != null)
                    AntlrPerformanceProfiler.EndParsingSection(codeElementsParseTree.ChildCount);
                perfStatsForParserInvocation.OnStopParsing(
                    AntlrPerformanceProfiler != null
                        ? (int) AntlrPerformanceProfiler.CurrentFileInfo.DecisionTimeMs
                        : 0,
                    AntlrPerformanceProfiler != null
                        ? AntlrPerformanceProfiler.CurrentFileInfo.RuleInvocations.Sum()
                        : 0);
            }
            catch (Exception e)
            {
                var currentToken = (Token) cobolParser.CurrentToken;
                CodeElementsLine codeElementsLine = GetCodeElementsLineForToken(currentToken);
                if (codeElementsLine != null)
                {
                    codeElementsLine.AddParserDiagnostic(new TokenDiagnostic(MessageCode.ImplementationError,
                        currentToken, currentToken.Line, e));
                }
            }

            if (codeElementsParseTree != null)
            {
                // If the parse tree is not empty
                if (codeElementsParseTree.codeElement() != null && codeElementsParseTree.codeElement().Length > 0)
                {
                    // Analyze the parse tree for each code element
                    foreach (var codeElementParseTree in codeElementsParseTree.codeElement())
                    {
                        // Get the first line that was parsed     
                        var tokenStart = (Token) codeElementParseTree.Start;
                        CodeElementsLine codeElementsLine = GetCodeElementsLineForToken(tokenStart);
                        if (codeElementsLine == null)
                        {
                            continue;
                        }

                        // Register that this line was updated
                        // COMMENTED FOR THE SAKE OF PERFORMANCE -- SEE ISSUE #160
                        //int updatedLineIndex = documentLines.IndexOf(codeElementsLine, codeElementsLine.LineIndex);
                        //codeElementsLinesChanges.Add(new DocumentChange<ICodeElementsLine>(DocumentChangeType.LineUpdated, updatedLineIndex, codeElementsLine));
                        codeElementsLinesChanges.Add(
                            new DocumentChange<ICodeElementsLine>(DocumentChangeType.LineUpdated,
                                codeElementsLine.LineIndex, codeElementsLine));

                        perfStatsForParserInvocation.OnStartTreeBuilding();
                        // Visit the parse tree to build a first class object representing the code elements
                        try
                        {
                            walker.Walk(codeElementBuilder, codeElementParseTree);
                        }
                        catch (Exception ex)
                        {
                            var code = MessageCode.ImplementationError;
                            int line = 0;
                            int start = 0;
                            int stop = 0;
                            if (codeElementsLine.SourceTokens != null && codeElementsLine.SourceTokens.Count > 0)
                            {
                                start = codeElementsLine.SourceTokens[0].StartIndex;
                                stop =
                                    codeElementsLine.SourceTokens[codeElementsLine.SourceTokens.Count - 1].StopIndex;
                            }
                            codeElementsLine.AddParserDiagnostic(new ParserDiagnostic(ex.ToString(), start, stop,
                                line, null, code, ex));
                        }
                        CodeElement codeElement = codeElementBuilder.CodeElement;
                        if (codeElement != null)
                        {
                            // Add the multiline comments Token to the consumed Tokens in order to comment them in CodeGen
                            if (!codeElement.IsInsideCopy() && codeElement.ConsumedTokens.Count >= 2)
                            {
                                bool tokenHasBeenInjected = false;

                                // Do not iterate on a list that will be modified ☻
                                int stopLine = codeElement.ConsumedTokens.Last().Line - 1;

                                for (int lineIndex = codeElement.ConsumedTokens[0].Line -1 ;
                                    lineIndex < stopLine && lineIndex < documentLines.Count;
                                    lineIndex++)
                                {
                                    var multilineTokens = documentLines[lineIndex].SourceTokens.Where(t =>
                                        t.TokenType == TokenType.MULTILINES_COMMENTS_START ||
                                        t.TokenType == TokenType.MULTILINES_COMMENTS_STOP ||
                                        t.TokenType == TokenType.CommentLine);


                                    foreach (var multilineToken in multilineTokens)
                                    {
                                        tokenHasBeenInjected = true;
                                        codeElement.ConsumedTokens.Add(multilineToken);
                                    }
                                }

                                if (tokenHasBeenInjected)
                                {
                                    codeElement.ConsumedTokens = codeElement.ConsumedTokens.OrderBy(t => t.Line)
                                        .ThenBy(t => t.Column).ToList();
                                }
                            }


                            // Attach consumed tokens and main document line numbers information to the code element
                            if (codeElement.ConsumedTokens.Count == 0)
                            {
// ISSUE #204:
                                var tempToken = tokenStream.Lt(1);
                                if (tempToken != null && tempToken != Token.END_OF_FILE)
                                {
// if not end of file,
                                    // add next token to ConsumedTokens to know where is the CodeElement in error
                                    codeElement.ConsumedTokens.Add((Token) tempToken);
                                    // this alter CodeElements semantics: in addition to matched tokens,
                                    // it includes the first token in error if no token has been matched
                                }
                            }

                            //TODO Issue #384 to discuss if this code should stay here:
                            //This should be in a Checker, but "codeElement.ConsumedTokens" is only set after all the checkers have been called
                            //Rule TCLIMITATION_NO_CE_ACROSS_SOURCES
                            if (codeElement.IsAcrossSourceFile())
                            {
                                DiagnosticUtils.AddError(codeElement,
                                    "A Cobol statement cannot be across 2 sources files (eg. Main program and a COPY)",
                                    MessageCode.TypeCobolParserLimitation);
                            }

                            // Add code element to the list                    
                            codeElementsLine.AddCodeElement(codeElement);
                        }
                    }
                }
                // If the parse tree contains errors
                if (codeElementsParseTree.Diagnostics != null)
                {
                    foreach (ParserDiagnostic d in codeElementsParseTree.Diagnostics)
                    {
                        if (d.OffendingSymbol != null)
                        {
                            CodeElementsLine codeElementsLine =
                                GetCodeElementsLineForToken((Token) d.OffendingSymbol);
                            if (codeElementsLine != null)
                                codeElementsLine.AddParserDiagnostic(d);
                        }
                    }
                }
                perfStatsForParserInvocation.OnStopTreeBuilding();
            }


            if (AntlrPerformanceProfiler != null)
                AntlrPerformanceProfiler.EndParsingFile(cobolParser.ParseInfo.DecisionInfo, (int)(cobolParser.ParseInfo.GetTotalTimeInPrediction() / 1000000));

            return codeElementsLinesChanges;
        }

        private static CodeElementsLine GetCodeElementsLineForToken(Token tokenStart)
        {
            CodeElementsLine codeElementsLine = null;
            var importedToken = tokenStart as ImportedToken;
            if (importedToken != null)
            {
                if (importedToken.CopyDirective.TextNameSymbol.TokensLine is CodeElementsLine)
                    codeElementsLine = (CodeElementsLine)importedToken.CopyDirective.TextNameSymbol.TokensLine;
            }
            else
            {
                if (tokenStart.TokensLine is CodeElementsLine)
                    codeElementsLine = ((CodeElementsLine)tokenStart.TokensLine);
            }

            return codeElementsLine;
        }


        /// <summary>
        /// Illustration : lines with code elements continued from previous line or with a continuation on next line (before update)
        /// SW represents a code element starting word
        /// [  SW    x] 
        /// [        x]
        /// [SW      x]
        /// [   SW    ]
        /// [   x   SW]
        /// A DocumentChange intersects with a previously parsed multiline code element if : 
        /// * LineInserted :
        ///   - all previous lines until the last starting word 
        ///     (get previous lines until the previous code element is found)
        ///   - all the next lines until the next starting word
        ///     (get next lines until the next code element is found, 
        ///      do not reset the last line if the next code element starts at the beginning of the line)
        /// * LineUpdated / LineRemoved :
        ///   - all previous lines until the last starting word 
        ///     (get previous lines until the previous code element is found)
        ///   - all the next lines until the next starting word
        ///     (get next lines until the next code element is found, 
        ///      do not reset the last line if the next code element starts at the beginning of the line)
        /// When navigating to previous or next line searching for a code element, we can stop when a fresh insertion / update is encountered.
        /// When we reset a line which was not directly updated, and where the code element started in the middle of the line,
        /// we must "remember" at which token we must start parsing.
        /// In conclusion, the incremental parsing step for code elements is divided in two steps :
        /// 1. List all the starting and stop tokens of sections to parse with the rules above
        /// 2. Parse code elements beginning with starting token and until we reach stop token
        /// </summary>
        private static ParseSection CheckIfAdjacentLinesNeedRefresh(DocumentChangeType changeType, int lineIndex, ISearchableReadOnlyList<CodeElementsLine> documentLines, PrepareDocumentLineForUpdate prepareDocumentLineForUpdate, IList<DocumentChange<ICodeElementsLine>> codeElementsLinesChanges, ParseSection lastParseSection)
        {
            ParseSection currentParseSection = new ParseSection();

            // Navigate backwards to the start of the multiline code element
            if (lineIndex > 0)
            {
                int previousLineIndex = lineIndex;
                int lastLineIndexReset = lastParseSection != null ? lastParseSection.StopLineIndex : -1;
                IEnumerator<CodeElementsLine> reversedEnumerator = documentLines.GetEnumerator(previousLineIndex - 1, -1, true);
                bool previousLineHasCodeElements = false;
                while (reversedEnumerator.MoveNext() && (--previousLineIndex > lastLineIndexReset))
                {
                    // Get the previous line until the first code element is encountered
                    CodeElementsLine previousLine = reversedEnumerator.Current;

                    // The start of the parse section is delimited by the previous CodeElement
                    if (previousLine != null)
                    {
                        previousLineHasCodeElements = previousLine.HasCodeElements;
                        if (previousLineHasCodeElements)
                        {
                            currentParseSection.StartLineIndex = previousLineIndex;
                            currentParseSection.StartToken = previousLine.CodeElements.First().ConsumedTokens.FirstOrDefault();
                        }

                        // All lines contained in the parse section could be modified, and should be reset
                        previousLine = (CodeElementsLine)prepareDocumentLineForUpdate(previousLineIndex, previousLine, CompilationStep.CodeElementsParser);
                        previousLine.ResetCodeElements();
                        codeElementsLinesChanges.Add(new DocumentChange<ICodeElementsLine>(DocumentChangeType.LineUpdated, previousLineIndex, previousLine));
                    }

                    // Stop iterating backwards as soon as the start of an old CodeElement is found                   
                    if (previousLineHasCodeElements)
                    {
                        break;
                    }
                }
                // If no CodeElement was found on the previous lines, current parse section starts at the beggining of the file
                // (because last parseSection could only stop at a CodeElement or at the end of the file)
                if (!previousLineHasCodeElements)
                {
                    currentParseSection.StartLineIndex = 0;
                    currentParseSection.StartToken = null;
                }
            }
            // If line 0 was updated, current parse section starts at the beggining of the file
            else
            {
                currentParseSection.StartLineIndex = 0;
                currentParseSection.StartToken = null;
            }

            // Navigate forwards to the end of the multiline code element
            if (lineIndex < (documentLines.Count - 1))
            {
                int nextLineIndex = lineIndex;
                IEnumerator<CodeElementsLine> enumerator = documentLines.GetEnumerator(nextLineIndex + 1, -1, false);
                bool nextLineHasCodeElements = false;
                while (enumerator.MoveNext())
                {
                    // Get the next line until non continuation line is encountered
                    nextLineIndex++;
                    CodeElementsLine nextLine = enumerator.Current;

                    // Check if the next CodeElement found starts at the beginning of the line   
                    if (nextLine != null)
                    {
                        nextLineHasCodeElements = nextLine.HasCodeElements;
                        bool nextCodeElementStartsAtTheBeginningOfTheLine = false;
                        if (nextLineHasCodeElements)
                        {
                            try
                            {
                                Token startTokenForNextParseSection = nextLine.CodeElements.First().ConsumedTokens.FirstOrDefault();
                                Token firstSourceTokenOfThisLine = nextLine.TokensWithCompilerDirectives.First(token => token.Channel == Token.CHANNEL_SourceTokens);
                                nextCodeElementStartsAtTheBeginningOfTheLine = startTokenForNextParseSection == firstSourceTokenOfThisLine;
                            }
                            catch (System.InvalidOperationException /*e*/)
                            {//JCM: 28/08/2017: I noticed that this Exception can occur if: it doesn't exists a token which verifies the predicate: token.Channel == Token.CHANNEL_SourceToken
                                nextCodeElementStartsAtTheBeginningOfTheLine = false;
                            }
                        }

                        // All lines contained in the parse section could be modified
                        if (!nextCodeElementStartsAtTheBeginningOfTheLine)
                        {
                            // TO DO : ERROR below, will not work if we have source tokens from previous CodeElement + one other CodeElement on the same line
                            // => the other CodeElement will be deleted by prepareDocumentLineForUpdate and not parsed again
                            nextLine = (CodeElementsLine)prepareDocumentLineForUpdate(nextLineIndex, nextLine, CompilationStep.CodeElementsParser);
                            codeElementsLinesChanges.Add(new DocumentChange<ICodeElementsLine>(DocumentChangeType.LineUpdated, nextLineIndex, nextLine));
                        }

                        // Stop iterating forwards as soon as the start of an old CodeElement is found                   
                        if (nextLineHasCodeElements)
                        {
                            currentParseSection.StopLineIndex = nextLineIndex;
                            currentParseSection.StopToken = nextLine.CodeElements.First().ConsumedTokens.FirstOrDefault();
                            currentParseSection.StopTokenIsFirstTokenOfTheLine = nextCodeElementStartsAtTheBeginningOfTheLine;
                            break;
                        }
                    }
                }
                // If no CodeElement was found on the next lines, current parse section current parse section ends at the end of the file
                if (!nextLineHasCodeElements)
                {
                    currentParseSection.StopLineIndex = nextLineIndex;
                    currentParseSection.StopToken = null;
                    currentParseSection.StopTokenIsFirstTokenOfTheLine = false;
                }
            }
            // If last line was updated, or if no CodeElement was found after the updated line, current parse section ends at the end of the file
            else
            {
                currentParseSection.StopLineIndex = documentLines.Count - 1;
                currentParseSection.StopToken = null;
                currentParseSection.StopTokenIsFirstTokenOfTheLine = false;
            }

            return currentParseSection;
        }
    }
}<|MERGE_RESOLUTION|>--- conflicted
+++ resolved
@@ -121,15 +121,9 @@
 
             // Optionnaly activate Antlr Parser performance profiling
             // WARNING : use this in a single-treaded context only (uses static field)     
-<<<<<<< HEAD
-            if (AntlrPerformanceProfiler == null && perfStatsForParserInvocation.ActivateDetailedAntlrPofiling)
-                AntlrPerformanceProfiler = new AntlrPerformanceProfiler(cobolParser);
-            else if (!perfStatsForParserInvocation.ActivateDetailedAntlrPofiling && AntlrPerformanceProfiler != null)
-=======
             if (perfStatsForParserInvocation.ActivateDetailedAntlrPofiling)
                 AntlrPerformanceProfiler = new AntlrPerformanceProfiler(cobolParser);
             else
->>>>>>> bf81e690
                 AntlrPerformanceProfiler = null;
 
             if (AntlrPerformanceProfiler != null)
