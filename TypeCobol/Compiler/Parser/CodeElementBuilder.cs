--- conflicted
+++ resolved
@@ -936,17 +936,9 @@
         public override void EnterIfStatement(CobolCodeElementsParser.IfStatementContext context)
         {
             var statement = new IfStatement();
-<<<<<<< HEAD
-            //if (context.conditionalExpression() != null)
-            //{
-            //    statement.condition = new LogicalExpressionBuilder().createCondition(context.conditionalExpression());
-            //}
-
-=======
             if (context.conditionalExpression() != null) {
                 statement.condition = new LogicalExpressionBuilder().createCondition(context.conditionalExpression());
             }
->>>>>>> afae3dce
             Context = context;
             CodeElement = statement;
         }
