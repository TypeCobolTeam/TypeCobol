--- conflicted
+++ resolved
@@ -1,14 +1,10 @@
-<<<<<<< HEAD
-﻿using System.Collections.Generic;
-using TypeCobol.Compiler.Types;
+﻿//using System.Collections.Generic;
+
+using System;
+using System.Collections.Generic;
 using System.Linq;
-using System;
-using Type = TypeCobol.Compiler.Types.Type;
 
 namespace TypeCobol.Compiler.Symbols
-=======
-﻿namespace TypeCobol.Compiler.Symbols
->>>>>>> de2cb678
 {
     /// <summary>
     /// The Symbol of a Function declaration
@@ -57,9 +53,9 @@
             List<Tuple<VariableSymbol, Type>> outputTypes, 
             Tuple<VariableSymbol, Type> returningType)
         {
-            var inputParameters = Parameters.Where(v => v.HasFlag(Flags.Input));
-            var inoutParameters = Parameters.Where(v => v.HasFlag(Flags.Inout));
-            var outputParameters = Parameters.Where(v => v.HasFlag(Flags.Output));
+            var inputParameters = Type.Parameters.Where(v => v.HasFlag(Flags.Input));
+            var inoutParameters = Type.Parameters.Where(v => v.HasFlag(Flags.Inout));
+            var outputParameters = Type.Parameters.Where(v => v.HasFlag(Flags.Output));
 
             //if(ReturnType. match returningArgument.Type)
         }
@@ -84,7 +80,7 @@
             if(type1.Item2.IsEquivalentTo(type2.Item2))
             {
                 //Compare flags
-                if(type1.Item1.HasFlag(Flags.BlankWhenZero) ^ type2.Item2.HasFlag(Flags.BlankWhenZero))
+                if(type1.Item1.HasFlag(Flags.BlankWhenZero) ^ type2.Item1.HasFlag(Flags.BlankWhenZero))
                 {
                     return false;
                 }
