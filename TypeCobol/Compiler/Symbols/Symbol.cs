﻿using System;
using System.Collections.Generic;
using System.IO;
using System.Linq;
using System.Text;
using System.Threading.Tasks;
using System.Xml.Schema;
using TypeCobol.Compiler.CodeElements;
using TypeCobol.Compiler.Nodes;
using TypeCobol.Compiler.Scopes;
using TypeCobol.Compiler.Types;
using Type = TypeCobol.Compiler.Types.Type;

namespace TypeCobol.Compiler.Symbols
{
    /// <summary>
    /// Base classe of a Cobol Symbol
    /// </summary>
    public abstract class Symbol : ISemanticData, ICloneable
    {
        /// <summary>
        /// Enumeration on the kind of symbols
        /// </summary>
        public enum Kinds
        {
            Root,//The Root Symbol table
            Namespace,
            Program,
            Function,
            Typedef,
            Variable,
            Index,
            Section,
            Paragraph,
            Sentence,
        }

        [Flags]
        public enum Flags : ulong
        {
            Public = 0x01 << 0,
            Private = 0x01 << 1,
            External = 0x01 << 2,
            Global = 0x01 << 3, //Symbol explicitly marked as global
            FILE_SECTION = 0x01 << 4,
            GLOBAL_STORAGE = 0x01 << 5,
            WORKING_STORAGE = 0x01 << 6,
            LOCAL_STORAGE = 0x01 << 7,
            LINKAGE = 0x01 << 8,
            Input = 0x01 << 9,
            Output = 0x01 << 10,
            Inout = 0x01 << 11,
            ByReference = 0x01 << 12,
            ByContent = 0x01 << 13,
            ByValue = 0x01 << 14,
            Strong = 0x01 << 15,
            Strict = 0x01 << 16,
            Weak = 0x01 << 17,
            Conditions = 0x01 << 18,
            Renames = 0x01 << 19,
            Redefines = 0x01 << 20,
            HasATypedefType = 0x01 << 21,//The symbol has a type that comes from a TypeDef.
            Parameter = 0x01 << 22,//This a parameter variable.
            Return = 0x01 << 23,//A Return variable.
            BuiltinType = 0x01 << 24,//This is a Builtin Type.
            InsideTypdef = 0x01 << 25,//Flag of any symbol inside a Typedef definition
<<<<<<< HEAD
            Declaratives = 0x01 << 26,//Flag to indicate a symbol inside Declaractives context
=======
            ProgramExpanded = 0x01 << 26,//Flag for a program that have been already expanded.
            NeedTypeCompletion = 0x01 << 27,//For a program that need type Completion, a pure COBOL Program does not need type completion (No TYPEDEF).
>>>>>>> 4f6f896e

            //Etc...
        }

        /// <summary>
        /// Variable section mask.
        /// </summary>
        internal const Flags SectionMask = Flags.GLOBAL_STORAGE | Flags.WORKING_STORAGE | Flags.LINKAGE | Flags.FILE_SECTION | Flags.LOCAL_STORAGE;

        /// <summary>
        /// The Visibility mask that a symbol can take.
        /// </summary>
        public const Flags SymbolVisibilityMask = Flags.Public | Flags.Private | Flags.External | Flags.Global;

        /// <summary>
        /// Empty constructor
        /// </summary>
        protected Symbol()
        {
        }

        /// <summary>
        /// Named constructor
        /// </summary>
        protected Symbol(string name, Kinds kind)
        {
            this.Name = name??"";//It happends that a symbol can have no name
            Kind = kind;
        }

        /// <summary>
        /// Symbol Kind
        /// </summary>
        public Kinds Kind
        {
            get;
            protected set;
        }

        /// <summary>
        /// Symbol Flags.
        /// </summary>
        public Flags Flag
        {
            get;
            internal set;
        }

        /// <summary>
        /// A integer number which can be associated to this Symbol.
        /// </summary>
        public int Number
        {
            set;
            get;
        }

        /// <summary>
        /// Symbol's name
        /// </summary>
        public string Name
        {
            get;
            protected set;
        }

        private System.WeakReference _myTargetNode = null;
        /// <summary>
        /// The target AST node if any
        /// </summary>
        public Node TargetNode
        {
            get
            {
                lock (this)
                {
                    return (Node)_myTargetNode?.Target;
                }
            }
            internal set
            {
                lock (this)
                {
                    if (_myTargetNode == null)
                        _myTargetNode = new System.WeakReference(value);
                    else
                        _myTargetNode.Target = value;
                }
            }
        }

        /// <summary>
        /// A Typed name is the name followed by a type, by default is the name..
        /// </summary>
        public virtual string TypedName => Name;

        /// <summary>
        /// Name used for an Indexed Name
        /// </summary>
        public virtual string IndexedName => Name;
        public virtual string IndexedOFName => Name;
        public virtual string IndexedDotName => Name;

        /// <summary>
        /// Full qualified name of this Symbol à la TypeCobol using "::"
        /// </summary>
        public virtual string FullName
        {
            get
            {
                string root = Owner?.FullName ?? "";
                string name = IndexedName;
                return root.Length > 0 ? root + (name.Length > 0 ? ("::" + name) : name) : name;
            }
        }

        /// <summary>
        /// Full qualified name of this Symbol à la COBOL85 using OF
        /// </summary>
        public virtual string FullOfName
        {
            get
            {
                string root = Owner?.FullOfName ?? "";
                string name = IndexedOFName;
                return root.Length > 0 ? (name.Length > 0 ? (name + " OF ") : name) + root : name;
            }
        }

        /// <summary>
        /// Full dotted qualified name
        /// </summary>
        public virtual string FullDotName
        {
            get
            {
                string root = Owner?.FullDotName ?? "";
                string name = IndexedDotName;
                return root.Length > 0 ? root + (name.Length > 0 ? ('.' + name) : name) : name;
            }
        }

        /// <summary>
        /// Full typed dotted qualified name
        /// </summary>
        public virtual string FullTypedDotName
        {
            get
            {
                Stack<string> paths = new Stack<string>();
                paths.Push(IndexedDotName);
                Symbol owner = Owner;
                while (owner != null)
                {
                    string name = owner.TypedName;
                    if (name?.Length != 0)
                    {
                        paths.Push(name);
                    }
                    owner = owner.Owner;
                }

                return string.Join(".", paths.ToArray());
            }
        }

        /// <summary>
        /// Type changed event.
        /// </summary>
        public event EventHandler TypeChanged;

        Type m_Type;
        /// <summary>
        /// Symbol's type
        /// </summary>
        public virtual Type Type
        {
            get => m_Type;
            set
            {
                if (m_Type != value)
                {
                    m_Type = value;
                    TypeChanged?.Invoke(this, null);
                }
            }
        }

        /// <summary>
        /// Get the the expanded type of this type symbol.
        /// The Expanded Type is the Cobol85 Type in fact.
        /// <param name="program">The program in which the expanded Type is Computed.</param>
        /// </summary>
        public virtual Type ExpandedType(ProgramSymbol program)
        {
            return this.Type;
        }

        /// <summary>
        /// Complete the Symbol's type associated to this Symbol
        /// </summary>
        /// <param name="root">The root symbol table to be used to complete the type</param>
        /// <returns>true if the type is completed, false otherwise</returns>
        protected internal virtual bool TypeCompleter(RootSymbolTable root = null)
        {
            return true;
        }

        /// <summary>
        /// Set a set of flags to true or false.
        /// </summary>
        /// <param name="flag"></param>
        /// <param name="value"></param>
        /// <param name="propagate">true the flags must be propagated, false otherwise</param>
        protected internal virtual void SetFlag(Flags flag, bool value, bool propagate = false)
        {
            this.Flag = value ? (Flags)((ulong)this.Flag | (ulong)flag)
                              : (Flags)((ulong)this.Flag & ~(ulong)flag);
            if (Type != null && propagate)
            {//Propagate to types.                
                if (!Type.HasFlag(flag))
                {//We test HasFlag to avoid infinite recursion with cyclic Type.
                    Type.SetFlag(flag, value);
                }
            }
        }

        /// <summary>
        /// Determines if the given flag is set.
        /// </summary>
        /// <param name="flag">The flag to be tested</param>
        /// <returns>true if yes, false otherwise.</returns>
        public bool HasFlag(Flags flag)
        {
            return ((ulong)this.Flag & (ulong)flag) != 0;
        }

        /// <summary>
        /// The Owner of this Symbol
        /// </summary>
        public Symbol Owner
        {
            get;
            protected internal set;
        }

        public SemanticKinds SemanticKind => SemanticKinds.Symbol;

        /// <summary>
        /// Determines if this symbol cans be seen as Scope.
        /// </summary>
        public bool HasScope => Kind == Kinds.Root || Kind == Kinds.Namespace || Kind == Kinds.Program ||
                                Kind == Kinds.Function;

        public virtual object Clone()
        {
            return MemberwiseClone();
        }

        /// <summary>
        /// Propagate internal symbol owner to this symbol.
        /// </summary>
        public virtual void PropagateOwner()
        {

        }

        /// <summary>
        /// Lookup the Parent of this symbol of the given name.
        /// </summary>
        /// <param name="name">Parent name looked for</param>
        /// <returns>The Parent if any, null otherwise</returns>
        public virtual Symbol LookupParentOfName(string name)
        {
            if (Owner != null && Owner.Name.Equals(name, StringComparison.OrdinalIgnoreCase))
                return Owner;
            return Owner?.LookupParentOfName(name);
        }

        /// <summary>
        /// Determine if this symbol is matching the given path (à la COBOL qualification)
        /// </summary>
        /// <param name="path">The path to match</param>
        /// <returns>true if yes, false otherwise</returns>
        public bool IsMatchingPath(string[] path)
        {
            Symbol currentSymbol = this;
            for (int i = 0; i < path.Length; i++)
            {
                switch (i)
                {
                    case 0:
                        string name = currentSymbol.Name;
                        if (!path[i].Equals(name, StringComparison.OrdinalIgnoreCase))
                            return false;
                        break;
                    default:
                    {
                        Symbol parent = currentSymbol.LookupParentOfName(path[i]);
                        if (parent == null)
                            return false;
                        currentSymbol = parent;
                    }
                        break;
                }
            }
            return true;
        }


        /// <summary>
        /// Check if this symbol has the given symbol as parent in the parent hierarchy
        /// </summary>
        /// <param name="parent">The parent to be tested</param>
        /// <returns>true if yes, false otherwise</returns>
        public virtual bool HasParent(Symbol parent)
        {
            if (Owner == parent)
                return true;
            if (Owner == null || parent == null)
                return false;
            return Owner.HasParent(parent);
        }

        /// <summary>
        /// Get the Top Parent of this symbol having the Given Kind.
        /// This symbol is included.
        /// </summary>
        /// <param name="kind">The Kind of the Top parent</param>
        /// <returns>The Top parent if any, null otherwise</returns>
        public virtual Symbol TopParent(Kinds kind)
        {
            Symbol top = null;
            if (this.Kind == kind)
                top = this;
            Symbol ownerTop = Owner?.TopParent(kind);
            if (ownerTop != null)
                top = ownerTop;
            return top;
        }

        /// <summary>
        /// Get the nearest symbol of one of the given Kinds, including this one.
        /// </summary>
        /// <param name="kinds">The Kinds to look for</param>
        /// <returns>The Nearest Symbol</returns>
        public Symbol NearestKind(params Symbol.Kinds[] kinds)
        {
            System.Diagnostics.Debug.Assert(kinds != null);
            System.Diagnostics.Debug.Assert(kinds.Length > 0);
            return kinds.Contains(this.Kind) ? this : Owner?.NearestKind(kinds);
        }

        /// <summary>
        /// Lookup for the parent having t he given Level
        /// </summary>
        /// <param name="level"></param>
        /// <param name="inclusive">true if this symbol must be taken in account, false otherwise</param>
        /// <returns>The parent symbol of the level if one exists, null otherwise</returns>
        public virtual Symbol LookupParentLevelSymbol(int level, bool inclusive)
        {
            return null;
        }

        /// <summary>
        /// Dum Symbol tags
        /// </summary>
        /// <param name="flag">Flags to dump</param>
        /// <param name="tw">TextWriter instance</param>
        internal static void DumpSymbolFlags(Flags flag, TextWriter tw)
        {
            if (((ulong)flag & (ulong)Flags.Global) != 0)
            {
                tw.Write(" GLOBAL ");
            }
            if (((ulong)flag & (ulong)Flags.Public) != 0)
            {
                tw.Write(" PUBLIC ");
            }
            if (((ulong)flag & (ulong)Flags.Private) != 0)
            {
                tw.Write(" PRIVATE ");
            }
        }

        public override string ToString()
        {
            StringWriter sw = new StringWriter();
            Dump(sw, 0);
            return sw.ToString();
        }

        /// <summary>
        /// Dump this symbol in the given TextWriter instance
        /// </summary>
        /// <param name="tw">TextWriter instance</param>
        /// <param name="indentLevel">Indentation level</param>
        public virtual void Dump(TextWriter tw, int indentLevel)
        {
            string s = new string(' ', 2 * indentLevel);
            tw.Write(Name);
            this.Type?.Dump(tw, 0);
            DumpSymbolFlags(this.Flag, tw);
        }

        public virtual TR Accept<TR, TP>(IVisitor<TR, TP> v, TP arg) { return v.VisitSymbol(this, arg); }

        public class LevelExceed : Exception
        {
            /// <summary>
            /// The symbol which level exceed.
            /// </summary>
            public VariableSymbol Symbol
            {
                get;
                private set;
            }
            public LevelExceed(VariableSymbol symbol)
            {
                this.Symbol = symbol;
            }
        }

        /// <summary>
        /// A visitor for symbols.  A visitor is used to implement operations
        /// (or relations) on symbols.  Most common operations on symbols are
        ///  binary relations of the form : Symbol x TP -> TR
        /// </summary>
        /// <typeparam name="TR">the return type of the operation implemented by this visitor.
        /// </typeparam>
        /// <typeparam name="TP">the type of the second argument (the first being the
        /// symbol itself) of the operation implemented by this visitor.
        /// </typeparam>
        public interface IVisitor<out TR, in TP>
        {
            TR VisitFunctionSymbol(FunctionSymbol s, TP arg);
            TR VisitIndexSymbol(IndexSymbol s, TP arg);
            TR VisitNamespaceSymbol(NamespaceSymbol s, TP arg);
            TR VisitParagraphSymbol(ParagraphSymbol s, TP arg);
            TR VisitProgramSymbol(ProgramSymbol s, TP arg);
            TR VisitRedefinesSymbol(RedefinesSymbol s, TP arg);
            TR VisitRenamesSymbol(RenamesSymbol s, TP arg);
            TR VisitSectionSymbol(SectionSymbol s, TP arg);
            TR VisitTypedefSymbol(TypedefSymbol s, TP arg);
            TR VisitVariableSymbol(VariableSymbol s, TP arg);
            TR VisitVariableTypeSymbol(VariableTypeSymbol s, TP arg);
            TR VisitSymbol(Symbol s, TP arg);
        }

        /// <summary>
        /// The Abstract Symbol Visitor Class
        /// </summary>
        /// <typeparam name="TR"></typeparam>
        /// <typeparam name="TP"></typeparam>
        public abstract class AbstractSymbolVisitor<TR, TP> : IVisitor<TR, TP>
        {
            public TR Visit(Symbol s, TP arg) { return s.Accept(this, arg); }
            public virtual TR VisitFunctionSymbol(FunctionSymbol s, TP arg) { return VisitSymbol(s, arg); }
            public virtual TR VisitIndexSymbol(IndexSymbol s, TP arg) { return VisitSymbol(s, arg); }
            public virtual TR VisitNamespaceSymbol(NamespaceSymbol s, TP arg) { return VisitSymbol(s, arg); }
            public virtual TR VisitParagraphSymbol(ParagraphSymbol s, TP arg) { return VisitSymbol(s, arg); }
            public virtual TR VisitProgramSymbol(ProgramSymbol s, TP arg) { return VisitSymbol(s, arg); }
            public virtual TR VisitRedefinesSymbol(RedefinesSymbol s, TP arg) { return VisitSymbol(s, arg); }
            public virtual TR VisitRenamesSymbol(RenamesSymbol s, TP arg) { return VisitSymbol(s, arg); }
            public virtual TR VisitSectionSymbol(SectionSymbol s, TP arg) { return VisitSymbol(s, arg); }            
            public virtual TR VisitTypedefSymbol(TypedefSymbol s, TP arg) { return VisitSymbol(s, arg); }
            public virtual TR VisitVariableSymbol(VariableSymbol s, TP arg) { return VisitSymbol(s, arg); }
            public virtual TR VisitVariableTypeSymbol(VariableTypeSymbol s, TP arg) { return VisitSymbol(s, arg); }
            public abstract TR VisitSymbol(Symbol s, TP arg);
        }

    }
}<|MERGE_RESOLUTION|>--- conflicted
+++ resolved
@@ -64,12 +64,9 @@
             Return = 0x01 << 23,//A Return variable.
             BuiltinType = 0x01 << 24,//This is a Builtin Type.
             InsideTypdef = 0x01 << 25,//Flag of any symbol inside a Typedef definition
-<<<<<<< HEAD
             Declaratives = 0x01 << 26,//Flag to indicate a symbol inside Declaractives context
-=======
-            ProgramExpanded = 0x01 << 26,//Flag for a program that have been already expanded.
-            NeedTypeCompletion = 0x01 << 27,//For a program that need type Completion, a pure COBOL Program does not need type completion (No TYPEDEF).
->>>>>>> 4f6f896e
+            ProgramExpanded = 0x01 << 27,//Flag for a program that have been already expanded.
+            NeedTypeCompletion = 0x01 << 28,//For a program that need type Completion, a pure COBOL Program does not need type completion (No TYPEDEF).
 
             //Etc...
         }
