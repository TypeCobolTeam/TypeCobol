--- conflicted
+++ resolved
@@ -67,12 +67,8 @@
             Declaratives = 0x01 << 26,//Flag to indicate a symbol inside Declaractives context
             ProgramExpanded = 0x01 << 27,//Flag for a program that have been already expanded.
             NeedTypeCompletion = 0x01 << 28,//For a program that need type Completion, a pure COBOL Program does not need type completion (No TYPEDEF).
-<<<<<<< HEAD
-=======
             BuiltinSymbol = 0x01 << 29, //This is a builting symbol.
             ProgramCompleted = 0x01 << 30, //This Top Program has been completed
->>>>>>> fed2d553
-
             //Etc...
         }
 
