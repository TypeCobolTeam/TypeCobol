--- conflicted
+++ resolved
@@ -1,10 +1,7 @@
 ﻿using System.Collections.Generic;
 using System.IO;
 using TypeCobol.Compiler.Scopes;
-<<<<<<< HEAD
 using TypeCobol.Compiler.Types;
-=======
->>>>>>> cd4e4388
 
 namespace TypeCobol.Compiler.Symbols
 {
@@ -51,7 +48,6 @@
         }
 
         /// <summary>
-<<<<<<< HEAD
         /// Any value associated to this Variable, more often an initial value.
         /// </summary>
         public object Value
@@ -70,8 +66,6 @@
         }
 
         /// <summary>
-=======
->>>>>>> cd4e4388
         /// Is this variable an isolate (independent) variable. Isolate variable have 77 as level rather than 01
         /// and has no sub level declaration.
         /// Level 77 can't be subdivided to another item nor they can't de sub divided by themselves.
