--- conflicted
+++ resolved
@@ -206,29 +206,6 @@
             this.Flag |= scope.Owner.Flag & (Symbol.SectionMask | Flags.Global);
         }
 
-<<<<<<< HEAD
-        private Types.Type MyExpandedType { get; set; }
-
-        public override Types.Type ExpandedType(ProgramSymbol program)
-        {
-            if (this.Type == null)
-                return null;
-            if (MyExpandedType != null)
-                return MyExpandedType;
-            if (this.Type.MayExpand)
-            {
-                TypedefExpander expander = new TypedefExpander(program);
-                MyExpandedType = this.Type.Accept(expander, this);
-                return MyExpandedType;
-            }
-            else
-            {
-                return MyExpandedType = this.Type;
-            }
-        }
-
-=======
->>>>>>> 21574c4f
         /// <summary>
         /// Dump this symbol in the given TextWriter instance
         /// </summary>
