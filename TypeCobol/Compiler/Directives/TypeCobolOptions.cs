﻿using System;
using System.Collections.Generic;
using System.Linq;
using System.Text;
using System.Threading.Tasks;
using TypeCobol.Compiler.Diagnostics;
using TypeCobol.Tools.Options_Config;

namespace TypeCobol.Compiler.Directives
{
    /// <summary>
    /// TypeCobol compiler options (superset of the IBM Enterprise Cobol compiler options)
    /// </summary>
    public class TypeCobolOptions : IBMCompilerOptions, ITypeCobolCheckOptions
    {
        // insert options specific to TypeCobol here ...
#if EUROINFO_RULES
        public bool AutoRemarksEnable { get; set; }
#endif
        /// <summary>
        /// Option to create a missing copy file, it will stop the execution before semantic phase if a copy is missing
        /// </summary>
        public bool HaltOnMissingCopy { get; set; }

        /// <summary>
        /// Option used to defined the maximum processing step. (See FileCompiler for usage)
        /// </summary>
        public ExecutionStep? ExecToStep { get; set; }
        /// <summary>
        /// Shall we use Antlr for Parsing the Program.
        /// </summary>
        public bool UseAntlrProgramParsing { get; set; }
        /// <summary>
        /// Shall we use EUROINFO_LEGACY_REPLACING_SYNTAX snippets for Parsing the Program.
        /// </summary>
        public bool UseEuroInformationLegacyReplacingSyntax
        {
            get { return _useEuroInformationLegacyReplacingSyntax; }
            set { _useEuroInformationLegacyReplacingSyntax = value; }
        }

#if EUROINFO_RULES
        private bool _useEuroInformationLegacyReplacingSyntax = true;
#else
        private bool _useEuroInformationLegacyReplacingSyntax;
#endif

        /// <summary>
        /// Check if a End statement is aligned with the matching opening statement.
        /// </summary>
        public TypeCobolCheckOption CheckEndAlignment { get; set; }

        public TypeCobolOptions(TypeCobolConfiguration config)
        {
            HaltOnMissingCopy = config.HaltOnMissingCopyFilePath != null;
            ExecToStep = config.ExecToStep;
            UseAntlrProgramParsing = config.UseAntlrProgramParsing;
            UseEuroInformationLegacyReplacingSyntax = config.UseEuroInformationLegacyReplacingSyntax;
<<<<<<< HEAD
            CheckEndAlignment = config.CheckEndAlignment;
=======

#if EUROINFO_RULES
            AutoRemarksEnable = config.AutoRemarks;
#endif
>>>>>>> 3d9a49fe
        }

        public TypeCobolOptions()
        {
            // default values for checks
            TypeCobolCheckOptionsInitializer.SetDefaultValues(this);
        }

        /// <summary>
        /// Clone the compiler options to enable specific parameters for each file
        /// </summary>
        public TypeCobolOptions Clone()
        {
            TypeCobolOptions newOptions = new TypeCobolOptions();
            this.CopyIBMOptionsTo(newOptions);
            return newOptions;
        }
    }
}<|MERGE_RESOLUTION|>--- conflicted
+++ resolved
@@ -56,14 +56,11 @@
             ExecToStep = config.ExecToStep;
             UseAntlrProgramParsing = config.UseAntlrProgramParsing;
             UseEuroInformationLegacyReplacingSyntax = config.UseEuroInformationLegacyReplacingSyntax;
-<<<<<<< HEAD
-            CheckEndAlignment = config.CheckEndAlignment;
-=======
 
 #if EUROINFO_RULES
             AutoRemarksEnable = config.AutoRemarks;
 #endif
->>>>>>> 3d9a49fe
+            CheckEndAlignment = config.CheckEndAlignment;
         }
 
         public TypeCobolOptions()
