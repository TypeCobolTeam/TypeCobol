--- conflicted
+++ resolved
@@ -1,12 +1,8 @@
 ﻿<?xml version="1.0" encoding="utf-8"?>
 <RuleSet Name="TypeCobol code analysis" Description="Code analysis rules for TypeCobol." ToolsVersion="15.0">
   <Rules AnalyzerId="Microsoft.Analyzers.ManagedCodeAnalysis" RuleNamespace="Microsoft.Rules.Managed">
-<<<<<<< HEAD
-    <Rule Id="CA1046" Action="Error" />
-=======
     <Rule Id="CA1046" Action="Warning" />
     <Rule Id="CA2218" Action="Warning" />
->>>>>>> d6a78b3f
   </Rules>
   <Rules AnalyzerId="Microsoft.CodeAnalysis.CSharp" RuleNamespace="Microsoft.CodeAnalysis.CSharp">
     <Rule Id="CS0108" Action="Error" />
@@ -17,7 +13,6 @@
     <Rule Id="CS0184" Action="Error" />
     <Rule Id="CS0472" Action="Error" />
     <Rule Id="CS0642" Action="Error" />
-    <Rule Id="CS0659" Action="Error" />
     <Rule Id="CS1058" Action="Error" />
     <Rule Id="CS1717" Action="Error" />
     <Rule Id="CS1718" Action="Error" />
