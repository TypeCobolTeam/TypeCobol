--- conflicted
+++ resolved
@@ -90,15 +90,7 @@
         /// <remarks>CpyCopyNameMap option is not supported yet in this method</remarks>
         public static void ParseGenerateCompareWithLineMapping(string path, string typeCobolVersion = null, IList<string> copies = null)
         {
-<<<<<<< HEAD
-            var options = new TypeCobolOptions();
-=======
             var options = new TypeCobolOptions() { OptimizeWhitespaceScanning = false };
-#if EUROINFO_RULES
-            options.AutoRemarksEnable = autoRemarks;
-            //No CPY copy list support yet
-#endif
->>>>>>> cf8fe67e
             ParseGenerateCompare(path, options, DocumentFormat.RDZReferenceFormat, typeCobolVersion, copies, new MemoryStream());
         }
 
