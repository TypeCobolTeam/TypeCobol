--- conflicted
+++ resolved
@@ -65,16 +65,15 @@
        SPECIAL-NAMES.  DECIMAL-POINT IS COMMA.
        PROCEDURE DIVISION
            .
-<<<<<<< HEAD
-      DDECLARATIVES.
-      DDECLARATION SECTION.
-      D      USE FOR DEBUGGING ON ALL PROCEDURES.
-      DAFFICHAGE-PARAGRAPHE.
-      D    display "in main program".
-      DEND DECLARATIVES.
+
+       DDECLARATIVES.
+       DDECLARATION SECTION.
+       D      USE FOR DEBUGGING ON ALL PROCEDURES.
+       DAFFICHAGE-PARAGRAPHE.
+       D    display "in main program".
+       DEND DECLARATIVES.
       *TCOZFCPT.Dump2  - No Params
-=======
->>>>>>> 2d880bf6
+
            goback
            .
        END PROGRAM e4c075b4Dump2.