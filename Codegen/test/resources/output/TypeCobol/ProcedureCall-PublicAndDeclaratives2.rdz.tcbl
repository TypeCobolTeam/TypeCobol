﻿      *Declaratives and no paragraph under procedure division
      *Debug is NOT active
       IDENTIFICATION DIVISION.
       PROGRAM-ID. PGM1.

       DATA DIVISION.
       Working-STORAGE SECTION.

      *01  somedate     TYPE Date.
       01 somedate.
           02 YYYY PIC 9(4).
           02 MM PIC 9(2).
           02 DD PIC 9(2).
                                  
<<<<<<< HEAD
       01 TC-Callee pic X(08) value 'Callee'.
       01 TC-Call          PIC X VALUE 'T'.
=======
       01 TC-Callee pic X(08) value 'CALLEE'.
       01 TC-Call          PIC X(01) VALUE 'T'.
>>>>>>> 2ca33e5c
           88 TC-FirstCall  VALUE 'T'.
           88 TC-NthCall    VALUE 'F'
                            X'00' thru 'S'
                            'U' thru X'FF'.

       LINKAGE SECTION.
      *Common to all librairies used by the program.
       01 TC-Library-PntTab.
          05 TC-Library-PntNbr          PIC S9(04) COMP.
          05 TC-Library-Item OCCURS 1000
                               DEPENDING ON TC-Library-PntNbr
                               INDEXED   BY TC-Library-Idx.
              10 TC-Library-Item-Idt      PIC X(08).
              10 TC-Library-Item-Pnt      PROCEDURE-POINTER.

      *Callee::check
       01 TC-Callee-ca0ab46c-Item.
          05 TC-Callee-ca0ab46c-Idt PIC X(08).
          05 TC-Callee-ca0ab46c PROCEDURE-POINTER.


       PROCEDURE DIVISION.
      *
           PERFORM TC-INITIALIZATIONS

                          
      DDECLARATIVES.
      DDECLARATION SECTION.
      D    USE FOR DEBUGGING ON ALL PROCEDURES.
      DEND DECLARATIVES.

      *declare procedure check private
      *   input mydate        TYPE Date
      *  .


      *    call Callee::check input somedate
           IF ADDRESS OF TC-Callee-ca0ab46c-Item = NULL
               PERFORM TC-LOAD-POINTERS-Callee
           ELSE
               IF TC-Callee-ca0ab46c-Idt not = 'ca0ab46c'
                   PERFORM TC-LOAD-POINTERS-Callee
               END-IF
           END-IF
           CALL TC-Callee-ca0ab46c USING
                                 somedate
           end-call
                                            
           .
      *=================================================================
       TC-INITIALIZATIONS.
      *=================================================================
            IF TC-FirstCall
                 SET TC-NthCall TO TRUE
                 SET ADDRESS OF TC-Callee-ca0ab46c-Item  TO NULL
            END-IF
            .
      *=================================================================
        TC-LOAD-POINTERS-Callee.
      *=================================================================
            CALL 'ZCALLPGM' USING TC-Callee
            ADDRESS OF TC-Library-PntTab
            PERFORM VARYING TC-Library-Idx FROM 1 BY 1
            UNTIL TC-Library-Idx > TC-Library-PntNbr
                EVALUATE TC-Library-Item-Idt (TC-Library-Idx)
                WHEN 'ca0ab46c'
                     SET ADDRESS OF
                     TC-Callee-ca0ab46c-Item
                     TO ADDRESS OF
                     TC-Library-Item(TC-Library-Idx)
                END-EVALUATE
            END-PERFORM
            .



      *Callee contains public procedure
       IDENTIFICATION DIVISION.
       PROGRAM-ID. Callee.
       DATA DIVISION.
                                                           
       WORKING-STORAGE SECTION.
       01  TC-Callee-FctList-Loaded PIC X(02).
           88 TC-Callee-FctList-IsLoaded      VALUE 'OK'.
       01 TC-Callee-PntTab.
           05 TC-Callee-PntNbr         PIC S9(04) COMP VALUE 1.
      *Callee::check
           05 TC-Callee-ca0ab46c-Idt   PIC X(08) VALUE 'ca0ab46c'.
           05 TC-Callee-ca0ab46c PROCEDURE-POINTER.

       
       LINKAGE SECTION.
       01 PntTab-Pnt POINTER.

       PROCEDURE DIVISION USING PntTab-Pnt.
                          
      *
      *    IF CallIsCopy
      *      PERFORM Copy-Process-Mode
      *    ELSE
           PERFORM FctList-Process-Mode
           perform INIT-LIBRARY
      *    END-IF

           GOBACK.

        FctList-Process-Mode.
            IF NOT TC-Callee-FctList-IsLoaded
              SET TC-Callee-ca0ab46c   TO ENTRY 'ca0ab46c'

              SET TC-Callee-FctList-IsLoaded TO TRUE
            END-IF
               .

            set PntTab-Pnt TO ADDRESS OF TC-Callee-PntTab

           .
                          
       
      *declare procedure check public
      *   input mydate        TYPE Date
      *  .
       INIT-LIBRARY.
          exit
          .
       END PROGRAM Callee.


       END PROGRAM PGM1.

      *
      *declare procedure check public
      *   input mydate        TYPE Date
      *  .
      *_________________________________________________________________
       IDENTIFICATION DIVISION.
       PROGRAM-ID. ca0ab46ccheck.
       END PROGRAM ca0ab46ccheck.
      *
      *declare procedure check private
      *   input mydate        TYPE Date
      *  .
      *_________________________________________________________________
       IDENTIFICATION DIVISION.
       PROGRAM-ID. a0508f35check.
       END PROGRAM a0508f35check.<|MERGE_RESOLUTION|>--- conflicted
+++ resolved
@@ -12,13 +12,8 @@
            02 MM PIC 9(2).
            02 DD PIC 9(2).
                                   
-<<<<<<< HEAD
-       01 TC-Callee pic X(08) value 'Callee'.
+       01 TC-Callee pic X(08) value 'CALLEE'.
        01 TC-Call          PIC X VALUE 'T'.
-=======
-       01 TC-Callee pic X(08) value 'CALLEE'.
-       01 TC-Call          PIC X(01) VALUE 'T'.
->>>>>>> 2ca33e5c
            88 TC-FirstCall  VALUE 'T'.
            88 TC-NthCall    VALUE 'F'
                             X'00' thru 'S'
