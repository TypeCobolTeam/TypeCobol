﻿       IDENTIFICATION DIVISION.
       PROGRAM-ID. PGM1.
       ENVIRONMENT DIVISION.
       CONFIGURATION SECTION.
       SOURCE-COMPUTER. IBM-370.
       SPECIAL-NAMES. DECIMAL-POINT IS COMMA.
       DATA DIVISION.
       Working-STORAGE SECTION.

      *01  somedate     TYPE Date.
       01 somedate.
           02 YYYY PIC 9(4).
           02 MM PIC 9(2).
           02 DD PIC 9(2).
                                  
       01  someformat   PIC X(08).
      *01  flag         TYPE Bool.
       01  flag-value PIC X VALUE LOW-VALUE.
           88  flag       VALUE 'T'.
           88  flag-false VALUE 'F'
                           X'00' thru 'S'
                           'U' thru X'FF'.
                                  
       01  realformat   PIC X(08).
<<<<<<< HEAD
       01 TC-Callee pic X(08) value 'Callee'.
       01 TC-Call          PIC X VALUE 'T'.
=======
       01 TC-Callee pic X(08) value 'CALLEE'.
       01 TC-Call          PIC X(01) VALUE 'T'.
>>>>>>> 2ca33e5c
           88 TC-FirstCall  VALUE 'T'.
           88 TC-NthCall    VALUE 'F'
                            X'00' thru 'S'
                            'U' thru X'FF'.

       LINKAGE SECTION.
      *Common to all librairies used by the program.
       01 TC-Library-PntTab.
          05 TC-Library-PntNbr          PIC S9(04) COMP.
          05 TC-Library-Item OCCURS 1000
                               DEPENDING ON TC-Library-PntNbr
                               INDEXED   BY TC-Library-Idx.
              10 TC-Library-Item-Idt      PIC X(08).
              10 TC-Library-Item-Pnt      PROCEDURE-POINTER.

      *Callee::MyPublicProcedure
       01 TC-Callee-ebb060ea-Item.
          05 TC-Callee-ebb060ea-Idt PIC X(08).
          05 TC-Callee-ebb060ea PROCEDURE-POINTER.
      *Callee::check
       01 TC-Callee-ca0ab46c-Item.
          05 TC-Callee-ca0ab46c-Idt PIC X(08).
          05 TC-Callee-ca0ab46c PROCEDURE-POINTER.
      *Callee::check2
       01 TC-Callee-d0a59141-Item.
          05 TC-Callee-d0a59141-Idt PIC X(08).
          05 TC-Callee-d0a59141 PROCEDURE-POINTER.


       PROCEDURE DIVISION.
      *
           PERFORM TC-INITIALIZATIONS

                          

      *declare procedure check private
      *   input mydate        TYPE Date
      *  .

      *DECLARE PROCEDURE Pgm1PrivateValidateDateFormat PRIVATE
      *    INPUT mydate        TYPE Date
      *          format        PIC X(08)
      *   OUTPUT okay          TYPE Bool
      *          actual-format PIC X(08).
      *  .

           move someformat to realformat

      * __________________________________________________
      * OK : proper parameter list (TCRFUN_CALL_PUBLIC_ANY_PGM)
      *    CALL Callee::MyPublicProcedure
      *             INPUT      somedate someformat
      *             OUTPUT     flag     realformat
           IF ADDRESS OF TC-Callee-ebb060ea-Item = NULL
               PERFORM TC-LOAD-POINTERS-Callee
           ELSE
               IF TC-Callee-ebb060ea-Idt not = 'ebb060ea'
                   PERFORM TC-LOAD-POINTERS-Callee
               END-IF
           END-IF
           CALL TC-Callee-ebb060ea USING
                                 somedate
                                 someformat
                    by reference flag-value
                                 realformat
           end-call
                                                   
      * OK : proper parameter list (TCRFUN_CALL_PUBLIC_ANY_PGM)
      *    CALL CALLEE::MyPublicProcedure
      *             INPUT      somedate someformat
      *             OUTPUT     flag     realformat
           IF ADDRESS OF TC-Callee-ebb060ea-Item = NULL
               PERFORM TC-LOAD-POINTERS-Callee
           ELSE
               IF TC-Callee-ebb060ea-Idt not = 'ebb060ea'
                   PERFORM TC-LOAD-POINTERS-Callee
               END-IF
           END-IF
           CALL TC-Callee-ebb060ea USING
                                 somedate
                                 someformat
                    by reference flag-value
                                 realformat
           end-call
                                                   
         
      * __________________________________________________
      * OK : proper parameter list (TCRFUN_CALL_PRIVATE_ONLY_SAME_PGM)
      *    CALL Pgm1PrivateValidateDateFormat
      *             INPUT      somedate someformat
      *             OUTPUT     flag     realformat
           CALL 'fde394fbPgm1PrivateValidateDat' USING
                                 somedate
                                 someformat
                    by reference flag-value
                                 realformat
           end-call
                                                  
      * __________________________________________________
      * OK : proper parameter list (TCRFUN_CALL_PRIVATE_ONLY_SAME_PGM)
      *    CALL PGM1::Pgm1PrivateValidateDateFormat
      *             INPUT      somedate someformat
      *             OUTPUT     flag     realformat
           CALL 'fde394fbPgm1PrivateValidateDat' USING
                                 somedate
                                 someformat
                    by reference flag-value
                                 realformat
           end-call
                                                  


      *OK  call check of PGM1
      *   call check input somedate
          CALL 'a0508f35check' USING
                                 somedate
           end-call
                                   
      *OK 
      *   call PGM1::check input somedate
          CALL 'a0508f35check' USING
                                 somedate
           end-call
                                         
      *OK 
      *   call Callee::check input somedate
          IF ADDRESS OF TC-Callee-ca0ab46c-Item = NULL
               PERFORM TC-LOAD-POINTERS-Callee
           ELSE
               IF TC-Callee-ca0ab46c-Idt not = 'ca0ab46c'
                   PERFORM TC-LOAD-POINTERS-Callee
               END-IF
           END-IF
           CALL TC-Callee-ca0ab46c USING
                                 somedate
           end-call
                                           
      *OK 
      *   call Callee::check2 input somedate
          IF ADDRESS OF TC-Callee-d0a59141-Item = NULL
               PERFORM TC-LOAD-POINTERS-Callee
           ELSE
               IF TC-Callee-d0a59141-Idt not = 'd0a59141'
                   PERFORM TC-LOAD-POINTERS-Callee
               END-IF
           END-IF
           CALL TC-Callee-d0a59141 USING
                                 somedate
           end-call
                                            
        .
      *=================================================================
       TC-INITIALIZATIONS.
      *=================================================================
            IF TC-FirstCall
                 SET TC-NthCall TO TRUE
                 SET ADDRESS OF TC-Callee-ebb060ea-Item  TO NULL
                 SET ADDRESS OF TC-Callee-ca0ab46c-Item  TO NULL
                 SET ADDRESS OF TC-Callee-d0a59141-Item  TO NULL
            END-IF
            .
      *=================================================================
        TC-LOAD-POINTERS-Callee.
      *=================================================================
            CALL 'ZCALLPGM' USING TC-Callee
            ADDRESS OF TC-Library-PntTab
            PERFORM VARYING TC-Library-Idx FROM 1 BY 1
            UNTIL TC-Library-Idx > TC-Library-PntNbr
                EVALUATE TC-Library-Item-Idt (TC-Library-Idx)
                WHEN 'ebb060ea'
                     SET ADDRESS OF
                     TC-Callee-ebb060ea-Item
                     TO ADDRESS OF
                     TC-Library-Item(TC-Library-Idx)
                WHEN 'ca0ab46c'
                     SET ADDRESS OF
                     TC-Callee-ca0ab46c-Item
                     TO ADDRESS OF
                     TC-Library-Item(TC-Library-Idx)
                WHEN 'd0a59141'
                     SET ADDRESS OF
                     TC-Callee-d0a59141-Item
                     TO ADDRESS OF
                     TC-Library-Item(TC-Library-Idx)
                END-EVALUATE
            END-PERFORM
            .



      *Callee contains public procedure
       IDENTIFICATION DIVISION.
       PROGRAM-ID. Callee.

       DATA DIVISION.
       working-storage section.

      *01  somedate     TYPE Date.
       01 somedate.
           02 YYYY PIC 9(4).
           02 MM PIC 9(2).
           02 DD PIC 9(2).
                                  
       01  someformat   PIC X(08).
      *01  flag         TYPE Bool.
       01  flag-value PIC X VALUE LOW-VALUE.
           88  flag       VALUE 'T'.
           88  flag-false VALUE 'F'
                           X'00' thru 'S'
                           'U' thru X'FF'.
                                  
       01  realformat   PIC X(08).
       01  TC-Callee-FctList-Loaded PIC X(02).
           88 TC-Callee-FctList-IsLoaded      VALUE 'OK'.
       01 TC-Callee-PntTab.
           05 TC-Callee-PntNbr         PIC S9(04) COMP VALUE 4.
      *Callee::check
           05 TC-Callee-ca0ab46c-Idt   PIC X(08) VALUE 'ca0ab46c'.
           05 TC-Callee-ca0ab46c PROCEDURE-POINTER.
      *Callee::check2
           05 TC-Callee-d0a59141-Idt   PIC X(08) VALUE 'd0a59141'.
           05 TC-Callee-d0a59141 PROCEDURE-POINTER.
      *Callee::check2
           05 TC-Callee-e5b741a8-Idt   PIC X(08) VALUE 'e5b741a8'.
           05 TC-Callee-e5b741a8 PROCEDURE-POINTER.
      *Callee::MyPublicProcedure
           05 TC-Callee-ebb060ea-Idt   PIC X(08) VALUE 'ebb060ea'.
           05 TC-Callee-ebb060ea PROCEDURE-POINTER.

       LINKAGE SECTION.
       01 PntTab-Pnt POINTER.


       PROCEDURE DIVISION USING PntTab-Pnt.
                          
      *
      *    IF CallIsCopy
      *      PERFORM Copy-Process-Mode
      *    ELSE
           PERFORM FctList-Process-Mode
           perform INIT-LIBRARY
      *    END-IF

           GOBACK.

        FctList-Process-Mode.
            IF NOT TC-Callee-FctList-IsLoaded
              SET TC-Callee-ca0ab46c   TO ENTRY 'ca0ab46c'
              SET TC-Callee-d0a59141   TO ENTRY 'd0a59141'
              SET TC-Callee-e5b741a8   TO ENTRY 'e5b741a8'
              SET TC-Callee-ebb060ea   TO ENTRY 'ebb060ea'

              SET TC-Callee-FctList-IsLoaded TO TRUE
            END-IF
               .

            set PntTab-Pnt TO ADDRESS OF TC-Callee-PntTab

           .
                          
       
      *declare procedure check public
      *   input mydate        TYPE Date
      *  .

      *declare procedure check2 public
      *   input mydate        TYPE Date
      *  .
      *declare procedure check2 public
      *   input mydate        TYPE Date
      *         myDate2       type date
      *  .

      *DECLARE PROCEDURE MyPublicProcedure PUBLIC
      *    INPUT mydate        TYPE Date
      *          format        PIC X(08)
      *   OUTPUT okay          TYPE Bool
      *          actual-format PIC X(08).
      *  .
       END PROGRAM Callee.

       END PROGRAM PGM1.
      *
      *declare procedure check public
      *   input mydate        TYPE Date
      *  .
      *_________________________________________________________________
       IDENTIFICATION DIVISION.
       PROGRAM-ID. ca0ab46ccheck.
       DATA DIVISION.
       LINKAGE SECTION.
       01 mydate.
           02 YYYY PIC 9(4).
           02 MM PIC 9(2).
           02 DD PIC 9(2).
       PROCEDURE DIVISION
             USING BY REFERENCE mydate
           .
           CONTINUE.
       END PROGRAM ca0ab46ccheck.
      *
      *declare procedure check2 public
      *   input mydate        TYPE Date
      *  .
      *_________________________________________________________________
       IDENTIFICATION DIVISION.
       PROGRAM-ID. d0a59141check2.
       DATA DIVISION.
       LINKAGE SECTION.
       01 mydate.
           02 YYYY PIC 9(4).
           02 MM PIC 9(2).
           02 DD PIC 9(2).
       PROCEDURE DIVISION
             USING BY REFERENCE mydate
           .
           CONTINUE.
       END PROGRAM d0a59141check2.
      *
      *declare procedure check2 public
      *   input mydate        TYPE Date
      *         myDate2       type date
      *  .
      *_________________________________________________________________
       IDENTIFICATION DIVISION.
       PROGRAM-ID. e5b741a8check2.
       DATA DIVISION.
       LINKAGE SECTION.
       01 mydate.
           02 YYYY PIC 9(4).
           02 MM PIC 9(2).
           02 DD PIC 9(2).
       01 myDate2.
           02 YYYY PIC 9(4).
           02 MM PIC 9(2).
           02 DD PIC 9(2).
       PROCEDURE DIVISION
             USING BY REFERENCE mydate
                   BY REFERENCE myDate2
           .
           CONTINUE.
       END PROGRAM e5b741a8check2.
      *
      *DECLARE PROCEDURE MyPublicProcedure PUBLIC
      *    INPUT mydate        TYPE Date
      *          format        PIC X(08)
      *   OUTPUT okay          TYPE Bool
      *          actual-format PIC X(08).
      *  .
      *_________________________________________________________________
       IDENTIFICATION DIVISION.
       PROGRAM-ID. ebb060eaMyPublicProcedure.
       DATA DIVISION.
       LINKAGE SECTION.
       01 mydate.
           02 YYYY PIC 9(4).
           02 MM PIC 9(2).
           02 DD PIC 9(2).
       01 format PIC X(08).
       01 okay-value PIC X     VALUE LOW-VALUE.
           88 okay       VALUE 'T'.
           88 okay-false VALUE 'F'
                             X'00' thru 'S'
                             'U' thru X'FF'.
       01 actual-format PIC X(08).
       PROCEDURE DIVISION
             USING BY REFERENCE mydate
                   BY REFERENCE format
                   BY REFERENCE okay-value
                   BY REFERENCE actual-format
           .
           CONTINUE.
       END PROGRAM ebb060eaMyPublicProcedure.
      *
      *declare procedure check private
      *   input mydate        TYPE Date
      *  .
      *_________________________________________________________________
       IDENTIFICATION DIVISION.
       PROGRAM-ID. a0508f35check.
       ENVIRONMENT DIVISION.
       CONFIGURATION SECTION.
       SOURCE-COMPUTER. IBM-370.
       SPECIAL-NAMES. DECIMAL-POINT IS COMMA.
       DATA DIVISION.
       LINKAGE SECTION.
       01 mydate.
           02 YYYY PIC 9(4).
           02 MM PIC 9(2).
           02 DD PIC 9(2).
       PROCEDURE DIVISION
             USING BY REFERENCE mydate
           .
           CONTINUE.
       END PROGRAM a0508f35check.
      *
      *DECLARE PROCEDURE Pgm1PrivateValidateDateFormat PRIVATE
      *    INPUT mydate        TYPE Date
      *          format        PIC X(08)
      *   OUTPUT okay          TYPE Bool
      *          actual-format PIC X(08).
      *  .
      *_________________________________________________________________
       IDENTIFICATION DIVISION.
       PROGRAM-ID. fde394fbPgm1PrivateValidateDat.
       ENVIRONMENT DIVISION.
       CONFIGURATION SECTION.
       SOURCE-COMPUTER. IBM-370.
       SPECIAL-NAMES. DECIMAL-POINT IS COMMA.
       DATA DIVISION.
       LINKAGE SECTION.
       01 mydate.
           02 YYYY PIC 9(4).
           02 MM PIC 9(2).
           02 DD PIC 9(2).
       01 format PIC X(08).
       01 okay-value PIC X     VALUE LOW-VALUE.
           88 okay       VALUE 'T'.
           88 okay-false VALUE 'F'
                             X'00' thru 'S'
                             'U' thru X'FF'.
       01 actual-format PIC X(08).
       PROCEDURE DIVISION
             USING BY REFERENCE mydate
                   BY REFERENCE format
                   BY REFERENCE okay-value
                   BY REFERENCE actual-format
           .
           CONTINUE.
       END PROGRAM fde394fbPgm1PrivateValidateDat.<|MERGE_RESOLUTION|>--- conflicted
+++ resolved
@@ -22,13 +22,8 @@
                            'U' thru X'FF'.
                                   
        01  realformat   PIC X(08).
-<<<<<<< HEAD
-       01 TC-Callee pic X(08) value 'Callee'.
+       01 TC-Callee pic X(08) value 'CALLEE'.
        01 TC-Call          PIC X VALUE 'T'.
-=======
-       01 TC-Callee pic X(08) value 'CALLEE'.
-       01 TC-Call          PIC X(01) VALUE 'T'.
->>>>>>> 2ca33e5c
            88 TC-FirstCall  VALUE 'T'.
            88 TC-NthCall    VALUE 'F'
                             X'00' thru 'S'
