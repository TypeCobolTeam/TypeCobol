      *TypeCobol_Version:TestTypeCobolVersion
       IDENTIFICATION DIVISION.
       PROGRAM-ID. DVZF0OSM.
       ENVIRONMENT DIVISION.
       CONFIGURATION SECTION.
       SOURCE-COMPUTER. IBM-370
                      WITH DEBUGGING MODE
                      .
       SPECIAL-NAMES. DECIMAL-POINT IS COMMA. 

       DATA DIVISION.
       working-storage section.
      *01 TaxElm TYPEDEF STRICT PRIVATE.
      *  10 TaxTyp  PIC X(03).

       01 Table-Tax.
      *  05 Tax TYPE TaxElm
      *    OCCURS 200 TIMES INDEXED BY Idx-TaxElm.
         05 Tax
           OCCURS 200 TIMES INDEXED BY b3c45d20Idx-TaxElm.
           06 TaxTyp PIC X(03).
                                                  
       01  TC-DVZF0OSM-FctList-Loaded PIC X(02).
           88 TC-DVZF0OSM-FctList-IsLoaded      VALUE 'OK'.
       01 TC-DVZF0OSM-PntTab.
           05 TC-DVZF0OSM-PntNbr         PIC S9(04) COMP VALUE 1.
      *DVZF0OSM::Titi
           05 TC-DVZF0OSM-d6385c17-Idt   PIC X(08) VALUE 'd6385c17'.
           05 TC-DVZF0OSM-d6385c17 PROCEDURE-POINTER.

       LINKAGE SECTION.
       01 PntTab-Pnt POINTER.



      *---------------------------------------------------
       PROCEDURE DIVISION USING PntTab-Pnt.
                          
      DDECLARATIVES.
      DDECLARATION SECTION.
      D    USE FOR DEBUGGING ON ALL PROCEDURES.
      DAFFICHAGE-PARAGRAPHE.
      D       display DEBUG-NAME
      D    .
      DX.  EXIT.
      DEND DECLARATIVES.
	  
      *declare procedure Titi PUBLIC.
       
      *
      *    IF CallIsCopy
      *      PERFORM Copy-Process-Mode
      *    ELSE
           PERFORM FctList-Process-Mode
           perform INIT-LIBRARY
      *    END-IF

           GOBACK.

        FctList-Process-Mode.
            IF NOT TC-DVZF0OSM-FctList-IsLoaded
              SET TC-DVZF0OSM-d6385c17   TO ENTRY 'd6385c17'

              SET TC-DVZF0OSM-FctList-IsLoaded TO TRUE
            END-IF
               .

            set PntTab-Pnt TO ADDRESS OF TC-DVZF0OSM-PntTab

           .
                                     

      *declare procedure Toto.

       END PROGRAM DVZF0OSM.
      *
      *declare procedure Titi PUBLIC.
      *_________________________________________________________________
       IDENTIFICATION DIVISION.
       PROGRAM-ID. d6385c17Titi.
       ENVIRONMENT DIVISION.
       CONFIGURATION SECTION.
       SOURCE-COMPUTER. IBM-370
                      WITH DEBUGGING MODE
                      .
       SPECIAL-NAMES. DECIMAL-POINT IS COMMA.
       data division.
       WORKING-STORAGE SECTION.
      *DVZF0OSM.Titi  - No Params
                               
       01 Table-Tax.
      *  05 Tax TYPE TaxElm
      *    OCCURS 200
      *    TIMES INDEXED BY Idx-TaxElm.
         05 Tax
           OCCURS 200
           TIMES INDEXED BY ae5bf0a5Idx-TaxElm.
           06 TaxTyp PIC X(03).
                                       
       PROCEDURE DIVISION
           .
      *DVZF0OSM.Titi  - No Params

      DDECLARATIVES.
      DDECLARATION SECTION.
      D    USE FOR DEBUGGING ON ALL PROCEDURES.
      DAFFICHAGE-PARAGRAPHE.
      D       display "Titi-Proc"
      D    .
      DX.  EXIT.
      DEND DECLARATIVES.
      *     set Table-Tax::Tax::Idx-TaxElm to 1
            set ae5bf0a5Idx-TaxElm to 1
           goback
           .
       END PROGRAM d6385c17Titi.
      *
      *declare procedure Toto.
      *_________________________________________________________________
       IDENTIFICATION DIVISION.
       PROGRAM-ID. c9ad76ebToto.
       ENVIRONMENT DIVISION.
       CONFIGURATION SECTION.
       SOURCE-COMPUTER. IBM-370
                      WITH DEBUGGING MODE
                      .
       SPECIAL-NAMES. DECIMAL-POINT IS COMMA.
       data division.
       WORKING-STORAGE SECTION.
      *DVZF0OSM.Toto  - No Params
                               
       01 Table-Tax.
      *  05 Tax TYPE TaxElm
      *    OCCURS 200
      *    TIMES INDEXED BY Idx-TaxElm.
         05 Tax
           OCCURS 200
           TIMES INDEXED BY ac7b6441Idx-TaxElm.
           06 TaxTyp PIC X(03).
                                       
       PROCEDURE DIVISION
           .
<<<<<<< HEAD
      DDECLARATIVES.
      DDECLARATION SECTION.
      D    USE FOR DEBUGGING ON ALL PROCEDURES.
      DAFFICHAGE-PARAGRAPHE.
      D       display DEBUG-NAME
      D    .
      DX.  EXIT.
      DEND DECLARATIVES.
      *DVZF0OSM.Toto  - No Params
=======
>>>>>>> 2d880bf6

      *     set Table-Tax::Tax::Idx-TaxElm to 1
            set ac7b6441Idx-TaxElm to 1
           goback
           .
       END PROGRAM c9ad76ebToto.<|MERGE_RESOLUTION|>--- conflicted
+++ resolved
@@ -140,18 +140,17 @@
                                        
        PROCEDURE DIVISION
            .
-<<<<<<< HEAD
-      DDECLARATIVES.
-      DDECLARATION SECTION.
-      D    USE FOR DEBUGGING ON ALL PROCEDURES.
-      DAFFICHAGE-PARAGRAPHE.
-      D       display DEBUG-NAME
-      D    .
-      DX.  EXIT.
-      DEND DECLARATIVES.
+
+       DDECLARATIVES.
+       DDECLARATION SECTION.
+       D    USE FOR DEBUGGING ON ALL PROCEDURES.
+       DAFFICHAGE-PARAGRAPHE.
+       D       display DEBUG-NAME
+       D    .
+       DX.  EXIT.
+       DEND DECLARATIVES.
       *DVZF0OSM.Toto  - No Params
-=======
->>>>>>> 2d880bf6
+
 
       *     set Table-Tax::Tax::Idx-TaxElm to 1
             set ac7b6441Idx-TaxElm to 1
