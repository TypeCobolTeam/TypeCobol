using System;
using System.Linq;
using JetBrains.Annotations;
using TypeCobol.Codegen.Contribution;

namespace TypeCobol.Codegen.Nodes {
    using System.Collections.Generic;
    using TypeCobol.Compiler.CodeElements;
    using TypeCobol.Compiler.CodeElements.Expressions;
    using TypeCobol.Compiler.Nodes;
    using TypeCobol.Compiler.Text;

    internal class FunctionDeclarationCG : Compiler.Nodes.FunctionDeclaration, Generated {
        FunctionDeclaration OriginalNode = null;

        public FunctionDeclarationCG(Compiler.Nodes.FunctionDeclaration originalNode) : base(originalNode.CodeElement) {
            this.OriginalNode = originalNode;

            //Check if we need to generate something special for this Procedure
            bool needToGenerateParametersIntoLinkage = originalNode.CodeElement.Profile.InputParameters.Count + originalNode.CodeElement.Profile.InoutParameters.Count + originalNode.CodeElement.Profile.OutputParameters.Count +
                             (originalNode.CodeElement.Profile.ReturningParameter != null ? 1 : 0) > 0;
            //we'll generate things for public call
            var containsPublicCall = originalNode.ProcStyleCalls != null && originalNode.ProcStyleCalls.Count > 0;

            foreach (var child in originalNode.Children) {
                if (child is Compiler.Nodes.ProcedureDivision) {
                    Compiler.Nodes.LinkageSection linkageSection = null;
                    Compiler.Nodes.DataDivision dataDivision = null;

                    //Create DataDivision and LinkageSection if needed
                    //DataDivision must be created before ProcedureDivision because Program Node doesn't manage order of their children
                    //DataDivision manage order of their children so it's ok
                    if (needToGenerateParametersIntoLinkage || containsPublicCall) {
                        dataDivision = GetOrCreateNode<Compiler.Nodes.DataDivision>(originalNode, () => new DataDivision());
                        linkageSection = GetOrCreateNode<Compiler.Nodes.LinkageSection>(dataDivision, () => new LinkageSection(originalNode), dataDivision);


                        //declare procedure parameters into linkage
                        DeclareProceduresParametersIntoLinkage(originalNode, linkageSection, originalNode.Profile);
                    }
                    
                    if (originalNode.IsFlagSet(Node.Flag.UseGlobalStorage))
                    {
                        if (dataDivision == null)
                        {
                            dataDivision = GetOrCreateNode<Compiler.Nodes.DataDivision>(originalNode, () => new DataDivision());
                        }
                        (linkageSection ?? GetOrCreateNode<Compiler.Nodes.LinkageSection>(dataDivision, () => new LinkageSection(originalNode), dataDivision)).Add(new GlobalStorage.GlobalStorageNode());
                    }

                    //Replace ProcedureDivision node with a new one and keep all original children
                    var sentences = new List<Node>();
                    foreach (var sentence in child.Children)
                        sentences.Add(sentence);
                    var pdiv = new ProcedureDivision(originalNode, sentences);
                    children.Add(pdiv);


                    //Generate code if this procedure call a public procedure in another source
                    if (containsPublicCall) {
                        var workingStorageSection = GetOrCreateNode<Compiler.Nodes.WorkingStorageSection>(dataDivision, () => new WorkingStorageSection(originalNode), dataDivision);

                        ProgramImports imports = ProgramImportsAttribute.GetProgramImports(originalNode);
                        Node[] toAddRange =
                        {
                            new GeneratedNode("01 TC-Call          PIC X     VALUE 'T'.", true),
                            new GeneratedNode("    88 TC-FirstCall  VALUE 'T'.", true),
                            new GeneratedNode("    88 TC-NthCall    VALUE 'F'", true),
                            new GeneratedNode("                     X'00' thru 'S'", true),
                            new GeneratedNode("                     'U' thru X'FF'.", true)
                        };
                        workingStorageSection.AddRange(toAddRange, 0);
                        GenerateCodeToCallPublicProc(originalNode, pdiv,  workingStorageSection, linkageSection);
                    }
                    else if (OriginalNode.IsFlagSet(Node.Flag.UseGlobalStorage))
                    {
                        pdiv.AddRange(GenerateCodeToCallGlobalStorage(4), 0);
                    }
                } else {
                    if (child.CodeElement is FunctionDeclarationEnd)
                    {
                        children.Add(new ProgramEnd(new URI(OriginalHash), child.CodeElement.Line));
                    } else {
                        // TCRFUN-CODEGEN-NO-ADDITIONAL-DATA-SECTION
                        // TCRFUN-CODEGEN-DATA-SECTION-AS-IS
                        children.Add(child);
                    }
                }
            }
        }

        /// <summary>
        /// Get or create the node and add it as a child of this Node
        /// </summary>
        /// <typeparam name="T"></typeparam>
        /// <param name="parent"></param>
        /// <param name="func"></param>
        /// <returns></returns>
        private T GetOrCreateNode<T>(Node parent, Func<T> func) where T : Node {
            return GetOrCreateNode(parent, func, this);
        }

        private T GetOrCreateNode<T>(Node parent, Func<T> func, Node newParent) where T : Node {
            T newNode;
            var retrievedChild = parent.GetChildren<T>();
            if (retrievedChild == null || !retrievedChild.Any()) {
                newNode = func.Invoke();
                //Do not add to parent but to "this"
                newParent.Add(newNode);
            } else {
                newNode = retrievedChild.First();
            }
            return newNode;
        }


        protected void GenerateCodeToCallPublicProc(FunctionDeclaration originalNode, ProcedureDivision procedureDivision, Compiler.Nodes.WorkingStorageSection workingStorageSection, Compiler.Nodes.LinkageSection linkageSection) {
            ProgramImports imports = ProgramImportsAttribute.GetProgramImports(originalNode);

            foreach (var pgm in imports.Programs.Values) {
                workingStorageSection.Add(
                    new GeneratedNode("01 TC-" + pgm.Name + " pic X(08) value '" + pgm.Name.ToUpperInvariant() + "'.\n", true), 0);
            }

            List<Node> toAddRange = new List<Node>();
            toAddRange.Add(new GeneratedNode("*Common to all librairies used by the program.", true));
            toAddRange.Add(new GeneratedNode("01 TC-Library-PntTab.", false));
            toAddRange.Add(new GeneratedNode("    05 TC-Library-PntNbr          PIC S9(04) COMP.", true));
            toAddRange.Add(new GeneratedNode(
                "    05 TC-Library-Item OCCURS 1000\n                        DEPENDING ON TC-Library-PntNbr\n                        INDEXED   BY TC-Library-Idx.",
                false));
            toAddRange.Add(new GeneratedNode("       10 TC-Library-Item-Idt      PIC X(08).", true));
            toAddRange.Add(new GeneratedNode("       10 TC-Library-Item-Pnt      PROCEDURE-POINTER.", true));


            foreach (var pgm in imports.Programs.Values) {
                foreach (var proc in pgm.Procedures.Values) {
                    proc.IsNotByExternalPointer = true;
                    toAddRange.Add(new GeneratedNode(" ", true));
                    toAddRange.Add(new GeneratedNode("*To call program " + proc.Hash + " in module " + proc.ProcStyleCall.FunctionDeclaration.QualifiedName.Tail, false));
                    toAddRange.Add(new GeneratedNode("*Which is generated code for " + proc.ProcStyleCall.FunctionDeclaration.QualifiedName, false));
                    toAddRange.Add(new GeneratedNode("*Declared in source file " + proc.ProcStyleCall.FunctionDeclaration.CodeElement.TokenSource.SourceName, false));
                    toAddRange.Add(new GeneratedNode("01 TC-" + pgm.Name + "-" + proc.Hash + "-Item.", false));
                    toAddRange.Add(new GeneratedNode("   05 TC-" + pgm.Name + "-" + proc.Hash + "-Idt PIC X(08).", true));
                    toAddRange.Add(new GeneratedNode("   05 TC-" + pgm.Name + "-" + proc.Hash + " PROCEDURE-POINTER.",
                        true));
                }
            }
            linkageSection.AddRange(toAddRange, 0);


            if (imports.HasPublicProcedures)
            {
                Node whereToGenerate;
                int insertIndex = 0;

                //Generate a PERFORM, this must be the first instruction unless we have a Paragraph or a section
                var firstChildOfPDiv = procedureDivision.Children.First();
                if (firstChildOfPDiv is Section)
                {
                    var temp = firstChildOfPDiv.Children.First();
                    if (temp is Paragraph)
                    {
                        whereToGenerate = temp;
                    }
                    else
                    {
                        whereToGenerate = firstChildOfPDiv;
                    }
                }
                else if (firstChildOfPDiv is Paragraph)
                {
                    whereToGenerate = firstChildOfPDiv;
                }
                else
                {
                    //Special case for declaratives : PERFORM must be generated after them
                    if (firstChildOfPDiv is Declaratives) insertIndex = 1;
                    whereToGenerate = procedureDivision;
                }

                //After #655, TC-Initializations is not used
<<<<<<< HEAD
                whereToGenerate.Add(new GeneratedNode("    PERFORM TC-INITIALIZATIONS", true), 0);
=======
                whereToGenerate.Add(new GeneratedNode2("    PERFORM TC-INITIALIZATIONS", true), insertIndex);
>>>>>>> d0e32588

                //Generate "TC-Initializations" paragraph
                procedureDivision.Add(
                    new GeneratedNode("*=================================================================", true));
                procedureDivision.Add(new ParagraphGen("TC-INITIALIZATIONS"));
                procedureDivision.Add(
                    new GeneratedNode("*=================================================================", true));
                procedureDivision.Add(new GeneratedNode("     IF TC-FirstCall", true));
                procedureDivision.Add(new GeneratedNode("          SET TC-NthCall TO TRUE", true));
                if (OriginalNode.IsFlagSet(Node.Flag.UseGlobalStorage))
                {
                    procedureDivision.AddRange(GenerateCodeToCallGlobalStorage(10));
                }

                foreach (var pgm in imports.Programs.Values)
                {
                    foreach (var proc in pgm.Procedures.Values)
                    {
                        procedureDivision.Add(
                            new GeneratedNode(
                                "          SET ADDRESS OF TC-" + pgm.Name + "-" + proc.Hash + "-Item  TO NULL", true));
                    }
                }
                procedureDivision.Add(new GeneratedNode("     END-IF", true));
                procedureDivision.Add(new GeneratedNode("     .", true));
            }

            //Generate "TC-LOAD-POINTERS-" paragraph
                foreach (var pgm in imports.Programs.Values) {
                procedureDivision.Add(new GeneratedNode("*=================================================================", true));
                procedureDivision.Add(new ParagraphGen("TC-LOAD-POINTERS-" + pgm.Name));
                procedureDivision.Add(new GeneratedNode("*=================================================================",true));
                procedureDivision.Add(new GeneratedNode("     CALL 'ZCALLPGM' USING TC-" + pgm.Name, true));

                procedureDivision.Add(new GeneratedNode("     ADDRESS OF TC-Library-PntTab", true));
                procedureDivision.Add(new GeneratedNode("     PERFORM VARYING TC-Library-Idx FROM 1 BY 1", true));
                procedureDivision.Add(new GeneratedNode("     UNTIL TC-Library-Idx > TC-Library-PntNbr", true));
                procedureDivision.Add(new GeneratedNode("         EVALUATE TC-Library-Item-Idt (TC-Library-Idx)", true));
                foreach (var proc in pgm.Procedures.Values) {
                    procedureDivision.Add(new GeneratedNode("         WHEN '" + proc.Hash + "'", true));
                    procedureDivision.Add(new GeneratedNode("              SET ADDRESS OF", true));
                    procedureDivision.Add(new GeneratedNode("              TC-" + pgm.Name + "-" + proc.Hash + "-Item", true));
                    procedureDivision.Add(new GeneratedNode("              TO ADDRESS OF", true));
                    procedureDivision.Add(new GeneratedNode("              TC-Library-Item(TC-Library-Idx)", true));
                }
                procedureDivision.Add(new GeneratedNode("         WHEN OTHER", true));
                procedureDivision.Add(new GeneratedNode("              CONTINUE", true));
                procedureDivision.Add(new GeneratedNode("         END-EVALUATE", true));
                procedureDivision.Add(new GeneratedNode("     END-PERFORM", true));
                procedureDivision.Add(new GeneratedNode("     .", true));
            }
        }

        private void DeclareProceduresParametersIntoLinkage(Compiler.Nodes.FunctionDeclaration node, Compiler.Nodes.LinkageSection linkage, ParametersProfileNode profile) {
            var data = linkage.Children();

            // TCRFUN-CODEGEN-PARAMETERS-ORDER
            var generated = new List<string>();
            foreach (var parameter in profile.InputParameters) {
                if (!generated.Contains(parameter.Name) && !Contains(data, parameter.Name)) {
                    linkage.Add(CreateParameterEntry(parameter, node));
                    generated.Add(parameter.Name);
                }
            }
            foreach (var parameter in profile.InoutParameters) {
                if (!generated.Contains(parameter.Name) && !Contains(data, parameter.Name)) {
                    linkage.Add(CreateParameterEntry(parameter, node));
                    generated.Add(parameter.Name);
                }
            }
            foreach (var parameter in profile.OutputParameters) {
                if (!generated.Contains(parameter.Name) && !Contains(data, parameter.Name)) {
                    linkage.Add(CreateParameterEntry(parameter, node));
                    generated.Add(parameter.Name);
                }
            }
            if (profile.ReturningParameter != null) {
                if (!generated.Contains(profile.ReturningParameter.Name) &&
                    !Contains(data, profile.ReturningParameter.Name)) {
                    linkage.Add(CreateParameterEntry(profile.ReturningParameter, node));
                    generated.Add(profile.ReturningParameter.Name);
                }
            }
            
        }

        private Node[] GenerateCodeToCallGlobalStorage(int columnOffset)
        {
            return new Node[]
            {
                new GeneratedNode("* Get the data from the global storage section", false),
                new GeneratedNode($"{new string(' ', columnOffset)}CALL '{OriginalNode.Root.MainProgram.Hash}' USING", true),
                new GeneratedNode($"{new string(' ', columnOffset)}    by reference address of TC-GlobalData", true),
                new GeneratedNode($"{new string(' ', columnOffset)}end-call", true),
            };
        }

        private ParameterEntry CreateParameterEntry(ParameterDescription parameter, FunctionDeclaration node)
        {
            var paramEntry = parameter.CodeElement as ParameterDescriptionEntry;
            var generated = new ParameterEntry(paramEntry, node.SymbolTable, parameter);

            var parameterNode = node.Profile.Parameters.FirstOrDefault(x => x.Name == paramEntry.Name);
            if (parameterNode != null)
                generated.CopyFlags(parameterNode.Flags);
            return generated;
        }

        private bool Contains([NotNull] IEnumerable<DataDefinition> data, string dataname) {
            foreach (var node in data)
                if (dataname.Equals(node.Name))
                    return true;
            return false;
        }

        private List<ITextLine> _cache = null;

        public override IEnumerable<ITextLine> Lines {
            get {
                if (_cache == null) {
                    _cache = new List<ITextLine>(); // TCRFUN-CODEGEN-AS-NESTED-PROGRAM
                    //_cache.Add(new TextLineSnapshot(-1, "*", null));
                    //TODO add Function signature as comment
                    _cache.Add(new TextLineSnapshot(-1, "*_________________________________________________________________",
                        null));
                    _cache.Add(new TextLineSnapshot(-1, "IDENTIFICATION DIVISION.", null));
                    if (OriginalNode.GenerateAsNested)
                    {
                        _cache.Add(new TextLineSnapshot(-1, "PROGRAM-ID. " + OriginalHash + " IS COMMON.", null));
                    }
                    else
                    {
                        _cache.Add(new TextLineSnapshot(-1, "PROGRAM-ID. " + OriginalHash + '.', null));
                    }

                    var envDiv = OriginalNode.GetProgramNode().GetChildren<EnvironmentDivision>();
                    if (!GenerateAsNested && envDiv != null && envDiv.Count == 1) {
                        _cache.Add(new TextLineSnapshot(-1, "ENVIRONMENT DIVISION. ", null));

                        var configSections = envDiv.First().GetChildren<ConfigurationSection>();

                        if (configSections != null && configSections.Count == 1) {
                            foreach (var line in configSections.First().SelfAndChildrenLines) {
                                _cache.Add(line);
                            }
                        }
                    } //else no config or semantic error, no my job  
                }
                return _cache;
            }
        }

        public new bool GenerateAsNested => OriginalNode.GenerateAsNested;

        public string OriginalHash => OriginalNode.Hash;

        public bool IsLeaf {
            get { return false; }
        }
    }
}<|MERGE_RESOLUTION|>--- conflicted
+++ resolved
@@ -180,11 +180,7 @@
                 }
 
                 //After #655, TC-Initializations is not used
-<<<<<<< HEAD
-                whereToGenerate.Add(new GeneratedNode("    PERFORM TC-INITIALIZATIONS", true), 0);
-=======
-                whereToGenerate.Add(new GeneratedNode2("    PERFORM TC-INITIALIZATIONS", true), insertIndex);
->>>>>>> d0e32588
+                whereToGenerate.Add(new GeneratedNode("    PERFORM TC-INITIALIZATIONS", true), insertIndex);
 
                 //Generate "TC-Initializations" paragraph
                 procedureDivision.Add(
