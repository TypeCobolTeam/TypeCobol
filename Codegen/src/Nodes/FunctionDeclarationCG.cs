using System;
using System.Linq;
using JetBrains.Annotations;
using TypeCobol.Codegen.Contribution;

namespace TypeCobol.Codegen.Nodes {
    using System.Collections.Generic;
    using TypeCobol.Compiler.CodeElements;
    using TypeCobol.Compiler.CodeElements.Expressions;
    using TypeCobol.Compiler.Nodes;
    using TypeCobol.Compiler.Text;

    internal class FunctionDeclarationCG : Compiler.Nodes.FunctionDeclaration, Generated {
        FunctionDeclaration OriginalNode = null;

        public FunctionDeclarationCG(Compiler.Nodes.FunctionDeclaration originalNode) : base(originalNode.CodeElement) {
            this.OriginalNode = originalNode;

            //Check if we need to generate something special for this Procedure
            bool needToGenerateParametersIntoLinkage = originalNode.CodeElement.Profile.InputParameters.Count + originalNode.CodeElement.Profile.InoutParameters.Count + originalNode.CodeElement.Profile.OutputParameters.Count +
                             (originalNode.CodeElement.Profile.ReturningParameter != null ? 1 : 0) > 0;
            //we'll generate things for public call
            var containsPublicCall = originalNode.ProcStyleCalls != null && originalNode.ProcStyleCalls.Count > 0;

            foreach (var child in originalNode.Children) {
                if (child is Compiler.Nodes.ProcedureDivision) {
                    Compiler.Nodes.LinkageSection linkageSection = null;
                    Compiler.Nodes.DataDivision dataDivision = null;

                    //Create DataDivision and LinkageSection if needed
                    //DataDivision must be created before ProcedureDivision because Program Node doesn't manage order of their children
                    //DataDivision manage order of their children so it's ok
                    if (needToGenerateParametersIntoLinkage || containsPublicCall) {
                        dataDivision = GetOrCreateNode<Compiler.Nodes.DataDivision>(originalNode, () => new DataDivision());
                        linkageSection = GetOrCreateNode<Compiler.Nodes.LinkageSection>(dataDivision, () => new LinkageSection(originalNode), dataDivision);


                        //declare procedure parameters into linkage
                        DeclareProceduresParametersIntoLinkage(originalNode, linkageSection, originalNode.Profile);
                    }
                    
                    if (originalNode.IsFlagSet(Node.Flag.UseGlobalStorage))
                    {
                        if (dataDivision == null)
                        {
                            dataDivision = GetOrCreateNode<Compiler.Nodes.DataDivision>(originalNode, () => new DataDivision());
                        }
                        (linkageSection ?? GetOrCreateNode<Compiler.Nodes.LinkageSection>(dataDivision, () => new LinkageSection(originalNode), dataDivision)).Add(new GlobalStorage.GlobalStorageNode());
                    }

                    //Replace ProcedureDivision node with a new one and keep all original children
                    var sentences = new List<Node>();
                    foreach (var sentence in child.Children)
                        sentences.Add(sentence);
                    var pdiv = new ProcedureDivision(originalNode, sentences);
                    children.Add(pdiv);


                    //Generate code if this procedure call a public procedure in another source
                    if (containsPublicCall) {
                        var workingStorageSection = GetOrCreateNode<Compiler.Nodes.WorkingStorageSection>(dataDivision, () => new WorkingStorageSection(originalNode), dataDivision);

                        ProgramImports imports = ProgramImportsAttribute.GetProgramImports(originalNode);
                        workingStorageSection.Add(new GeneratedNode2("01 TypeCobol-Generated.", true));
                        GenerateCodeToCallPublicProc(originalNode, pdiv,  workingStorageSection, linkageSection);
                    }
                    else if (OriginalNode.IsFlagSet(Node.Flag.UseGlobalStorage))
                    {
                        pdiv.AddRange(GenerateCodeToCallGlobalStorage(4), 0);
                    }
                } else {
                    if (child.CodeElement is FunctionDeclarationEnd)
                    {
                        children.Add(new ProgramEnd(new URI(OriginalHash), child.CodeElement.Line));
                    } else {
                        // TCRFUN-CODEGEN-NO-ADDITIONAL-DATA-SECTION
                        // TCRFUN-CODEGEN-DATA-SECTION-AS-IS
                        children.Add(child);
                    }
                }
            }
        }

        /// <summary>
        /// Get or create the node and add it as a child of this Node
        /// </summary>
        /// <typeparam name="T"></typeparam>
        /// <param name="parent"></param>
        /// <param name="func"></param>
        /// <returns></returns>
        private T GetOrCreateNode<T>(Node parent, Func<T> func) where T : Node {
            return GetOrCreateNode(parent, func, this);
        }

        private T GetOrCreateNode<T>(Node parent, Func<T> func, Node newParent) where T : Node {
            T newNode;
            var retrievedChild = parent.GetChildren<T>();
            if (retrievedChild == null || !retrievedChild.Any()) {
                newNode = func.Invoke();
                //Do not add to parent but to "this"
                newParent.Add(newNode);
            } else {
                newNode = retrievedChild.First();
            }
            return newNode;
        }


        protected void GenerateCodeToCallPublicProc(FunctionDeclaration originalNode, ProcedureDivision procedureDivision, Compiler.Nodes.WorkingStorageSection workingStorageSection, Compiler.Nodes.LinkageSection linkageSection) {
            ProgramImports imports = ProgramImportsAttribute.GetProgramImports(originalNode);

            foreach (var pgm in imports.Programs.Values) {
                workingStorageSection.Add(
                    new GeneratedNode2("    05 TC-" + pgm.Name + " pic X(08) value '" + pgm.Name.ToUpperInvariant() + "'.", true));
            }
            foreach (var pgm in imports.Programs.Values)
            {
<<<<<<< HEAD
                Node whereToGenerate;
                int insertIndex = 0;

                //Generate a PERFORM, this must be the first instruction unless we have a Paragraph or a section
                var firstChildOfPDiv = procedureDivision.Children.First();
                if (firstChildOfPDiv is Section)
                {
                    var temp = firstChildOfPDiv.Children.First();
                    if (temp is Paragraph)
                    {
                        whereToGenerate = temp;
                    }
                    else
                    {
                        whereToGenerate = firstChildOfPDiv;
                    }
                }
                else if (firstChildOfPDiv is Paragraph)
                {
                    whereToGenerate = firstChildOfPDiv;
                }
                else
                {
                    //Special case for declaratives : PERFORM must be generated after them
                    if (firstChildOfPDiv is Declaratives) insertIndex = 1;
                    whereToGenerate = procedureDivision;
                }

                //After #655, TC-Initializations is not used
                whereToGenerate.Add(new GeneratedNode2("    PERFORM TC-INITIALIZATIONS", true), insertIndex);

                //Generate "TC-Initializations" paragraph
                procedureDivision.Add(
                    new GeneratedNode2("*=================================================================", true));
                procedureDivision.Add(new ParagraphGen("TC-INITIALIZATIONS"));
                procedureDivision.Add(
                    new GeneratedNode2("*=================================================================", true));
                procedureDivision.Add(new GeneratedNode2("     IF TC-FirstCall", true));
                procedureDivision.Add(new GeneratedNode2("          SET TC-NthCall TO TRUE", true));
                if (OriginalNode.IsFlagSet(Node.Flag.UseGlobalStorage))
                {
                    procedureDivision.AddRange(GenerateCodeToCallGlobalStorage(10));
                }

                foreach (var pgm in imports.Programs.Values)
=======
                foreach (var proc in pgm.Procedures.Values)
>>>>>>> d9b83182
                {
                    string name = pgm.Name + "-Fct-" + proc.Hash + "-" + proc.Name;
                    if (name.Length > 30) name = name.Substring(0, 30);
                    workingStorageSection.Add(new GeneratedNode2("    05 " + name + " PIC X(30)", true));
                    name = "Fct=" + proc.Hash + "-" + proc.Name;
                    if (name.Length > 30) name = name.Substring(0, 30);
                    workingStorageSection.Add(new GeneratedNode2("        value '" + name + "'.", true));
                }
            }
            workingStorageSection.Add(new GeneratedNode2(" ", true));
        }

        private void DeclareProceduresParametersIntoLinkage(Compiler.Nodes.FunctionDeclaration node, Compiler.Nodes.LinkageSection linkage, ParametersProfileNode profile) {
            var data = linkage.Children();

            // TCRFUN-CODEGEN-PARAMETERS-ORDER
            var generated = new List<string>();
            foreach (var parameter in profile.InputParameters) {
                if (!generated.Contains(parameter.Name) && !Contains(data, parameter.Name)) {
                    linkage.Add(CreateParameterEntry(parameter, node));
                    generated.Add(parameter.Name);
                }
            }
            foreach (var parameter in profile.InoutParameters) {
                if (!generated.Contains(parameter.Name) && !Contains(data, parameter.Name)) {
                    linkage.Add(CreateParameterEntry(parameter, node));
                    generated.Add(parameter.Name);
                }
            }
            foreach (var parameter in profile.OutputParameters) {
                if (!generated.Contains(parameter.Name) && !Contains(data, parameter.Name)) {
                    linkage.Add(CreateParameterEntry(parameter, node));
                    generated.Add(parameter.Name);
                }
            }
            if (profile.ReturningParameter != null) {
                if (!generated.Contains(profile.ReturningParameter.Name) &&
                    !Contains(data, profile.ReturningParameter.Name)) {
                    linkage.Add(CreateParameterEntry(profile.ReturningParameter, node));
                    generated.Add(profile.ReturningParameter.Name);
                }
            }
            
        }

        private Node[] GenerateCodeToCallGlobalStorage(int columnOffset)
        {
            return new Node[]
            {
                new GeneratedNode2("* Get the data from the global storage section", false),
                new GeneratedNode2($"{new string(' ', columnOffset)}CALL '{OriginalNode.Root.MainProgram.Hash}' USING", true),
                new GeneratedNode2($"{new string(' ', columnOffset)}    by reference address of TC-GlobalData", true),
                new GeneratedNode2($"{new string(' ', columnOffset)}end-call", true),
            };
        }

        private ParameterEntry CreateParameterEntry(ParameterDescription parameter, FunctionDeclaration node)
        {
            var paramEntry = parameter.CodeElement as ParameterDescriptionEntry;
            var generated = new ParameterEntry(paramEntry, node.SymbolTable, parameter);

            var parameterNode = node.Profile.Parameters.FirstOrDefault(x => x.Name == paramEntry.Name);
            if (parameterNode != null)
                generated.CopyFlags(parameterNode.Flags);
            return generated;
        }

        private bool Contains([NotNull] IEnumerable<DataDefinition> data, string dataname) {
            foreach (var node in data)
                if (dataname.Equals(node.Name))
                    return true;
            return false;
        }

        private List<ITextLine> _cache = null;

        public override IEnumerable<ITextLine> Lines {
            get {
                if (_cache == null) {
                    _cache = new List<ITextLine>(); // TCRFUN-CODEGEN-AS-NESTED-PROGRAM
                    //_cache.Add(new TextLineSnapshot(-1, "*", null));
                    //TODO add Function signature as comment
                    _cache.Add(new TextLineSnapshot(-1, "*_________________________________________________________________",
                        null));
                    _cache.Add(new TextLineSnapshot(-1, "IDENTIFICATION DIVISION.", null));
                    if (OriginalNode.GenerateAsNested)
                    {
                        _cache.Add(new TextLineSnapshot(-1, "PROGRAM-ID. " + OriginalHash + " IS COMMON.", null));
                    }
                    else
                    {
                        _cache.Add(new TextLineSnapshot(-1, "PROGRAM-ID. " + OriginalHash + '.', null));
                    }

                    var envDiv = OriginalNode.GetProgramNode().GetChildren<EnvironmentDivision>();
                    if (!GenerateAsNested && envDiv != null && envDiv.Count == 1) {
                        _cache.Add(new TextLineSnapshot(-1, "ENVIRONMENT DIVISION. ", null));

                        var configSections = envDiv.First().GetChildren<ConfigurationSection>();

                        if (configSections != null && configSections.Count == 1) {
                            foreach (var line in configSections.First().SelfAndChildrenLines) {
                                _cache.Add(line);
                            }
                        }
                    } //else no config or semantic error, no my job  
                }
                return _cache;
            }
        }

        public new bool GenerateAsNested => OriginalNode.GenerateAsNested;

        public string OriginalHash => OriginalNode.Hash;

        public bool IsLeaf {
            get { return false; }
        }
    }
}<|MERGE_RESOLUTION|>--- conflicted
+++ resolved
@@ -115,55 +115,7 @@
             }
             foreach (var pgm in imports.Programs.Values)
             {
-<<<<<<< HEAD
-                Node whereToGenerate;
-                int insertIndex = 0;
-
-                //Generate a PERFORM, this must be the first instruction unless we have a Paragraph or a section
-                var firstChildOfPDiv = procedureDivision.Children.First();
-                if (firstChildOfPDiv is Section)
-                {
-                    var temp = firstChildOfPDiv.Children.First();
-                    if (temp is Paragraph)
-                    {
-                        whereToGenerate = temp;
-                    }
-                    else
-                    {
-                        whereToGenerate = firstChildOfPDiv;
-                    }
-                }
-                else if (firstChildOfPDiv is Paragraph)
-                {
-                    whereToGenerate = firstChildOfPDiv;
-                }
-                else
-                {
-                    //Special case for declaratives : PERFORM must be generated after them
-                    if (firstChildOfPDiv is Declaratives) insertIndex = 1;
-                    whereToGenerate = procedureDivision;
-                }
-
-                //After #655, TC-Initializations is not used
-                whereToGenerate.Add(new GeneratedNode2("    PERFORM TC-INITIALIZATIONS", true), insertIndex);
-
-                //Generate "TC-Initializations" paragraph
-                procedureDivision.Add(
-                    new GeneratedNode2("*=================================================================", true));
-                procedureDivision.Add(new ParagraphGen("TC-INITIALIZATIONS"));
-                procedureDivision.Add(
-                    new GeneratedNode2("*=================================================================", true));
-                procedureDivision.Add(new GeneratedNode2("     IF TC-FirstCall", true));
-                procedureDivision.Add(new GeneratedNode2("          SET TC-NthCall TO TRUE", true));
-                if (OriginalNode.IsFlagSet(Node.Flag.UseGlobalStorage))
-                {
-                    procedureDivision.AddRange(GenerateCodeToCallGlobalStorage(10));
-                }
-
-                foreach (var pgm in imports.Programs.Values)
-=======
                 foreach (var proc in pgm.Procedures.Values)
->>>>>>> d9b83182
                 {
                     string name = pgm.Name + "-Fct-" + proc.Hash + "-" + proc.Name;
                     if (name.Length > 30) name = name.Substring(0, 30);
