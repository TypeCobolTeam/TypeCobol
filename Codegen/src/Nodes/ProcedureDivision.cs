﻿

using System.Linq;
using JetBrains.Annotations;
using TypeCobol.Compiler.Nodes;

namespace TypeCobol.Codegen.Nodes {

	using System.Collections.Generic;
	using TypeCobol.Compiler.CodeElements;
	using TypeCobol.Compiler.Text;
	using TypeCobol.Compiler.CodeModel;

internal class ProcedureDivision: Compiler.Nodes.ProcedureDivision, Generated {

	public IList<CallTargetParameter> UsingParameters { get; private set; }
	public CallTargetParameter ReturningParameter { get; private set; }
	private SymbolTable table;
    private readonly IEnumerable<TextLineSnapshot> Signature;


    public ProcedureDivision(Compiler.Nodes.FunctionDeclaration declaration, [NotNull] List<Compiler.Nodes.Node> sentences): base(null) {
		table = declaration.SymbolTable;
        UsingParameters = new List<CallTargetParameter>();
		// TCRFUN_CODEGEN_PARAMETERS_ORDER
		foreach(var parameter in declaration.Profile.InputParameters)
			if (parameter.LevelNumber.Value == 1)
				UsingParameters.Add(new GeneratedParameter(parameter.DataName));
		foreach(var parameter in declaration.Profile.InoutParameters)
			if (parameter.LevelNumber.Value == 1)
				UsingParameters.Add(new GeneratedParameter(parameter.DataName));
		foreach(var parameter in declaration.Profile.OutputParameters)
			if (parameter.LevelNumber.Value == 1)
				UsingParameters.Add(new GeneratedParameter(parameter.DataName));
		// TCRFUN_CODEGEN_RETURNING_PARAMETER
		if (declaration.Profile.ReturningParameter != null)
			if (declaration.Profile.ReturningParameter.LevelNumber.Value == 1)
				ReturningParameter = new CallTargetParameter() { StorageArea = GeneratedParameter.CreateReceivingStorageArea(declaration.Profile.ReturningParameter.DataName) };

		this.children.AddRange(sentences);

        var signature = new List<TextLineSnapshot>();
        signature.Add(new TextLineSnapshot(-1,
            string.Format("*{0}.{1} {2}", declaration.Root.MainProgram.Name, declaration.Name,
                declaration.Profile.Parameters.Count != 0 ? "- Params :" : " - No Params"), null));
        signature.AddRange(declaration.Profile.GetSignatureForComment());

        Signature = signature;
    }

	private IList<ITextLine> _cache = null;
	public override IEnumerable<ITextLine> Lines {
		get {
			if (_cache == null) {
				_cache = new List<ITextLine>();
				_cache.Add(new TextLineSnapshot(-1, "PROCEDURE DIVISION", null));
				int c = 0;
				var done = new List<string>();
				foreach(var parameter in UsingParameters) {
					var data = parameter.StorageArea;
					string name = data?.SymbolReference?.Name;
					if (done.Contains(name)) continue;
					else done.Add(name);
					string strmode = "BY REFERENCE ";
					if (parameter.SharingMode.Value == ParameterSharingMode.ByValue) strmode = "BY VALUE ";
					string strusing = c==0? "      USING ":"            ";
					string strname = "?ANONYMOUS?";
					if (parameter.StorageArea != null) strname = CreateName(data?.SymbolReference);
					_cache.Add(new TextLineSnapshot(-1, strusing+strmode+strname, null));
					c++;
				}
				if (ReturningParameter != null) {
					string strmode = "BY REFERENCE ";
					string strusing = c==0? "      USING ":"            ";
					string strname = "?ANONYMOUS?";
					var named = ReturningParameter.StorageArea;
					if (named != null) strname = CreateName(named.SymbolReference);
					_cache.Add(new TextLineSnapshot(-1, strusing+strmode+strname, null));
				}
				_cache.Add(new TextLineSnapshot(-1, "    .", null));

<<<<<<< HEAD
                var originalProcedure = this.Children?.FirstOrDefault()?.Parent?.Parent?.CodeElement as FunctionDeclarationHeader;
                if (originalProcedure != null && originalProcedure.Visibility == AccessModifier.Private && this.GetChildren<Declaratives>().Count == 0)
                {
                    var declarativesNode = this.Children.First().Parent.GetProgramNode().GetChildren<Compiler.Nodes.ProcedureDivision>().First().GetChildren<Compiler.Nodes.Declaratives>();
                    if (declarativesNode != null && declarativesNode.Count == 1)
                        foreach (var line in declarativesNode.First().SelfAndChildrenLines.Distinct())
                            _cache.Add(line);
                }

			    if (Signature != null)
			    {
			        foreach (var signature in Signature)
			        {
			            _cache.Add(signature);
			        }
			    }
            }
=======
                
                }
>>>>>>> 2d880bf6
			return _cache;
		}
	}
	private string CreateName(SymbolReference symbolReference) {
	    var name = symbolReference.Name;
        var found = table.GetVariables(symbolReference);
		if (found.Count() < 1) return "?NOT_FOUND?";
		if (found.Count() > 1) return name;
		var pentry = (DataDescriptionEntry)found.First().CodeElement;
		if (pentry.DataType == DataType.Boolean) return name+"-value";
		return name;
	}

	public bool IsLeaf { get { return false; } }
}

public class GeneratedParameter: CallTargetParameter {
	public GeneratedParameter(SymbolDefinition symbol) {
		this.StorageArea = CreateReceivingStorageArea(symbol);
		var mode = TypeCobol.Compiler.CodeElements.ParameterSharingMode.ByReference;
		this.SharingMode = new SyntaxProperty<ParameterSharingMode>(mode, null);
	}

	public static StorageArea CreateReceivingStorageArea(SymbolDefinition symbol) {
		if (symbol == null) return null;
		var storage = new DataOrConditionStorageArea(new SymbolReference(symbol));
		return storage;
	}
}



internal class Sentence: Compiler.Nodes.Sentence, Generated {
	public Sentence(): base() { }

	private IList<ITextLine> _nuthin = new List<ITextLine>();
	public override IEnumerable<ITextLine> Lines {
		get {
			return _nuthin;
		}
	}
	public bool IsLeaf { get { return false; } }
}
internal class SentenceEnd: Compiler.Nodes.End, Generated {
	public SentenceEnd(): base(null) { }

	private IList<ITextLine> _cache = null;
	public override IEnumerable<ITextLine> Lines {
		get {
			if (_cache == null) {
				_cache = new List<ITextLine>();
				_cache.Add(new TextLineSnapshot(-1, "    .", null));
			}
			return _cache;
		}
	}
	public bool IsLeaf { get { return true; } }
}

}<|MERGE_RESOLUTION|>--- conflicted
+++ resolved
@@ -79,28 +79,23 @@
 				}
 				_cache.Add(new TextLineSnapshot(-1, "    .", null));
 
-<<<<<<< HEAD
-                var originalProcedure = this.Children?.FirstOrDefault()?.Parent?.Parent?.CodeElement as FunctionDeclarationHeader;
-                if (originalProcedure != null && originalProcedure.Visibility == AccessModifier.Private && this.GetChildren<Declaratives>().Count == 0)
-                {
-                    var declarativesNode = this.Children.First().Parent.GetProgramNode().GetChildren<Compiler.Nodes.ProcedureDivision>().First().GetChildren<Compiler.Nodes.Declaratives>();
-                    if (declarativesNode != null && declarativesNode.Count == 1)
-                        foreach (var line in declarativesNode.First().SelfAndChildrenLines.Distinct())
-                            _cache.Add(line);
-                }
+        var originalProcedure = this.Children?.FirstOrDefault()?.Parent?.Parent?.CodeElement as FunctionDeclarationHeader;
+        if (originalProcedure != null && originalProcedure.Visibility == AccessModifier.Private && this.GetChildren<Declaratives>().Count == 0)
+        {
+            var declarativesNode = this.Children.First().Parent.GetProgramNode().GetChildren<Compiler.Nodes.ProcedureDivision>().First().GetChildren<Compiler.Nodes.Declaratives>();
+            if (declarativesNode != null && declarativesNode.Count == 1)
+                foreach (var line in declarativesNode.First().SelfAndChildrenLines.Distinct())
+                    _cache.Add(line);
+        }
 
-			    if (Signature != null)
-			    {
-			        foreach (var signature in Signature)
-			        {
-			            _cache.Add(signature);
-			        }
-			    }
+        if (Signature != null)
+        {
+            foreach (var signature in Signature)
+            {
+                _cache.Add(signature);
             }
-=======
-                
-                }
->>>>>>> 2d880bf6
+        }
+      }
 			return _cache;
 		}
 	}
