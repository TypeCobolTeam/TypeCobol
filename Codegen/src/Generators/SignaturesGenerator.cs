--- conflicted
+++ resolved
@@ -1,9 +1,6 @@
 ﻿using System;
 using System.Collections.Generic;
-<<<<<<< HEAD
-=======
 using System.Diagnostics;
->>>>>>> f989870b
 using System.IO;
 using System.Linq;
 using System.Runtime.CompilerServices;
@@ -50,12 +47,9 @@
 
         public void Generate(CompilationUnit compilationUnit, ColumnsLayout columns = ColumnsLayout.FreeTextFormat)
         {
-<<<<<<< HEAD
+            var stopwatch = Stopwatch.StartNew();
+
             this.CompilationUnit = compilationUnit;
-=======
-            var stopwatch = Stopwatch.StartNew();
-
->>>>>>> f989870b
             Destination.Append("");
             //Add version to output file
             if (!string.IsNullOrEmpty(TypeCobolVersion))
@@ -66,14 +60,10 @@
             bool insideFormalizedComment = false;
             bool insideMultilineComment = false;
 
-<<<<<<< HEAD
-            foreach (var textLine in GenerateLinesForChildren(sourceFile.Children))
-=======
             var buildExportDataElapsed = stopwatch.Elapsed;
             stopwatch.Restart();
 
-            foreach (var textLine in lines)
->>>>>>> f989870b
+            foreach (var textLine in GenerateLinesForChildren(sourceFile.Children))
             {
                 string text = textLine is TextLineSnapshot ?
                     CobolTextLine.Create(textLine.Text, ColumnsLayout.CobolReferenceFormat).First().Text :
@@ -97,6 +87,15 @@
 
                 Destination.AppendLine(text);
             }
+
+            var writeExportDataElapsed = stopwatch.Elapsed;
+            stopwatch.Reset();
+
+            PerformanceReport = new Dictionary<string, TimeSpan>()
+                                {
+                                    {"BuildExportData", buildExportDataElapsed},
+                                    {"WriteExportData", writeExportDataElapsed}
+                                };
         }
 
         /// <summary>
@@ -176,18 +175,7 @@
                 }
             }
 
-<<<<<<< HEAD
             return lines;
-=======
-            var writeExportDataElapsed = stopwatch.Elapsed;
-            stopwatch.Reset();
-
-            PerformanceReport = new Dictionary<string, TimeSpan>()
-                                {
-                                    {"BuildExportData", buildExportDataElapsed},
-                                    {"WriteExportData", writeExportDataElapsed}
-                                };
->>>>>>> f989870b
         }
 
         public void GenerateLineMapFile(Stream stream)
