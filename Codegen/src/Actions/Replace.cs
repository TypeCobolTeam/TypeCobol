--- conflicted
+++ resolved
@@ -90,11 +90,7 @@
                 {
                     if (token.IsFlagSet(Node.Flag.NodeContainsIndex)) continue;
 
-<<<<<<< HEAD
-                    if (previousNode == null || child.CodeElement.ConsumedTokens[0].TokenType == TokenType.UserDefinedWord && previousNode.CodeElement.ConsumedTokens[0].TokenType != TokenType.QualifiedNameSeparator)
-=======
                     if (previousNode == null || token.CodeElement.ConsumedTokens[0].TokenType == TokenType.UserDefinedWord && previousNode.CodeElement.ConsumedTokens[0].TokenType != TokenType.QualifiedNameSeparator)
->>>>>>> e22abd0d
                     {
                         //Add the -false
                         token.ReplaceCode += "-false";
