--- conflicted
+++ resolved
@@ -58,11 +58,7 @@
         {
             try
             {
-<<<<<<< HEAD
-                _ElasticClient?.Index<BytesResponse>(_ElasticIndex, _ElasticType, PostData.Serializable(plainEvent));
-=======
-                _ElasticClient.IndexAsync<BytesResponse>(_ElasticIndex, _ElasticType, PostData.Serializable(plainEvent));
->>>>>>> 9a8fd439
+                _ElasticClient?.IndexAsync<BytesResponse>(_ElasticIndex, _ElasticType, PostData.Serializable(plainEvent));
             }
             catch (Exception e) { logger.Fatal(e); }
         }
