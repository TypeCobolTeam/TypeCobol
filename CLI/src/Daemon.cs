﻿using System;
using Mono.Options;
using System.Collections.Generic;
using System.Diagnostics;
using System.IO;
using System.Linq;
using TypeCobol.Compiler.Diagnostics;
using Analytics;
using TypeCobol.Tools.Options_Config;

namespace TypeCobol.Server {

    class Server {
        static int Main(string[] argv)
        {
            bool help = false;
            bool version = false;

            var config = new TypeCobolConfiguration();
            config.CommandLine = string.Join(" ", argv);

            var p = new OptionSet();

            //Add custom options for CLI
            p.Add(string.Format("USAGE\n {0} [OPTIONS]... [PIPENAME]\n VERSION:\n {1} \n DESCRIPTION: \n Run the TypeCobol parser server", PROGNAME, PROGVERSION));
            p.Add("h|help", "Output a usage message and exit.", v => help = (v != null));
            p.Add("V|version", "Output the version number of " + PROGNAME + " and exit.", v => version = (v != null));
            p.Add("1|once", "Parse one set of files and exit. DEPRECATED : CLI always uses Once mode so the option is not evaluated.", v => {});
<<<<<<< HEAD
            p.Add("ca|customanalyzer=", "{PATH} to a custom DLL file containing code analyzers. This option can be specified more than once.", v => config.CustomAnalyzerFiles.Add(v));
=======
#if EUROINFO_RULES
            string cpyCopyNamesMapFilePath = null;
            p.Add("ycpl|ycopylist=", "{PATH} to a file of CPY copy names uppercase sorted.", v => cpyCopyNamesMapFilePath = v);
#endif
>>>>>>> 40abed84

            p.AddRange(TypeCobolOptionSet.GetCommonTypeCobolOptions(config));

            //Add DefaultCopies to running session
            var folder = Path.GetDirectoryName(Process.GetCurrentProcess().MainModule.FileName);
            config.CopyFolders.Add(folder + @"\DefaultCopies\");

            try
            {
                var errors = TypeCobolOptionSet.InitializeCobolOptions(config, argv, p);

                if (help)
                {
                    p.WriteOptionDescriptions(Console.Out);
                    return 0;
                }

                if (errors.Any())
                    return exit(errors);

                if (version)
                {
                    Console.WriteLine(PROGVERSION);
                    return 0;
                }

                if (config.Telemetry)
                {
                    AnalyticsWrapper.Telemetry.TelemetryVerboseLevel = TelemetryVerboseLevel.CodeGeneration; //If telemetry arg is passed enable telemetry
                }

#if EUROINFO_RULES
                config.LoadCpyCopyNameMap(cpyCopyNamesMapFilePath);
#endif

                if (config.OutputFiles.Count == 0 && config.ExecToStep >= ExecutionStep.Generate)
                    config.ExecToStep = ExecutionStep.QualityCheck; //If there is no given output file, we can't run generation, fallback to QualityCheck

                var returnCode = CLI.runOnce(config);
                if (returnCode != ReturnCode.Success)
                    return exit(returnCode, "Operation failed");
            }
            catch (Exception e) {
                AnalyticsWrapper.Telemetry.TrackException(e, null);
                return exit(ReturnCode.FatalError, e.Message);
			}

            return exit((int)ReturnCode.Success, "Success");
		}

        /// <summary>
        /// Add an error message
        /// </summary>
        /// <param name="writer">Error Writer</param>
        /// <param name="messageCode">Message's code</param>
        /// <param name="message">The text message</param>
        /// <param name="path">The source file path</param>
		internal static void AddError(AbstractErrorWriter writer, MessageCode messageCode, string message, string path)
		{
            AddError(writer, messageCode, 0, 0, 1, message, path);
		}

        /// <summary>
        /// Add an error message
        /// </summary>
        /// <param name="writer">Error Writer</param>
        /// <param name="messageCode">Message's code</param>
        /// <param name="columnStart">Start column in the source file</param>
        /// <param name="columnEnd">End column in the source file</param>
        /// <param name="lineNumber">Lien number in the source file</param>
        /// <param name="message">The text message</param>
        /// <param name="path">The source file path</param>
        internal static void AddError(AbstractErrorWriter writer, MessageCode messageCode, int columnStart, int columnEnd, int lineNumber, string message, string path)
        {
            Diagnostic diag = new Diagnostic(messageCode, columnStart, columnEnd, lineNumber,
                message != null
                ? (path != null ? new object[2] { message, path } : new object[1] { message })
                : (path != null ? new object[1] { path } : new object[0]));
            diag.Message = message;
            AddError(writer, path, diag);
        }

        internal static void AddError(AbstractErrorWriter writer, string path, Diagnostic diagnostic)
        {
            writer.AddErrors(path, diagnostic);
            Console.WriteLine(diagnostic);
        }

		private static readonly string PROGNAME = System.AppDomain.CurrentDomain.FriendlyName;
		private static readonly string PROGVERSION = GetVersion();

		private static string GetVersion() {
			System.Reflection.Assembly assembly = System.Reflection.Assembly.GetExecutingAssembly();
			var info = System.Diagnostics.FileVersionInfo.GetVersionInfo(assembly.Location);
			return info.FileVersion;
		}

        static int exit(ReturnCode code, string message)
        {
            string errmsg = "Code: " + (int)code + " " + PROGNAME + ": " + message + Environment.NewLine;
            errmsg += "Try " + PROGNAME + " --help for usage information.";
            Console.WriteLine(errmsg);

            AnalyticsWrapper.Telemetry.TrackEvent(EventType.ReturnCode, string.Format("{0} : {1}", code.ToString(), message), LogType.Genration);
            return (int)code;
        }
        static int exit(Dictionary<ReturnCode, string> errors)
        {
            string errmsg = Environment.NewLine;
            foreach (var error in errors)
            {
                errmsg += "Code: " + (int)error.Key + " " + PROGNAME + ": " + error.Value + Environment.NewLine;
                AnalyticsWrapper.Telemetry.TrackEvent(EventType.ReturnCode, string.Format("{0} : {1}", error.Key.ToString(), error.Value), LogType.Genration);
            }
            errmsg += "Try " + PROGNAME + " --help for usage information.";
            Console.WriteLine(errmsg);
            return errors.Count > 1 ? (int)ReturnCode.MultipleErrors : (int)errors.Keys.First();
        }
    }
}<|MERGE_RESOLUTION|>--- conflicted
+++ resolved
@@ -26,14 +26,11 @@
             p.Add("h|help", "Output a usage message and exit.", v => help = (v != null));
             p.Add("V|version", "Output the version number of " + PROGNAME + " and exit.", v => version = (v != null));
             p.Add("1|once", "Parse one set of files and exit. DEPRECATED : CLI always uses Once mode so the option is not evaluated.", v => {});
-<<<<<<< HEAD
             p.Add("ca|customanalyzer=", "{PATH} to a custom DLL file containing code analyzers. This option can be specified more than once.", v => config.CustomAnalyzerFiles.Add(v));
-=======
 #if EUROINFO_RULES
             string cpyCopyNamesMapFilePath = null;
             p.Add("ycpl|ycopylist=", "{PATH} to a file of CPY copy names uppercase sorted.", v => cpyCopyNamesMapFilePath = v);
 #endif
->>>>>>> 40abed84
 
             p.AddRange(TypeCobolOptionSet.GetCommonTypeCobolOptions(config));
 
