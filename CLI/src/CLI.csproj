﻿<Project Sdk="Microsoft.NET.Sdk">

  <Import Project="..\..\Common.props" />

  <PropertyGroup>
    <OutputType>Exe</OutputType>
    <ImplicitUsings>enable</ImplicitUsings>
<<<<<<< HEAD
    <Nullable>enable</Nullable>
=======
    <Nullable>disable</Nullable>
>>>>>>> 07b623d9
    <AssemblyName>TypeCobol.CLI</AssemblyName>
  </PropertyGroup>

  <ItemGroup>
    <ProjectReference Include="..\..\Codegen\src\Codegen.csproj" />
    <ProjectReference Include="..\..\TypeCobol.Analysis\TypeCobol.Analysis.csproj" />
  </ItemGroup>

  <ItemGroup>
    <None Update="DefaultCopies\**\*">
      <CopyToOutputDirectory>Always</CopyToOutputDirectory>
    </None>
  </ItemGroup>

</Project><|MERGE_RESOLUTION|>--- conflicted
+++ resolved
@@ -5,11 +5,7 @@
   <PropertyGroup>
     <OutputType>Exe</OutputType>
     <ImplicitUsings>enable</ImplicitUsings>
-<<<<<<< HEAD
-    <Nullable>enable</Nullable>
-=======
     <Nullable>disable</Nullable>
->>>>>>> 07b623d9
     <AssemblyName>TypeCobol.CLI</AssemblyName>
   </PropertyGroup>
 
