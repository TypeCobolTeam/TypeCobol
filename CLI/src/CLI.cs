--- conflicted
+++ resolved
@@ -304,21 +304,10 @@
                         });
 
                 }
-<<<<<<< HEAD
-
-                if (!string.IsNullOrEmpty(_configuration.ReportZCallFilePath))
-                {
-                    const string zcrcfgDfaId = "zcr-cfg-dfa";
-                    analyzerProvider.AddActivator((o, t) => CfgDfaAnalyzerFactory.CreateCfgAnalyzer(zcrcfgDfaId, CfgBuildingMode.WithDfa));
-                    var report = new TypeCobol.Analysis.Report.ZCallPgmReport(zcrcfgDfaId);
-                    reports.Add(_configuration.ReportZCallFilePath, report);
-                }
 
                 //Register SQL Analyzer
                 if (_configuration.UseSqlCodeAnalysis)
-                    analyzerProvider.AddActivator(options => new SqlQualityAnalyzer());
-=======
->>>>>>> 6a553586
+                    analyzerProviderWrapper.AddActivator(options => new SqlQualityAnalyzer());
             }
 
             return reports;
