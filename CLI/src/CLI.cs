﻿using System;
using System.Collections.Generic;
using System.Diagnostics;
using System.IO;
using TypeCobol.CustomExceptions;
using TypeCobol.Compiler.Diagnostics;
using TypeCobol.Compiler.Directives;
using TypeCobol.Compiler.Text;
using Analytics;
using TypeCobol.CLI.CustomExceptions;
using System.Linq;
using System.Text;
using TypeCobol.Codegen;
using TypeCobol.Codegen.Skeletons;
using TypeCobol.Tools.Options_Config;
using TypeCobol.Compiler.CodeModel;
using TypeCobol.Compiler.Report;

namespace TypeCobol.Server
{
    /// <summary>
    /// CLI class contains runOnce method & other private methods to parse.
    /// </summary>
    class CLI
    {
        /// <summary>
        /// runOnce method to parse the input file(s).
        /// </summary>
        /// <param name="config">Config</param>
        internal static ReturnCode runOnce(TypeCobolConfiguration config) {
            Stopwatch stopWatch = new Stopwatch();
            stopWatch.Start();
            string debugLine = DateTime.Now + " start parsing of ";
            if (config.InputFiles.Count > 0)
            {
                debugLine += Path.GetFileName(config.InputFiles[0]);
            }
            debugLine += "\n";
            File.AppendAllText("TypeCobol.CLI.log", debugLine);
            Console.WriteLine(debugLine);

            TextWriter textWriter;
            if (config.ErrorFile == null) textWriter = Console.Error;
            else textWriter = File.CreateText(config.ErrorFile);
            AbstractErrorWriter errorWriter;
            if (config.IsErrorXML) errorWriter = new XMLWriter(textWriter);
            else errorWriter = new ConsoleWriter(textWriter);
            errorWriter.Outputs = config.OutputFiles;

            //Call the runOnce2() Methode and manage all the different kinds of exception. 

            ReturnCode returnCode;
            try
            {
                returnCode =  runOnce2(config, errorWriter);
            }
            catch(TypeCobolException typeCobolException)//Catch managed exceptions
            {
                AnalyticsWrapper.Telemetry.TrackException(typeCobolException, typeCobolException.Path);

                if (typeCobolException.NeedMail)
                    AnalyticsWrapper.Telemetry.SendMail(typeCobolException, config.InputFiles, config.CopyFolders, config.CommandLine);

                if (typeCobolException.Logged)
                {
                    Server.AddError(errorWriter, typeCobolException.MessageCode, typeCobolException.ColumnStartIndex,
                        typeCobolException.ColumnEndIndex, typeCobolException.LineNumber,
                        typeCobolException.Message + "\n" + typeCobolException.StackTrace, typeCobolException.Path);
                }
               

                if (typeCobolException is PresenceOfDiagnostics)
                    returnCode = ReturnCode.ParsingDiagnostics;
                else if (typeCobolException is ParsingException)
                    returnCode = ReturnCode.FatalError;
                else if(typeCobolException is GenerationException)
                    returnCode = ReturnCode.GenerationError;
                else if(typeCobolException is MissingCopyException)
                    returnCode = ReturnCode.MissingCopy;
                else
                    returnCode = ReturnCode.FatalError; //Just in case..
            }
            catch (Exception e)//Catch any other exception
            {
                var typeCobolException = new ParsingException(MessageCode.GenerationFailled, null, config.InputFiles.FirstOrDefault(), e);
                AnalyticsWrapper.Telemetry.TrackException(typeCobolException, typeCobolException.Path);
                AnalyticsWrapper.Telemetry.SendMail(e, config.InputFiles, config.CopyFolders, config.CommandLine);

                Server.AddError(errorWriter, MessageCode.SyntaxErrorInParser, e.Message + e.StackTrace, string.Empty);
                returnCode= ReturnCode.FatalError;
            }
            

            errorWriter.Write(returnCode);
            errorWriter.FlushAndClose();
            errorWriter = null;
            //as textWriter can be a Text file created, we need to close it
            textWriter.Close();

            stopWatch.Stop();
            debugLine = "                         parsed in " + stopWatch.Elapsed + " ms\n";
            File.AppendAllText("TypeCobol.CLI.log", debugLine);
            Console.WriteLine(debugLine);

            AnalyticsWrapper.Telemetry.TrackMetricsEvent(EventType.Duration, LogType.Genration, "ExecutionTime", stopWatch.Elapsed.Milliseconds); 
            
            return returnCode;
        }

        private static ReturnCode runOnce2(TypeCobolConfiguration config, AbstractErrorWriter errorWriter)
        {
            if (!string.IsNullOrEmpty(config.HaltOnMissingCopyFilePath))
            {
                //Delete the file
                File.Delete(config.HaltOnMissingCopyFilePath);
            }

            SymbolTable baseTable = null;

            #region Dependencies parsing
            var depParser = new Parser();
            bool diagDetected = false;
            
            #region Event Diags Handler
            EventHandler<Tools.APIHelpers.DiagnosticsErrorEvent> DiagnosticsErrorEvent = delegate (object sender, Tools.APIHelpers.DiagnosticsErrorEvent diagEvent)
            {
                //Delegate Event to handle diagnostics generated while loading dependencies/intrinsics
                diagDetected = true;
                var diagnostic = diagEvent.Diagnostic;
                Server.AddError(errorWriter, MessageCode.IntrinsicLoading,
                    diagnostic.ColumnStart, diagnostic.ColumnEnd, diagnostic.Line,
                    "Error while parsing " + diagEvent.Path + ": " + diagnostic, diagEvent.Path);
            };
            EventHandler<Tools.APIHelpers.DiagnosticsErrorEvent> DependencyErrorEvent = delegate (object sender, Tools.APIHelpers.DiagnosticsErrorEvent diagEvent)
            {
                //Delegate Event to handle diagnostics generated while loading dependencies/intrinsics
                Server.AddError(errorWriter, diagEvent.Path, diagEvent.Diagnostic);
            };
            #endregion

            depParser.CustomSymbols = Tools.APIHelpers.Helpers.LoadIntrinsic(config.Copies, config.Format, DiagnosticsErrorEvent); //Load intrinsic
            depParser.CustomSymbols = Tools.APIHelpers.Helpers.LoadDependencies(config.Dependencies, config.Format, depParser.CustomSymbols, config.InputFiles, config.CopyFolders, DependencyErrorEvent, out List<RemarksDirective.TextNameVariation> usedCopies, out IDictionary<string, IEnumerable<string>> missingCopies); //Load dependencies

            //Create extracted copies file even if copy are missing
            CreateExtractedCopiesFile(config, usedCopies);

            if (missingCopies.Count > 0 && !string.IsNullOrEmpty(config.HaltOnMissingCopyFilePath))
            {
                //Collect the missing copies
                File.WriteAllLines(config.HaltOnMissingCopyFilePath, missingCopies.SelectMany(mc => mc.Value).Distinct());

<<<<<<< HEAD
                depParser.CustomSymbols = Tools.APIHelpers.Helpers.LoadIntrinsic(config.Copies, config.Format, DiagnosticsErrorEvent); //Load intrinsic
                depParser.CustomSymbols = Tools.APIHelpers.Helpers.LoadDependencies(config, depParser.CustomSymbols, DependencyErrorEvent); //Load dependencies
=======
>>>>>>> f0980547


                //If copies are missing, don't try to parse main input files
                //throw  an exception for the first dependency file
                throw new MissingCopyException("Copy are missing in dependencies", missingCopies.First().Key, null, logged: false, needMail: false);
            }
            

            if (diagDetected)
                throw new CopyLoadingException("Diagnostics detected while parsing Intrinsic file", null, null, logged: false, needMail: false);
            

            baseTable = depParser.CustomSymbols;
            #endregion

            var typeCobolOptions = new TypeCobolOptions(config);

#if EUROINFO_RULES
            typeCobolOptions.AutoRemarksEnable = config.AutoRemarks;
#endif

            ReturnCode returnCode = ReturnCode.Success;
            List<Parser> parsers = new List<Parser>();
            List<Compiler.Report.AbstractReport> reports = new List<AbstractReport>();
            bool copyAreMissing = false;
            List<Diagnostic> diagnostics = new List<Diagnostic>();

            foreach (var inputFilePath in config.InputFiles)
            {
                var parser = new Parser();
                parser.CustomSymbols = baseTable;
                parsers.Add(parser);

                if (config.ExecToStep > ExecutionStep.SemanticCheck) //If inferior to semantic, use the execstep given by the user.
                    typeCobolOptions.ExecToStep = ExecutionStep.SemanticCheck;

                try
                {
                    parser.Init(inputFilePath, typeCobolOptions, config.Format, config.CopyFolders); //Init parser create CompilationProject & Compiler before parsing the given file
                }
                catch (Exception ex)
                {
                    throw new ParsingException(MessageCode.ParserInit, ex.Message, inputFilePath, ex); //Make ParsingException trace back to RunOnce()
                }

                #region Copy Report Init

                if (config.ExecToStep >= ExecutionStep.CrossCheck)
                {
                    if (!string.IsNullOrEmpty(config.ReportCopyMoveInitializeFilePath))
                    {
                        Compiler.Parser.NodeDispatcher.RegisterStaticNodeListenerFactory(
                            () => {
                                var report = new Compiler.Report.CopyMoveInitializeReport(config.ReportCopyMoveInitializeFilePath);
                                reports.Add(report); return report;
                            });
                        
                    }
                    if (!string.IsNullOrEmpty(config.ReportZCallFilePath))
                    {
                        Compiler.Parser.NodeDispatcher.RegisterStaticNodeListenerFactory(
                            () => {
                                var report = new Compiler.Report.ZCallPgmReport(config.ReportZCallFilePath);
                                reports.Add(report); return report;
                            });
                        
                    }
                }
                #endregion

                //Parse input file
                parser.Parse(inputFilePath);


                diagnostics.AddRange(parser.Results.AllDiagnostics()); //Get all diags
                errorWriter.AddErrors(inputFilePath,
                    diagnostics.Take(config.MaximumDiagnostics == 0
                        ? diagnostics.Count
                        : config.MaximumDiagnostics)); //Write diags into error file
                

                if (!string.IsNullOrEmpty(config.HaltOnMissingCopyFilePath) && parser.MissingCopys.Count > 0)
                {
                    //Collect the missing copies
                    copyAreMissing = true;
                    File.WriteAllLines(config.HaltOnMissingCopyFilePath, parser.MissingCopys);
                }

                //Create extraced copies file even if copy are missing
                CreateExtractedCopiesFile(config, parser.Results.CopyTextNamesVariations);

                if (copyAreMissing)
                    throw new MissingCopyException("Some copy are missing", inputFilePath, null, logged: false, needMail: false);


                if (parser.Results.CodeElementsDocumentSnapshot == null &&config.ExecToStep > ExecutionStep.Preprocessor)
                {
                    throw new ParsingException(MessageCode.SyntaxErrorInParser, "File \"" + inputFilePath + "\" has syntactic error(s) preventing codegen (CodeElements).", inputFilePath); //Make ParsingException trace back to RunOnce()
                }
                else if (parser.Results.TemporaryProgramClassDocumentSnapshot == null &&config.ExecToStep > ExecutionStep.SyntaxCheck)
                {
                    throw new ParsingException(MessageCode.SyntaxErrorInParser ,"File \"" + inputFilePath + "\" has semantic error(s) preventing codegen (ProgramClass).", inputFilePath); //Make ParsingException trace back to RunOnce()
                }

                if (config.ExecToStep >= ExecutionStep.SemanticCheck)
                {
                    foreach (var program in parser.Results.TemporaryProgramClassDocumentSnapshot.Root.Programs)
                    {
                        var previousPrograms = baseTable.GetPrograms();
                        foreach (var previousProgram in previousPrograms)
                        {
                            previousProgram.SymbolTable.GetTableFromScope(SymbolTable.Scope.Namespace).AddProgram(program);
                        }

                        baseTable.AddProgram(program); //Add program to Namespace symbol table
                    }
                }

                if (config.ExecToStep >= ExecutionStep.Preprocessor && !string.IsNullOrEmpty(config.ExpandingCopyFilePath))
                {
                    try
                    {
                        StringBuilder generatedCobolStringBuilder = new StringBuilder();
                        var generator = GeneratorFactoryManager.Instance.Create(TypeCobol.Tools.Options_Config.OutputFormat.ExpandingCopy.ToString(),
                            parser.Results, generatedCobolStringBuilder, null, null, false);
                        var streamWriter =  new StreamWriter(config.ExpandingCopyFilePath);
                        generator.Generate(parser.Results, ColumnsLayout.CobolReferenceFormat);
                        streamWriter.Write(generatedCobolStringBuilder);
                        streamWriter.Flush();
                        streamWriter.Close();
                    }
                    catch(Exception e)
                    {
                        throw new GenerationException(e.Message, inputFilePath, e);
                    }
                }
            }


            //Then do the CrossCheck when all the programs are loaded in SymbolTable
            if (config.ExecToStep > ExecutionStep.SemanticCheck)
            {
                int fileIndex = 0;
                foreach (var parser in parsers)
                {
                    parser.Results.RefreshProgramClassDocumentSnapshot(); //Do Cross Check phase for each file
                    diagnostics.Clear();
                    diagnostics.AddRange(parser.Results.AllDiagnostics()); //Get all diags
                    errorWriter.Errors.Clear(); //Clear errorWriter because of the potential previous diags
                    errorWriter.AddErrors(config.InputFiles[fileIndex],
                        diagnostics.Take(config.MaximumDiagnostics == 0
                            ? diagnostics.Count
                            : config.MaximumDiagnostics)); //Write diags into error file

                    if (diagnostics.Count > 0)
                    {
                        foreach (var diag in diagnostics)
                        {
                            if (diag.CatchedException != null)
                            {
                                AnalyticsWrapper.Telemetry.TrackException(diag.CatchedException, config.InputFiles[fileIndex]);
                                AnalyticsWrapper.Telemetry.SendMail(diag.CatchedException, config.InputFiles,
                                    config.CopyFolders, config.CommandLine);
                            }
                        }

                    }

                    if (diagnostics.All(d => d.Info.Severity != Severity.Error))
                    {
                        if (config.ExecToStep >= ExecutionStep.CrossCheck && reports != null && reports.Count > 0)
                        {
                            foreach (var report in reports)
                            {
                                try
                                {
                                    report.Report();
                                    string msg = string.Format(
                                        "Succeed to emit report '{0}'",
                                        report.Filepath);
                                    Console.WriteLine(msg);
                                }
                                catch (Exception e)
                                {
                                    Console.Error.WriteLine(e.Message);
                                    throw new GenerationException(e.Message, report.Filepath, e);
                                }
                            }
                            
                        }
                    }

                    if (diagnostics.Any(d => d.Info.Severity == Compiler.Diagnostics.Severity.Error))
                    {
                        throw new PresenceOfDiagnostics("Diagnostics Detected", config.InputFiles[fileIndex]); //Make ParsingException trace back to RunOnce()
                    }

                    if (diagnostics.Any(d => d.Info.Severity == Compiler.Diagnostics.Severity.Warning)) {
                        returnCode = ReturnCode.Warning;
                    }

                    if (config.ExecToStep >= ExecutionStep.Generate)
                    {
                        try
                        {
                            //Load skeletons if necessary
                            List<Skeleton> skeletons = null;
                            if (!(string.IsNullOrEmpty(config.skeletonPath)))
                            {
                                skeletons = TypeCobol.Codegen.Config.Config.Parse(config.skeletonPath);
                            }

                            var sb = new StringBuilder();
                            bool bNeedLineMap = config.LineMapFiles.Count > fileIndex;
                            //Get Generator from specified config.OutputFormat
                            var generator = GeneratorFactoryManager.Instance.Create(config.OutputFormat.ToString(),
                                parser.Results,
                                sb, skeletons, AnalyticsWrapper.Telemetry.TypeCobolVersion, bNeedLineMap);

                            if (generator == null)
                            {
                                throw new GenerationException("Unknown OutputFormat=" + config.OutputFormat + "_",
                                    config.InputFiles[fileIndex]);
                            }

                            //Generate and check diagnostics
                            generator.Generate(parser.Results, ColumnsLayout.CobolReferenceFormat);
                            if (generator.Diagnostics != null)
                            {
                                errorWriter.AddErrors(config.InputFiles[fileIndex],
                                    generator.Diagnostics); //Write diags into error file
                                throw new PresenceOfDiagnostics("Diagnostics Detected", config.InputFiles[fileIndex]);
                                //Make ParsingException trace back to RunOnce()
                            }

                            var outputDirectory = new FileInfo(config.OutputFiles[fileIndex]).Directory;
                            var lockFilePath = outputDirectory.FullName + Path.DirectorySeparatorChar + "~.lock";
                            if (File.Exists(lockFilePath))
                            {
                                errorWriter.AddErrors(config.InputFiles[fileIndex],
                                    new Diagnostic(MessageCode.GenerationFailled, 0, 0, 0));

                            }
                            else
                            {
                                //Output Line Map Data.
                                if (bNeedLineMap && generator.HasLineMapData)
                                {
                                    using (var fstream = new FileStream(config.LineMapFiles[fileIndex], FileMode.Create))
                                    {
                                        try
                                        {
                                            generator.GenerateLineMapFile(fstream);
                                        }
                                        catch (Exception e)
                                        {
                                            //Fail to generate Line Map File
                                            System.Console.WriteLine(string.Format("Fail to generate Line Mapping File {0} : {1}", config.LineMapFiles[fileIndex],  e.Message));
                                        }
                                        finally
                                        {
                                            fstream.Close();
                                        }
                                    }
                                }
                                var lockWriter = new StreamWriter(lockFilePath);
                                lockWriter.Flush();
                                lockWriter.Close();

                                using (var streamWriter = new StreamWriter(config.OutputFiles[fileIndex]))
                                {
                                    try
                                    {
                                        streamWriter.Write(sb); //Write generated Cobol inside file
                                        streamWriter.Flush();
                                    }
                                    catch (Exception)
                                    {
                                        throw;
                                    }
                                    finally
                                    {
                                        File.Delete(lockFilePath); //Remove lock to allow watchers to read the file
                                        streamWriter.Close();
                                    }
                                }
                            }
                        }
                        catch (PresenceOfDiagnostics)
                        {
                            throw; //Throw the same exception to let runOnce() knows there is a problem
                        }
                        catch (GenerationException)
                        {
                            throw; //Throw the same exception to let runOnce() knows there is a problem
                        }
                        catch (Exception e)
                        {
                            //Otherwise create a new GenerationException
                            throw new GenerationException(e.Message, config.InputFiles[fileIndex], e);
                        }

                        fileIndex++;
                    }

                }
            }

            return returnCode;
        } 
        

        private static void CreateExtractedCopiesFile(TypeCobolConfiguration config, List<RemarksDirective.TextNameVariation> copiesUsed)
        {
            if (config.ExecToStep >= ExecutionStep.Preprocessor && !string.IsNullOrEmpty(config.ExtractedCopiesFilePath))
            {
                if (copiesUsed.Count > 0)
                {
#if EUROINFO_RULES
                    IEnumerable<string> copiesName;
                    if (config.UseEuroInformationLegacyReplacingSyntax)
                    {
                        copiesName = copiesUsed.Select(cp => cp.TextName).Distinct(); //Get copies without suffix
                    }
                    else
                    {
                        copiesName = copiesUsed.Select(cp => cp.TextNameWithSuffix).Distinct(); //Get copies with suffix
                    }
#else
                    var copiesName = copiesUsed.Select(cp => cp.TextNameWithSuffix).Distinct(); //Get copies with suffix
#endif
                    //Create an output document of all the copy encountered by the parser
                    File.WriteAllLines(config.ExtractedCopiesFilePath, copiesName);
                }
                else
                    File.Delete(config.ExtractedCopiesFilePath);
            }
        }
    }
}<|MERGE_RESOLUTION|>--- conflicted
+++ resolved
@@ -149,12 +149,8 @@
                 //Collect the missing copies
                 File.WriteAllLines(config.HaltOnMissingCopyFilePath, missingCopies.SelectMany(mc => mc.Value).Distinct());
 
-<<<<<<< HEAD
-                depParser.CustomSymbols = Tools.APIHelpers.Helpers.LoadIntrinsic(config.Copies, config.Format, DiagnosticsErrorEvent); //Load intrinsic
-                depParser.CustomSymbols = Tools.APIHelpers.Helpers.LoadDependencies(config, depParser.CustomSymbols, DependencyErrorEvent); //Load dependencies
-=======
->>>>>>> f0980547
-
+                //depParser.CustomSymbols = Tools.APIHelpers.Helpers.LoadIntrinsic(config.Copies, config.Format, DiagnosticsErrorEvent); //Load intrinsic////////////////////
+                //depParser.CustomSymbols = Tools.APIHelpers.Helpers.LoadDependencies(config, depParser.CustomSymbols, DependencyErrorEvent); //Load dependencies
 
                 //If copies are missing, don't try to parse main input files
                 //throw  an exception for the first dependency file
