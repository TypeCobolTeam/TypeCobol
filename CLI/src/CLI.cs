﻿using Analytics;
using System;
using System.Collections.Generic;
using System.Diagnostics;
using System.IO;
using System.Linq;
using System.Text;
using TypeCobol.CLI.CustomExceptions;
using TypeCobol.Codegen;
using TypeCobol.Codegen.Skeletons;
using TypeCobol.Compiler;
using TypeCobol.Compiler.CodeModel;
using TypeCobol.Compiler.Diagnostics;
using TypeCobol.Compiler.Directives;
using TypeCobol.Compiler.Report;
<<<<<<< HEAD
using TypeCobol.Compiler.Domain;
using TypeCobol.Compiler.Scopes;
=======
using TypeCobol.Compiler.Text;
using TypeCobol.CustomExceptions;
using TypeCobol.Tools.APIHelpers;
using TypeCobol.Tools.Options_Config;

using static TypeCobol.Tools.APIHelpers.Helpers;
>>>>>>> e41a035c

namespace TypeCobol.Server
{
    /// <summary>
    /// CLI class contains runOnce method & other private methods to parse.
    /// </summary>
    class CLI
    {
        /// <summary>
        /// runOnce method to parse the input file(s).
        /// </summary>
        /// <param name="config">Config</param>
        internal static ReturnCode runOnce(TypeCobolConfiguration config)
        {
            Stopwatch stopWatch = new Stopwatch();
            stopWatch.Start();
            string debugLine = DateTime.Now + " start parsing of ";
            if (config.InputFiles.Count > 0)
            {
                debugLine += Path.GetFileName(config.InputFiles[0]);
            }
            debugLine += "\n";
            //Use user-defined log path if -log option used, otherwise use default location for log file
            File.AppendAllText(config.LogFile ?? TypeCobolConfiguration.DefaultLogFileName, debugLine);
            Console.WriteLine(debugLine);
            TextWriter textWriter = config.ErrorFile == null ?  Console.Error : File.CreateText(config.ErrorFile);
            AbstractErrorWriter errorWriter = config.IsErrorXML ? (AbstractErrorWriter) new XMLWriter(textWriter) : new ConsoleWriter(textWriter);
            errorWriter.Outputs = config.OutputFiles;

            ReturnCode returnCode;
            try
            {
                CLI cli = new CLI(config, errorWriter);
                returnCode = cli.Compile();
            }
            catch (Exception unexpected)
            {
                var typeCobolException = new ParsingException(MessageCode.GenerationFailled, null, config.InputFiles.FirstOrDefault(), unexpected);
                AnalyticsWrapper.Telemetry.TrackException(typeCobolException, typeCobolException.Path);
                AnalyticsWrapper.Telemetry.SendMail(unexpected, config.InputFiles, config.CopyFolders, config.CommandLine);

                Server.AddError(errorWriter, MessageCode.SyntaxErrorInParser, unexpected.Message + Environment.NewLine + unexpected.StackTrace, string.Empty);
                returnCode = ReturnCode.FatalError;
            }

            errorWriter.Write(returnCode);
            errorWriter.FlushAndClose();
            //as textWriter can be a Text file created, we need to close it
            textWriter.Close();

            stopWatch.Stop();
            debugLine = "                         parsed in " + stopWatch.Elapsed + " ms\n";
            //Use user-defined log path if -log option used, otherwise use default location for log file
            File.AppendAllText(config.LogFile ?? TypeCobolConfiguration.DefaultLogFileName, debugLine);
            Console.WriteLine(debugLine);

            AnalyticsWrapper.Telemetry.TrackMetricsEvent(EventType.Duration, LogType.Genration, "ExecutionTime", stopWatch.Elapsed.Milliseconds);

            return returnCode;
        }

        private readonly TypeCobolConfiguration _configuration;
        private readonly AbstractErrorWriter _errorWriter;
        private readonly List<DiagnosticsErrorEvent> _intrinsicsDiagnostics;
        private readonly List<DiagnosticsErrorEvent> _dependenciesDiagnostics;
        private readonly Dictionary<string, CompilationUnit> _parserResults;
        private readonly Dictionary<string, IList<Diagnostic>> _inputsDiagnosticsCache;
        private readonly HashSet<string> _usedCopies;
        private readonly HashSet<string> _missingCopies;
        private readonly Dictionary<string, List<GenerationException>> _generationExceptions;

        private CLI(TypeCobolConfiguration configuration, AbstractErrorWriter errorWriter)
        {
            _configuration = configuration;
            _errorWriter = errorWriter;
            _intrinsicsDiagnostics = new List<DiagnosticsErrorEvent>();
            _dependenciesDiagnostics = new List<DiagnosticsErrorEvent>();
            _parserResults = new Dictionary<string, CompilationUnit>(StringComparer.InvariantCultureIgnoreCase);
            _inputsDiagnosticsCache = new Dictionary<string, IList<Diagnostic>>(StringComparer.InvariantCultureIgnoreCase);
            _usedCopies = new HashSet<string>(StringComparer.OrdinalIgnoreCase);
            _missingCopies = new HashSet<string>(StringComparer.OrdinalIgnoreCase);
            _generationExceptions = new Dictionary<string, List<GenerationException>>(StringComparer.InvariantCultureIgnoreCase);
        }

        private ReturnCode Compile()
        {
            //Load intrinsics and dependencies, it will build the root symbol table
            var rootSymbolTable = LoadIntrinsicsAndDependencies();

<<<<<<< HEAD
            SymbolTable baseTable = null;
            RootSymbolTable baseRootSymbolTable = null;

#region Dependencies parsing
            var depParser = new Parser();
            bool diagDetected = false;
            
            #region Event Diags Handler
                EventHandler<Tools.APIHelpers.DiagnosticsErrorEvent> DiagnosticsErrorEvent = delegate (object sender, Tools.APIHelpers.DiagnosticsErrorEvent diagEvent)
                {
                    //Delegate Event to handle diagnostics generated while loading dependencies/intrinsics
                    diagDetected = true;
                    var diagnostic = diagEvent.Diagnostic;
                    Server.AddError(errorWriter, MessageCode.IntrinsicLoading,
                        diagnostic.ColumnStart, diagnostic.ColumnEnd, diagnostic.Line,
                        "Error while parsing " + diagEvent.Path + ": " + diagnostic, diagEvent.Path);
                };
                EventHandler<Tools.APIHelpers.DiagnosticsErrorEvent> DependencyErrorEvent = delegate (object sender, Tools.APIHelpers.DiagnosticsErrorEvent diagEvent)
                {
                    //Delegate Event to handle diagnostics generated while loading dependencies/intrinsics
                    Server.AddError(errorWriter, diagEvent.Path, diagEvent.Diagnostic);
                };
                #endregion

                Tuple<SymbolTable, RootSymbolTable> customSymbolTables = Tools.APIHelpers.Helpers.LoadIntrinsicAndDependencies(config, DiagnosticsErrorEvent, DependencyErrorEvent,
                    out List<RemarksDirective.TextNameVariation> usedCopies,
                    out IDictionary<string, IEnumerable<string>> missingCopies); //Load intrinsic and dependencies
                depParser.CustomSymbols = customSymbolTables.Item1;
                depParser.CustomRootSymbols = customSymbolTables.Item2;
=======
            //Add report listeners
            var reports = InitializeReports();

            //Normalize TypeCobolOptions, the parser does not need to go beyond SemanticCheck for the first phase
            var typeCobolOptions = new TypeCobolOptions(_configuration);
            if (_configuration.ExecToStep > ExecutionStep.SemanticCheck)
            {
                typeCobolOptions.ExecToStep = ExecutionStep.SemanticCheck;
            }

            //First phase : parse all inputs but do not make CrossCheck yet
            foreach (var inputFilePath in _configuration.InputFiles)
            {
                var parser = new Parser(rootSymbolTable);
                parser.Init(inputFilePath, typeCobolOptions, _configuration.Format, _configuration.CopyFolders);
                parser.Parse(inputFilePath);

                //Collect results : parsing results, used and missing copies
                _parserResults.Add(inputFilePath, parser.Results);
                CollectUsedCopies(parser.Results.CopyTextNamesVariations);
                CollectMissingCopies(parser.MissingCopys);
>>>>>>> e41a035c

                //Add newly discovered programs in the root symbol table
                if (parser.Results.TemporaryProgramClassDocumentSnapshot != null)
                {
                    AddProgramsToRootTable(rootSymbolTable, parser.Results.TemporaryProgramClassDocumentSnapshot.Root.Programs);
                }
                
                //Optionally generate the source with expanded copy (note that it is not supported for multiple files)
                GenerateExpandingCopyFile(inputFilePath, parser.Results);
            }

            //Second phase : now that we have all known programs in the table, we can launch a CrossCheck
            if (_configuration.ExecToStep > ExecutionStep.SemanticCheck)
            {
                int fileIndex = 0;
                foreach (var parserResult in _parserResults)
                {
                    var inputFilePath = parserResult.Key;
                    var compilationUnit = parserResult.Value; 

                    //Force CrossCheck
                    compilationUnit.RefreshProgramClassDocumentSnapshot();

                    //Since collecting diagnostics may be costly, we cache them here
                    var currentFileDiagnostics = compilationUnit.AllDiagnostics();
                    _inputsDiagnosticsCache.Add(inputFilePath, currentFileDiagnostics);

                    //No need to go further if we have errors after cross-checking
                    bool currentFileHasErrors = currentFileDiagnostics.Any(diagnostic => diagnostic.Info.Severity == Severity.Error);
                    if (!currentFileHasErrors)
                    {
                        //Generate reports
                        CreateReports(inputFilePath, reports);

                        //Generate COBOL code
                        if (_configuration.ExecToStep >= ExecutionStep.Generate)
                        {
                            Generate(inputFilePath, fileIndex, compilationUnit);
                        }
                    }

                    //Increment file index to keep in-sync with output files
                    fileIndex++;
                }
            }

            //Write used and missing copies files
            WriteCopiesFile(_configuration.ExtractedCopiesFilePath, _usedCopies);
            WriteCopiesFile(_configuration.HaltOnMissingCopyFilePath, _missingCopies);

<<<<<<< HEAD
            baseTable = depParser.CustomSymbols;
            baseRootSymbolTable = depParser.CustomRootSymbols;
            #endregion
=======
            return AddErrorsAndComputeReturnCode();
        }
>>>>>>> e41a035c

        private SymbolTable LoadIntrinsicsAndDependencies()
        {
            var intrinsicsAndDependenciesParser = new Parser();

            intrinsicsAndDependenciesParser.CustomSymbols = LoadIntrinsic(_configuration.Copies, _configuration.Format, OnDiagnosticsInIntrinsics);
            intrinsicsAndDependenciesParser.CustomSymbols = LoadDependencies(_configuration, intrinsicsAndDependenciesParser.CustomSymbols, OnDiagnosticsInDependencies,
                out List<RemarksDirective.TextNameVariation> usedCopies,
                out IDictionary<string, IEnumerable<string>> missingCopies);

            CollectUsedCopies(usedCopies);
            CollectMissingCopies(missingCopies.SelectMany(fileMissingCopiesPair => fileMissingCopiesPair.Value));

            return intrinsicsAndDependenciesParser.CustomSymbols;

            //Local functions to collect Diagnostics in Intrinsics and Dependencies
            void OnDiagnosticsInIntrinsics(object sender, DiagnosticsErrorEvent diagnosticsErrorEvent)
            {
                _intrinsicsDiagnostics.Add(diagnosticsErrorEvent);
            }
            void OnDiagnosticsInDependencies(object sender, DiagnosticsErrorEvent diagnosticsErrorEvent)
            {
<<<<<<< HEAD
                var parser = new Parser();
                parser.CustomSymbols = baseTable;
                parser.CustomRootSymbols = baseRootSymbolTable;
                parsers.Add(parser);
=======
                _dependenciesDiagnostics.Add(diagnosticsErrorEvent);
            }
        }
>>>>>>> e41a035c

        private void CollectUsedCopies(IEnumerable<RemarksDirective.TextNameVariation> usedCopies)
        {
            foreach (var textNameVariation in usedCopies)
            {
#if EUROINFO_RULES
                string copyName = _configuration.UseEuroInformationLegacyReplacingSyntax
                    ? textNameVariation.TextName
                    : textNameVariation.TextNameWithSuffix;
#else
                string copyName = textNameVariation.TextNameWithSuffix;
#endif
                _usedCopies.Add(copyName);
            }
        }

        private void CollectMissingCopies(IEnumerable<string> missingCopies)
        {
            foreach (var missingCopy in missingCopies)
            {
                _missingCopies.Add(missingCopy);
            }
        }

        private List<AbstractReport> InitializeReports()
        {
            List<AbstractReport> reports = new List<AbstractReport>();
            if (_configuration.ExecToStep >= ExecutionStep.CrossCheck)
            {
                if (!string.IsNullOrEmpty(_configuration.ReportCopyMoveInitializeFilePath))
                {
                    Compiler.Parser.NodeDispatcher.RegisterStaticNodeListenerFactory(
                        () =>
                        {
                            var report = new CopyMoveInitializeReport(_configuration.ReportCopyMoveInitializeFilePath);
                            reports.Add(report);
                            return report;
                        });

                }

                if (!string.IsNullOrEmpty(_configuration.ReportZCallFilePath))
                {
                    Compiler.Parser.NodeDispatcher.RegisterStaticNodeListenerFactory(
                        () =>
                        {
                            var report = new ZCallPgmReport(_configuration.ReportZCallFilePath);
                            reports.Add(report);
                            return report;
                        });

                }
            }

<<<<<<< HEAD
#region Copy Report Init
=======
            return reports;
        }
>>>>>>> e41a035c

        private void AddProgramsToRootTable(SymbolTable rootTable, IEnumerable<Program> programs)
        {
            if (_configuration.ExecToStep >= ExecutionStep.SemanticCheck)
            {
                foreach (var program in programs)
                {
                    var previousPrograms = rootTable.GetPrograms();
                    foreach (var previousProgram in previousPrograms)
                    {
                        previousProgram.SymbolTable.GetTableFromScope(SymbolTable.Scope.Namespace).AddProgram(program);
                    }

                    rootTable.AddProgram(program); //Add program to Namespace symbol table
                }
<<<<<<< HEAD
#endregion
=======
            }
        }
>>>>>>> e41a035c

        private void GenerateExpandingCopyFile(string inputFilePath, CompilationUnit compilationUnit)
        {
            if (_configuration.ExecToStep >= ExecutionStep.Preprocessor && !string.IsNullOrEmpty(_configuration.ExpandingCopyFilePath))
            {
                if (_configuration.InputFiles.Count > 1)
                {
                    throw new NotSupportedException("Generation of source with expanded copies is not supported for multiple input files.");
                }

                try
                {
                    StringBuilder output = new StringBuilder();
                    var generator = GeneratorFactoryManager.Instance.Create(OutputFormat.ExpandingCopy.ToString(), compilationUnit, output, null, null, false);
                    var streamWriter = new StreamWriter(_configuration.ExpandingCopyFilePath);
                    generator.Generate(compilationUnit, ColumnsLayout.CobolReferenceFormat);
                    streamWriter.Write(output);
                    streamWriter.Flush();
                    streamWriter.Close();
                }
                catch (Exception exception)
                {
                    var generationException = new GenerationException(exception.Message, inputFilePath, exception);
                    StoreGenerationException(inputFilePath, generationException);
                }
            }
        }

        private void StoreGenerationException(string inputFilePath, GenerationException generationException)
        {
            if (!_generationExceptions.TryGetValue(inputFilePath, out var generationExceptions))
            {
                generationExceptions = new List<GenerationException>();
                _generationExceptions.Add(inputFilePath, generationExceptions);
            }

            generationExceptions.Add(generationException);
        }

        private void CreateReports(string inputFilePath, IEnumerable<AbstractReport> reports)
        {
            foreach (var report in reports)
            {
                try
                {
                    report.Report();
                    Console.WriteLine($"Succeed to emit report '{report.Filepath}'");
                }
                catch (Exception exception)
                {
                    Console.Error.WriteLine(exception.Message);
                    var generationException = new GenerationException(exception.Message, report.Filepath, exception);
                    StoreGenerationException(inputFilePath, generationException);
                }
            }
        }

        private void Generate(string inputFilePath, int fileIndex, CompilationUnit compilationUnit)
        {
            try
            {
                //Load skeletons if necessary
                List<Skeleton> skeletons = null;
                if (!string.IsNullOrEmpty(_configuration.skeletonPath))
                {
                    skeletons = Codegen.Config.Config.Parse(_configuration.skeletonPath);
                }

                //Get Generator from specified config.OutputFormat
                var sb = new StringBuilder();
                bool needLineMap = _configuration.LineMapFiles.Count > fileIndex;
                var generator = GeneratorFactoryManager.Instance.Create(_configuration.OutputFormat.ToString(),
                    compilationUnit,
                    sb, skeletons, AnalyticsWrapper.Telemetry.TypeCobolVersion, needLineMap);
                if (generator == null)
                {
                    throw new GenerationException("Unknown OutputFormat=" + _configuration.OutputFormat + "_", inputFilePath);
                }

                //Generate and check diagnostics
                generator.Generate(compilationUnit, ColumnsLayout.CobolReferenceFormat);
                if (generator.Diagnostics != null)
                {
                    throw new PresenceOfDiagnostics("Diagnostics Detected", inputFilePath);
                }

                //Check for existing lock
                var outputDirectory = new FileInfo(_configuration.OutputFiles[fileIndex]).Directory;
                var lockFilePath = outputDirectory.FullName + Path.DirectorySeparatorChar + "~.lock";
                if (File.Exists(lockFilePath))
                {
                    throw new GenerationException("Generation lock file already exists.", inputFilePath);
                }

                //Output Line Map Data.
                if (needLineMap && generator.HasLineMapData)
                {
                    using (var lineMapFileStream = new FileStream(_configuration.LineMapFiles[fileIndex], FileMode.Create))
                    {
                        try
                        {
                            generator.GenerateLineMapFile(lineMapFileStream);
                        }
                        catch (Exception e)
                        {
                            //Failed to generate Line Map File
                            Console.WriteLine($"Fail to generate Line Mapping File {_configuration.LineMapFiles[fileIndex]} : {e.Message}");
                        }
                        finally
                        {
                            lineMapFileStream.Close();
                        }
                    }
                }

                //Create lock file
                var lockWriter = new StreamWriter(lockFilePath);
                lockWriter.Flush();
                lockWriter.Close();

                //Write generated code to file
                using (var streamWriter = new StreamWriter(_configuration.OutputFiles[fileIndex]))
                {
                    try
                    {
                        streamWriter.Write(sb); //Write generated Cobol code inside file
                        streamWriter.Flush();
                    }
                    finally
                    {
                        File.Delete(lockFilePath); //Remove lock to allow watchers to read the file
                        streamWriter.Close();
                    }
                }
            }
            catch (Exception e)
            {
                var generationException = new GenerationException(e.Message, inputFilePath, e);
                StoreGenerationException(inputFilePath, generationException);
            }
        }

        private void WriteCopiesFile(string copiesFilePath, IEnumerable<string> copies)
        {
            if (!string.IsNullOrEmpty(copiesFilePath))
            {
                File.Delete(copiesFilePath);
                File.WriteAllLines(copiesFilePath, copies);
            }
        }

        private ReturnCode AddErrorsAndComputeReturnCode()
        {
            /*
             * Here we start with a Sucesss return code, then we check all diagnostics from
             * lowest to highest priority.
             */

            ReturnCode returnCode = ReturnCode.Success;

            foreach (var inputFilePath in _configuration.InputFiles)
            {
                //Update the diagnostics cache
                if (!_inputsDiagnosticsCache.TryGetValue(inputFilePath, out var diagnostics))
                {
                    diagnostics = _parserResults[inputFilePath].AllDiagnostics();
                }

                //Do not output more diagnostics than allowed
                var trimmedDiagnostics = diagnostics.Take(_configuration.MaximumDiagnostics == 0
                    ? diagnostics.Count
                    : _configuration.MaximumDiagnostics);
                _errorWriter.AddErrors(inputFilePath, trimmedDiagnostics);

                //Analytics
                foreach (var diagnostic in diagnostics)
                {
                    if (diagnostic.CatchedException != null)
                    {
                        AnalyticsWrapper.Telemetry.TrackException(diagnostic.CatchedException, inputFilePath);
                        AnalyticsWrapper.Telemetry.SendMail(diagnostic.CatchedException, _configuration.InputFiles,
                            _configuration.CopyFolders, _configuration.CommandLine);
                    }
                }

                UpdateReturnCode(diagnostics);

                if (_generationExceptions.TryGetValue(inputFilePath, out var generationExceptions))
                {
                    returnCode = ReturnCode.GenerationError;

                    foreach (var generationException in generationExceptions)
                    {
                        AnalyticsWrapper.Telemetry.TrackException(generationException, generationException.Path);

                        if (generationException.NeedMail)
                        {
                            AnalyticsWrapper.Telemetry.SendMail(generationException, _configuration.InputFiles, _configuration.CopyFolders, _configuration.CommandLine);
                        }

                        if (generationException.Logged)
                        {
                            Server.AddError(_errorWriter, generationException.MessageCode,
                                generationException.ColumnStartIndex,
                                generationException.ColumnEndIndex, generationException.LineNumber,
                                generationException.Message + "\n" + generationException.StackTrace,
                                generationException.Path);
                        }
                    }
                }
            }

            //Check diagnostics in dependencies
            if (_dependenciesDiagnostics.Count > 0)
            {
                foreach (var diagnosticsErrorEvent in _dependenciesDiagnostics)
                {
                    Server.AddError(_errorWriter, diagnosticsErrorEvent.Path, diagnosticsErrorEvent.Diagnostic);
                }
                UpdateReturnCode(_dependenciesDiagnostics.Select(dee => dee.Diagnostic).ToList());
            }

            //Check diagnostics in intrinsics
            if (_intrinsicsDiagnostics.Count > 0)
            {
                foreach (var diagnosticsErrorEvent in _intrinsicsDiagnostics)
                {
                    var diagnostic = diagnosticsErrorEvent.Diagnostic;
                    Server.AddError(_errorWriter, MessageCode.IntrinsicLoading, diagnostic.ColumnStart, diagnostic.ColumnEnd,
                        diagnostic.Line, "Error while parsing " + diagnosticsErrorEvent.Path + ": " + diagnostic,
                        diagnosticsErrorEvent.Path);
                }
                UpdateReturnCode(_intrinsicsDiagnostics.Select(dee => dee.Diagnostic).ToList());
            }

            //Always retrun MissingCopy when there is at least one missing copy because it could help the developer to correct several parsing errors at once
            if (_missingCopies.Count > 0)
            {
                returnCode = ReturnCode.MissingCopy;
            }

            return returnCode;

            //Local function to update the current result with a new batch of diagnostics
            void UpdateReturnCode(IList<Diagnostic> diagnostics)
            {
                if (returnCode < ReturnCode.Warning && diagnostics.Any(diagnostic => diagnostic.Info.Severity == Severity.Warning))
                {
                    returnCode = ReturnCode.Warning;
                }
                if (returnCode < ReturnCode.ParsingDiagnostics && diagnostics.Any(diagnostic => diagnostic.Info.Severity == Severity.Error))
                {
                    returnCode = ReturnCode.ParsingDiagnostics;
                }
            }
        }
    }
}<|MERGE_RESOLUTION|>--- conflicted
+++ resolved
@@ -13,17 +13,11 @@
 using TypeCobol.Compiler.Diagnostics;
 using TypeCobol.Compiler.Directives;
 using TypeCobol.Compiler.Report;
-<<<<<<< HEAD
-using TypeCobol.Compiler.Domain;
 using TypeCobol.Compiler.Scopes;
-=======
 using TypeCobol.Compiler.Text;
 using TypeCobol.CustomExceptions;
 using TypeCobol.Tools.APIHelpers;
 using TypeCobol.Tools.Options_Config;
-
-using static TypeCobol.Tools.APIHelpers.Helpers;
->>>>>>> e41a035c
 
 namespace TypeCobol.Server
 {
@@ -111,39 +105,8 @@
         private ReturnCode Compile()
         {
             //Load intrinsics and dependencies, it will build the root symbol table
-            var rootSymbolTable = LoadIntrinsicsAndDependencies();
-
-<<<<<<< HEAD
-            SymbolTable baseTable = null;
-            RootSymbolTable baseRootSymbolTable = null;
-
-#region Dependencies parsing
-            var depParser = new Parser();
-            bool diagDetected = false;
-            
-            #region Event Diags Handler
-                EventHandler<Tools.APIHelpers.DiagnosticsErrorEvent> DiagnosticsErrorEvent = delegate (object sender, Tools.APIHelpers.DiagnosticsErrorEvent diagEvent)
-                {
-                    //Delegate Event to handle diagnostics generated while loading dependencies/intrinsics
-                    diagDetected = true;
-                    var diagnostic = diagEvent.Diagnostic;
-                    Server.AddError(errorWriter, MessageCode.IntrinsicLoading,
-                        diagnostic.ColumnStart, diagnostic.ColumnEnd, diagnostic.Line,
-                        "Error while parsing " + diagEvent.Path + ": " + diagnostic, diagEvent.Path);
-                };
-                EventHandler<Tools.APIHelpers.DiagnosticsErrorEvent> DependencyErrorEvent = delegate (object sender, Tools.APIHelpers.DiagnosticsErrorEvent diagEvent)
-                {
-                    //Delegate Event to handle diagnostics generated while loading dependencies/intrinsics
-                    Server.AddError(errorWriter, diagEvent.Path, diagEvent.Diagnostic);
-                };
-                #endregion
-
-                Tuple<SymbolTable, RootSymbolTable> customSymbolTables = Tools.APIHelpers.Helpers.LoadIntrinsicAndDependencies(config, DiagnosticsErrorEvent, DependencyErrorEvent,
-                    out List<RemarksDirective.TextNameVariation> usedCopies,
-                    out IDictionary<string, IEnumerable<string>> missingCopies); //Load intrinsic and dependencies
-                depParser.CustomSymbols = customSymbolTables.Item1;
-                depParser.CustomRootSymbols = customSymbolTables.Item2;
-=======
+            var rootSymbolTables = LoadIntrinsicsAndDependencies();
+
             //Add report listeners
             var reports = InitializeReports();
 
@@ -157,7 +120,7 @@
             //First phase : parse all inputs but do not make CrossCheck yet
             foreach (var inputFilePath in _configuration.InputFiles)
             {
-                var parser = new Parser(rootSymbolTable);
+                var parser = new Parser(rootSymbolTables.Item1, rootSymbolTables.Item2);
                 parser.Init(inputFilePath, typeCobolOptions, _configuration.Format, _configuration.CopyFolders);
                 parser.Parse(inputFilePath);
 
@@ -165,12 +128,11 @@
                 _parserResults.Add(inputFilePath, parser.Results);
                 CollectUsedCopies(parser.Results.CopyTextNamesVariations);
                 CollectMissingCopies(parser.MissingCopys);
->>>>>>> e41a035c
 
                 //Add newly discovered programs in the root symbol table
                 if (parser.Results.TemporaryProgramClassDocumentSnapshot != null)
                 {
-                    AddProgramsToRootTable(rootSymbolTable, parser.Results.TemporaryProgramClassDocumentSnapshot.Root.Programs);
+                    AddProgramsToRootTable(rootSymbolTables.Item1, parser.Results.TemporaryProgramClassDocumentSnapshot.Root.Programs);
                 }
                 
                 //Optionally generate the source with expanded copy (note that it is not supported for multiple files)
@@ -216,28 +178,17 @@
             WriteCopiesFile(_configuration.ExtractedCopiesFilePath, _usedCopies);
             WriteCopiesFile(_configuration.HaltOnMissingCopyFilePath, _missingCopies);
 
-<<<<<<< HEAD
-            baseTable = depParser.CustomSymbols;
-            baseRootSymbolTable = depParser.CustomRootSymbols;
-            #endregion
-=======
             return AddErrorsAndComputeReturnCode();
         }
->>>>>>> e41a035c
-
-        private SymbolTable LoadIntrinsicsAndDependencies()
-        {
-            var intrinsicsAndDependenciesParser = new Parser();
-
-            intrinsicsAndDependenciesParser.CustomSymbols = LoadIntrinsic(_configuration.Copies, _configuration.Format, OnDiagnosticsInIntrinsics);
-            intrinsicsAndDependenciesParser.CustomSymbols = LoadDependencies(_configuration, intrinsicsAndDependenciesParser.CustomSymbols, OnDiagnosticsInDependencies,
-                out List<RemarksDirective.TextNameVariation> usedCopies,
-                out IDictionary<string, IEnumerable<string>> missingCopies);
+
+        private Tuple<SymbolTable, RootSymbolTable> LoadIntrinsicsAndDependencies()
+        {
+            var result = Helpers.LoadIntrinsicAndDependencies(_configuration, OnDiagnosticsInIntrinsics, OnDiagnosticsInDependencies, out var usedCopies, out var missingCopies);
 
             CollectUsedCopies(usedCopies);
             CollectMissingCopies(missingCopies.SelectMany(fileMissingCopiesPair => fileMissingCopiesPair.Value));
 
-            return intrinsicsAndDependenciesParser.CustomSymbols;
+            return result;
 
             //Local functions to collect Diagnostics in Intrinsics and Dependencies
             void OnDiagnosticsInIntrinsics(object sender, DiagnosticsErrorEvent diagnosticsErrorEvent)
@@ -246,16 +197,9 @@
             }
             void OnDiagnosticsInDependencies(object sender, DiagnosticsErrorEvent diagnosticsErrorEvent)
             {
-<<<<<<< HEAD
-                var parser = new Parser();
-                parser.CustomSymbols = baseTable;
-                parser.CustomRootSymbols = baseRootSymbolTable;
-                parsers.Add(parser);
-=======
                 _dependenciesDiagnostics.Add(diagnosticsErrorEvent);
             }
         }
->>>>>>> e41a035c
 
         private void CollectUsedCopies(IEnumerable<RemarksDirective.TextNameVariation> usedCopies)
         {
@@ -310,12 +254,8 @@
                 }
             }
 
-<<<<<<< HEAD
-#region Copy Report Init
-=======
             return reports;
         }
->>>>>>> e41a035c
 
         private void AddProgramsToRootTable(SymbolTable rootTable, IEnumerable<Program> programs)
         {
@@ -331,12 +271,8 @@
 
                     rootTable.AddProgram(program); //Add program to Namespace symbol table
                 }
-<<<<<<< HEAD
-#endregion
-=======
-            }
-        }
->>>>>>> e41a035c
+            }
+        }
 
         private void GenerateExpandingCopyFile(string inputFilePath, CompilationUnit compilationUnit)
         {
