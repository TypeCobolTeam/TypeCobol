--- conflicted
+++ resolved
@@ -50,29 +50,23 @@
             }
             catch(TypeCobolException typeCobolException)//Catch managed exceptions
             {
-<<<<<<< HEAD
-                AnalyticsWrapper.Telemetry.SendMail(typeCobolException, config.InputFiles, config.CopyFolders, config.CommandLine);
-                AnalyticsWrapper.Telemetry.TrackException(typeCobolException);
-                if(typeCobolException.Logged)
-                    Server.AddError(errorWriter, typeCobolException.MessageCode, typeCobolException.ColumnStartIndex, typeCobolException.ColumnEndIndex, typeCobolException.LineNumber, typeCobolException.Message, typeCobolException.Path);
-=======
-                
                 //As we currently have error message in english, we will log exception message and its stacktrace in InvariantCulture
                 var CurrentCulture = Thread.CurrentThread.CurrentCulture;
                 var CurrentUICulture = Thread.CurrentThread.CurrentUICulture;
 
-
                 Thread.CurrentThread.CurrentCulture = CultureInfo.InvariantCulture;
                 Thread.CurrentThread.CurrentUICulture = CultureInfo.InvariantCulture;
 
-                if (config.Telemetry)
-                    MailSender.Send(typeCobolException, config.InputFiles, config.CopyFolders, config.CommandLine);
-                if (typeCobolException.Logged) {
+                AnalyticsWrapper.Telemetry.SendMail(typeCobolException, config.InputFiles, config.CopyFolders, config.CommandLine);
+                AnalyticsWrapper.Telemetry.TrackException(typeCobolException);
+
+                if (typeCobolException.Logged)
+                {
                     Server.AddError(errorWriter, typeCobolException.MessageCode, typeCobolException.ColumnStartIndex,
                         typeCobolException.ColumnEndIndex, typeCobolException.LineNumber,
                         typeCobolException.Message + "\n" + new StackTrace(typeCobolException), typeCobolException.Path);
 
-                    if(typeCobolException.InnerException != null)
+                    if (typeCobolException.InnerException != null)
                     {
                         Server.AddError(errorWriter, MessageCode.CausedBy, typeCobolException.ColumnStartIndex,
                         typeCobolException.ColumnEndIndex, typeCobolException.LineNumber,
@@ -83,7 +77,6 @@
                 //set back the correct culture
                 Thread.CurrentThread.CurrentCulture = CurrentCulture;
                 Thread.CurrentThread.CurrentUICulture = CurrentUICulture;
->>>>>>> 47b7e897
 
                 if (typeCobolException is ParsingException)
                     return ReturnCode.ParsingError;
