--- conflicted
+++ resolved
@@ -125,10 +125,6 @@
             bool diagDetected = false;
             
             #region Event Diags Handler
-            EventHandler<Tools.APIHelpers.DiagnosticsErrorEvent> DiagnosticsErrorEvent = delegate (object sender, Tools.APIHelpers.DiagnosticsErrorEvent diagEvent)
-            {
-<<<<<<< HEAD
-#region Event Diags Handler
                 EventHandler<Tools.APIHelpers.DiagnosticsErrorEvent> DiagnosticsErrorEvent = delegate (object sender, Tools.APIHelpers.DiagnosticsErrorEvent diagEvent)
                 {
                     //Delegate Event to handle diagnostics generated while loading dependencies/intrinsics
@@ -145,32 +141,14 @@
                 };
                 #endregion
 
-                Tuple<SymbolTable, RootSymbolTable> customSymbolTables = Tools.APIHelpers.Helpers.LoadIntrinsicAndDependencies(config, DiagnosticsErrorEvent, DependencyErrorEvent); //Load intrinsic and dependencies
+                Tuple<SymbolTable, RootSymbolTable> customSymbolTables = Tools.APIHelpers.Helpers.LoadIntrinsicAndDependencies(config, DiagnosticsErrorEvent, DependencyErrorEvent,
+                    out List<RemarksDirective.TextNameVariation> usedCopies,
+                    out IDictionary<string, IEnumerable<string>> missingCopies); //Load intrinsic and dependencies
                 depParser.CustomSymbols = customSymbolTables.Item1;
                 depParser.CustomRootSymbols = customSymbolTables.Item2;
-=======
-                //Delegate Event to handle diagnostics generated while loading dependencies/intrinsics
-                diagDetected = true;
-                var diagnostic = diagEvent.Diagnostic;
-                Server.AddError(errorWriter, MessageCode.IntrinsicLoading,
-                    diagnostic.ColumnStart, diagnostic.ColumnEnd, diagnostic.Line,
-                    "Error while parsing " + diagEvent.Path + ": " + diagnostic, diagEvent.Path);
-            };
-            EventHandler<Tools.APIHelpers.DiagnosticsErrorEvent> DependencyErrorEvent = delegate (object sender, Tools.APIHelpers.DiagnosticsErrorEvent diagEvent)
-            {
-                //Delegate Event to handle diagnostics generated while loading dependencies/intrinsics
-                Server.AddError(errorWriter, diagEvent.Path, diagEvent.Diagnostic);
-            };
-            #endregion
-
-            depParser.CustomSymbols = Tools.APIHelpers.Helpers.LoadIntrinsic(config.Copies, config.Format, DiagnosticsErrorEvent); //Load intrinsic
-            depParser.CustomSymbols = Tools.APIHelpers.Helpers.LoadDependencies(config, depParser.CustomSymbols, DependencyErrorEvent,
-                out List<RemarksDirective.TextNameVariation> usedCopies,
-                out IDictionary<string, IEnumerable<string>> missingCopies); //Load dependencies
 
             //Create extracted copies file even if copy are missing
             CreateExtractedCopiesFile(config, usedCopies);
->>>>>>> d6a78b3f
 
             if (missingCopies.Count > 0 && !string.IsNullOrEmpty(config.HaltOnMissingCopyFilePath))
             {
