--- conflicted
+++ resolved
@@ -16,11 +16,8 @@
 using TypeCobol.Compiler.CodeModel;
 using TypeCobol.Compiler.Report;
 using TypeCobol.Compiler.Domain;
-<<<<<<< HEAD
 using TypeCobol.Analysis;
-=======
 using TypeCobol.Compiler.Scopes;
->>>>>>> 9c89303b
 
 namespace TypeCobol.Server
 {
@@ -116,26 +113,13 @@
         private static ReturnCode runOnce2(TypeCobolConfiguration config, AbstractErrorWriter errorWriter)
         {
             SymbolTable baseTable = null;
-<<<<<<< HEAD
-
-#if DOMAIN_CHECKER
-            //----------------------------------------------------------------------
-            //Register a static SymbolTableBuilder for a Program as a Node Listener.
-            //----------------------------------------------------------------------
-            if (!config.UseDfa)
-            {//Only the Dfa mode is not activated
-                Compiler.Parser.NodeDispatcher.RegisterStaticNodeListenerFactory(() => new ProgramSymbolTableBuilder());
-            }
-#endif
             CfgDfaContext cfgDfaContext = null;
             if (config.UseDfa)
             {
                 cfgDfaContext = new CfgDfaContext(CfgDfaContext.Mode.Dfa);
                 cfgDfaContext.Initialize();
             }
-=======
             RootSymbolTable baseRootSymbolTable = null;
->>>>>>> 9c89303b
 
             #region Dependencies parsing
             var depParser = new Parser();
