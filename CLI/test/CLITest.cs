--- conflicted
+++ resolved
@@ -372,14 +372,7 @@
                 var actualFileContent = File.ReadAllLines(commonActualFiles[i].FullName);
                 if (!targetFileContent.SequenceEqual(actualFileContent))
                 {
-<<<<<<< HEAD
-                    bool autoReplace = false;
-
                     if (autoReplace && testPlaylistDirectory != null)
-=======
-                    //Replacement logic only works for LSR tests
-                    if (autoReplace && testSourcePath != null && testSourcePath.Contains("LSRTests"))
->>>>>>> bb83bec7
                     {
                         string path = string.Empty;
 
