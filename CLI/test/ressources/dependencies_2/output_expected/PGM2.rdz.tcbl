--- conflicted
+++ resolved
@@ -33,15 +33,9 @@
            02 Site.
              03 SiteName PIC X(8).
                                               
-<<<<<<< HEAD
-       01 TC-Callee pic X(08) value 'Callee'.
-       01 TC-MyIntrin pic X(08) value 'MyIntrin'.
-       01 TC-Call          PIC X VALUE 'T'.
-=======
        01 TC-Callee pic X(08) value 'CALLEE'.
        01 TC-MyIntrin pic X(08) value 'MYINTRIN'.
-       01 TC-Call          PIC X(01) VALUE 'T'.
->>>>>>> 2ca33e5c
+       01 TC-Call          PIC X VALUE 'T'.
            88 TC-FirstCall  VALUE 'T'.
            88 TC-NthCall    VALUE 'F'
                             X'00' thru 'S'
