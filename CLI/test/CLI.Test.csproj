--- conflicted
+++ resolved
@@ -44,93 +44,12 @@
     <None Include="ressources\**">
       <CopyToOutputDirectory>Always</CopyToOutputDirectory>
     </None>
-<<<<<<< HEAD
-    <None Include="ressources\dependenciesNotLoadedInCorrectOrder\input\DVZTEST1.rdz.tcbl">
-      <CopyToOutputDirectory>Always</CopyToOutputDirectory>
-    </None>
-    <None Include="ressources\dependenciesNotLoadedInCorrectOrder\input\DVZTEST2.rdz.tcbl">
-      <CopyToOutputDirectory>Always</CopyToOutputDirectory>
-    </None>
-    <None Include="ressources\dependenciesNotLoadedInCorrectOrder\input\MainPgm.rdz.tcbl">
-      <CopyToOutputDirectory>Always</CopyToOutputDirectory>
-    </None>
-    <None Include="ressources\dependenciesNotLoadedInCorrectOrder_2\input\DVZTEST1.rdz.tcbl">
-      <CopyToOutputDirectory>Always</CopyToOutputDirectory>
-    </None>
-    <None Include="ressources\dependenciesNotLoadedInCorrectOrder_2\input\DVZTEST2.rdz.tcbl">
-      <CopyToOutputDirectory>Always</CopyToOutputDirectory>
-    </None>
-    <None Include="ressources\dependenciesNotLoadedInCorrectOrder_2\input\MainPgm.rdz.tcbl">
-      <CopyToOutputDirectory>Always</CopyToOutputDirectory>
-    </None>
-    <None Include="ressources\dependenciesNotLoadedInCorrectOrder_2\output_expected\MainPgm.rdz.tcbl">
-      <CopyToOutputDirectory>Always</CopyToOutputDirectory>
-    </None>
-    <None Include="ressources\dependencies_7_bad_call_proc\input\Callee.rdz.tcbl">
-      <CopyToOutputDirectory>Always</CopyToOutputDirectory>
-    </None>
-    <None Include="ressources\dependencies_7_bad_call_proc\input\ProcedureCall-Public.rdz.tcbl">
-      <CopyToOutputDirectory>Always</CopyToOutputDirectory>
-    </None>
-    <None Include="ressources\dependencies_8_import_function_with_global_storage\input\Callee.rdz.tcbl">
-      <CopyToOutputDirectory>Always</CopyToOutputDirectory>
-    </None>
-    <None Include="ressources\dependencies_8_import_function_with_global_storage\input\ProcedureCall-Public.rdz.tcbl">
-      <CopyToOutputDirectory>Always</CopyToOutputDirectory>
-    </None>
-    <None Include="ressources\dependencies_8_import_function_with_global_storage\output_expected\ProcedureCall-Public.rdz.tcbl">
-      <CopyToOutputDirectory>Always</CopyToOutputDirectory>
-    </None>
-    <None Include="ressources\generate_mixedFiles\input\FunDeclare.rdz.tcbl">
-      <CopyToOutputDirectory>Always</CopyToOutputDirectory>
-    </None>
-    <None Include="ressources\generate_mixedFiles\output_expected\FunDeclareMixed.cbl">
-      <CopyToOutputDirectory>Always</CopyToOutputDirectory>
-    </None>
-=======
->>>>>>> 9529d920
   </ItemGroup>
   <ItemGroup>
     <Content Include="..\src\config\skeletons.xml">
       <Link>ressources\skeletons.xml</Link>
       <CopyToOutputDirectory>Always</CopyToOutputDirectory>
     </Content>
-<<<<<<< HEAD
-    <Content Include="ressources\dependenciesNotLoadedInCorrectOrder\CLIArguments.txt">
-      <CopyToOutputDirectory>Always</CopyToOutputDirectory>
-    </Content>
-    <Content Include="ressources\dependenciesNotLoadedInCorrectOrder\output_expected\error.txt">
-      <CopyToOutputDirectory>Always</CopyToOutputDirectory>
-    </Content>
-    <Content Include="ressources\dependenciesNotLoadedInCorrectOrder_2\CLIArguments.txt">
-      <CopyToOutputDirectory>Always</CopyToOutputDirectory>
-    </Content>
-    <Content Include="ressources\dependenciesNotLoadedInCorrectOrder_2\output_expected\error.txt">
-      <CopyToOutputDirectory>Always</CopyToOutputDirectory>
-    </Content>
-    <Content Include="ressources\dependencies_7_bad_call_proc\CLIArguments.txt">
-      <CopyToOutputDirectory>Always</CopyToOutputDirectory>
-    </Content>
-    <Content Include="ressources\dependencies_7_bad_call_proc\output_expected\error.txt">
-      <CopyToOutputDirectory>Always</CopyToOutputDirectory>
-    </Content>
-    <Content Include="ressources\dependencies_7_bad_call_proc\readme.txt">
-      <CopyToOutputDirectory>Always</CopyToOutputDirectory>
-    </Content>
-    <Content Include="ressources\dependencies_8_import_function_with_global_storage\CLIArguments.txt">
-      <CopyToOutputDirectory>Always</CopyToOutputDirectory>
-    </Content>
-    <Content Include="ressources\dependencies_8_import_function_with_global_storage\output_expected\error.txt">
-      <CopyToOutputDirectory>Always</CopyToOutputDirectory>
-    </Content>
-    <None Include="ressources\generate_mixedFiles\output_expected\error.txt">
-      <CopyToOutputDirectory>Always</CopyToOutputDirectory>
-    </None>
-    <None Include="ressources\generate_mixedFiles\CLIArguments.txt">
-      <CopyToOutputDirectory>Always</CopyToOutputDirectory>
-    </None>
-=======
->>>>>>> 9529d920
   </ItemGroup>
   <Choose>
     <When Condition="'$(VisualStudioVersion)' == '10.0' And '$(IsCodedUITest)' == 'True'">
