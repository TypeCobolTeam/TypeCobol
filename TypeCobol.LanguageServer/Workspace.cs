﻿using System;
using System.Collections.Generic;
using System.Diagnostics;
using System.IO;
using System.Linq;
using System.Text;
using System.Threading;
using Analytics;
using TypeCobol.Analysis;
using TypeCobol.Compiler;
using TypeCobol.Compiler.CodeModel;
using TypeCobol.Compiler.Diagnostics;
using TypeCobol.Compiler.Directives;
using TypeCobol.Compiler.File;
using TypeCobol.Compiler.Text;
using TypeCobol.CustomExceptions;
using TypeCobol.LanguageServer.Context;
using TypeCobol.Tools.Options_Config;
using TypeCobol.LanguageServer.Utilities;
using TypeCobol.Logging;
using TypeCobol.Tools;
using TypeCobol.Tools.APIHelpers;
using TypeCobol.LanguageServer.TypeCobolCustomLanguageServerProtocol;

namespace TypeCobol.LanguageServer
{
    /// <summary>
    /// Represents a workspace in an Integrated Development Environment :
    /// - a given set of source files
    /// - a common set of configuration properties for these files
    /// - several source documents opened in interactive text editors
    /// - continuous compilation of these source documents in the background
    /// - cached compilation results
    /// - language services based on these compilation results
    /// </summary>
    public class Workspace
    {
        private SymbolTable _customSymbols;
        private DependenciesFileWatcher _DepWatcher;
        private CopyWatcher _CopyWatcher;
        private System.Timers.Timer _semanticUpdaterTimer;
        private bool _timerDisabled;

        private List<FileCompiler> _fileCompilerWaitingForNodePhase;
        public event EventHandler<DiagnosticEvent> DiagnosticsEvent;
        public event EventHandler<EventArgs> DocumentModifiedEvent;
        public event EventHandler<MissingCopiesEvent> MissingCopiesEvent;
        public event EventHandler<LoadingIssueEvent> LoadingIssueEvent;
        public event EventHandler<ThreadExceptionEventArgs> ExceptionTriggered;
        public event EventHandler<string> WarningTrigger;
        public Queue<MessageActionWrapper> MessagesActionsQueue { get; private set; }
        private Func<string, Uri, bool> _Logger;       
        /// <summary>
        /// Custom Analyzer Providers Loaded
        /// </summary>
        private IAnalyzerProvider[] _customAnalyzerProviders;
        /// <summary>
        /// Storage of all active workspace projects
        /// </summary>
        internal WorkspaceProjectStore WorkspaceProjectStore { get; }


        #region Testing Options

        /// <summary>
        /// Timer Disabled for TypeCobol.LanguageServer.
        /// </summary>
        public bool TimerDisabledOption
        {
            get
            {
                return _timerDisabled;
            }
            set
            {
                _timerDisabled = value;
            }
        }

        

        /// <summary>
        /// Lsr Test Options.
        /// </summary>
        public LsrTestingOptions LsrTestOptions { get; set; }

        /// <summary>
        /// LSR always test the source code at least
        /// </summary>
        public bool IsLsrSourceTesting => LsrTestOptions.HasFlag(LsrTestingOptions.LsrSourceDocumentTesting);

        /// <summary>
        /// LSR testing the Source document and scanning phase ?
        /// </summary>
        public bool IsLsrScannerTesting => LsrTestOptions.HasFlag(LsrTestingOptions.LsrScanningPhaseTesting);

        /// <summary>
        /// LSR testing the Source document, scanning phase, and preprocessing phase ?
        /// </summary>
        public bool IsLsrPreprocessingTesting => LsrTestOptions.HasFlag(LsrTestingOptions.LsrPreprocessingPhaseTesting);

        /// <summary>
        /// Testing the Source document, the scanning phase and code elements parsing phase.
        /// </summary>
        public bool IsLsrParserTesting => LsrTestOptions.HasFlag(LsrTestingOptions.LsrParsingPhaseTesting);

        /// <summary>
        /// Testing the Source document the scanning phase, the code elements parsing phase and the semantic analysis phase.
        /// </summary>
        public bool IsLsrSemanticTesting => LsrTestOptions.HasFlag(LsrTestingOptions.LsrSemanticPhaseTesting);

        /// <summary>
        /// Testing everything from source document to quality check using quality rules.
        /// </summary>
        public bool IsLsrCodeAnalysisTesting => LsrTestOptions.HasFlag(LsrTestingOptions.LsrCodeAnalysisPhaseTesting);
        #endregion

        /// <summary>
        /// True to use ANTLR for parsing a program
        /// </summary>
        public bool UseAntlrProgramParsing { get; set; }

        /// <summary>
        /// True to use Euro-Information replacement rules
        /// </summary>
        public bool UseEuroInformationLegacyReplacingSyntax { get; set; }

        /// <summary>
        /// Are we supporting Syntax Coloring Notifications.    
        /// </summary>
        public bool UseSyntaxColoring { get; set; }

        /// <summary>
        /// Are we using the CFG view in the client.
        /// </summary>
        public bool UseCfgDfaDataRefresh { get; set; }

#if EUROINFO_RULES
        /// <summary>
        /// The Cpy Copy names file
        /// </summary>
        public string CpyCopyNamesMapFilePath { get; set; }
#endif

        /// <summary>
        /// Indicates whether this workspace has opened documents or not.
        /// </summary>
        public bool IsEmpty
        {
            get
            {
                return this.WorkspaceProjectStore.IsEmpty;
            }
        }        

        public Workspace(string rootDirectoryFullName, string workspaceName, Queue<MessageActionWrapper> messagesActionsQueue, Func<string, Uri, bool> logger)
        {            
            MessagesActionsQueue = messagesActionsQueue;
            _fileCompilerWaitingForNodePhase = new List<FileCompiler>();
            _Logger = logger;

            WorkspaceProjectStore = new WorkspaceProjectStore(rootDirectoryFullName);
            WorkspaceProjectStore.CreateDefaultWorkspaceProject(workspaceName, UseAntlrProgramParsing, UseEuroInformationLegacyReplacingSyntax);
        }

        internal void InitCopyDependencyWatchers()
        {
            // Create the refresh action that will be used by file watchers
            Action refreshAction = RefreshOpenedFiles;
            _DepWatcher = new DependenciesFileWatcher(this, refreshAction);
            _CopyWatcher = new CopyWatcher(this, refreshAction);
        }

        /// <summary>
        /// Start continuous background compilation on a newly opened file
        /// </summary>
        /// <param name="docContext">The Document context</param>
        /// <param name="sourceText">The source text</param>
        /// <param name="isNew">true if this a new document not already opened, false otherwise</param>
        /// <returns>The corresponding FileCompiler instance.</returns>
        public FileCompiler OpenTextDocument(DocumentContext docContext, string sourceText, bool isNew) => OpenTextDocument(docContext, sourceText, LsrTestOptions, isNew);

        /// <summary>
        /// Open a Text Document
        /// </summary>
        /// <param name="docContext">The Document Context</param>
        /// <param name="sourceText">The source text</param>
        /// <param name="lsrOptions">LST testing options</param>
        /// <returns></returns>
        private FileCompiler OpenTextDocument(DocumentContext docContext, string sourceText, LsrTestingOptions lsrOptions, bool isNew)
        {
            this.WorkspaceProjectStore.TryGetOpenedWorkspaceDocumentProjet(docContext.Uri, out var curDocContext, out var workspaceProject);
            System.Diagnostics.Debug.Assert(docContext == curDocContext);
            CompilationProject compilationProjet = workspaceProject.Project;
            string fileName = Path.GetFileName(docContext.Uri.LocalPath);
            ITextDocument initialTextDocumentLines = new ReadOnlyTextDocument(fileName, this.WorkspaceProjectStore.Configuration.Format.Encoding,
                this.WorkspaceProjectStore.Configuration.Format.ColumnsLayout, docContext.IsCopy, sourceText);
            FileCompiler fileCompiler = null;

#if EUROINFO_RULES //Issue #583
            SymbolTable arrangedCustomSymbol = null;
            string inputFileName = string.Empty;

            using (var reader = new StringReader(sourceText))
            {
                string line;
                while ((line = reader.ReadLine()) != null)
                {
                    if (!line.StartsWith("       PROGRAM-ID.", StringComparison.OrdinalIgnoreCase)) continue;
                    inputFileName = line.Split('.')[1].Trim();
                    break;
                }
            }

            var matchingPgm =
                _customSymbols?.Programs.Keys.FirstOrDefault(
                    k => k.Equals(inputFileName, StringComparison.OrdinalIgnoreCase));
            if (matchingPgm != null)
            {
                arrangedCustomSymbol = new SymbolTable(_customSymbols, SymbolTable.Scope.Namespace);
                var prog = _customSymbols.Programs.Values.SelectMany(p => p).Where(p => p.Name != matchingPgm);
                arrangedCustomSymbol.CopyAllPrograms(new List<List<Program>>() {prog.ToList()});
                arrangedCustomSymbol.Programs.Remove(matchingPgm);
            }

            fileCompiler = new FileCompiler(initialTextDocumentLines, compilationProjet.SourceFileProvider,
                compilationProjet, compilationProjet.CompilationOptions, arrangedCustomSymbol ?? _customSymbols,
                compilationProjet);
#else
            fileCompiler = new FileCompiler(initialTextDocumentLines, compilationProjet.SourceFileProvider, compilationProjet, compilationProjet.CompilationOptions, _customSymbols, compilationProjet);
#endif

            if (!isNew)
            {
                if (workspaceProject.RemoveDocument(docContext))
                {
                    CloseSourceFile(docContext.Uri); //Close and remove the previous opened file.
                }
                workspaceProject.AddDocument(docContext);
            }

            //Set Any Language Server Connection Options.
            docContext.FileCompiler = fileCompiler;
            docContext.LanguageServerConnection(true);

            fileCompiler.CompilationResultsForProgram.SetOwnerThread(Thread.CurrentThread);
            fileCompiler.CompilationResultsForProgram.CodeAnalysisCompleted += FinalCompilationStepCompleted;
            fileCompiler.CompilationResultsForProgram.UpdateTokensLines();

            if (lsrOptions != LsrTestingOptions.LsrSourceDocumentTesting)
            {
                fileCompiler.CompileOnce(lsrOptions.ExecutionStep(fileCompiler.CompilerOptions.ExecToStep.Value), fileCompiler.CompilerOptions.HaltOnMissingCopy); //Let's parse file for the first time after opening. 
            }

            return fileCompiler;
        }

        /// <summary>
        /// Load Custom Analyzers
        /// </summary>
        /// <param name="extensionManager"></param>
        internal void LoadCustomAnalyzers(ExtensionManager extensionManager)
        {
            System.Diagnostics.Debug.Assert(extensionManager != null);
            this._customAnalyzerProviders = extensionManager.Activate<IAnalyzerProvider>().ToArray();
        }

        /// <summary>
        /// Update the text contents of the file
        /// </summary>
        public void UpdateSourceFile(Uri fileUri, TextChangedEvent textChangedEvent)
        {
            if (this.WorkspaceProjectStore.TryGetOpenedWorkspaceDocumentProjet(fileUri, out var contextToUpdate, out var workspaceProjet))
            {
                FileCompiler fileCompilerToUpdate = contextToUpdate.FileCompiler;
                _semanticUpdaterTimer?.Stop();

                fileCompilerToUpdate.CompilationResultsForProgram.UpdateTextLines(textChangedEvent);
                if (IsLsrSourceTesting)
                {
                    //Log text lines string 
                    var sb = new StringBuilder();
                    foreach (var cobolTextLine in fileCompilerToUpdate.CompilationResultsForProgram.CobolTextLines)
                        sb.AppendLine(cobolTextLine.SourceText);
                    _Logger(sb.ToString(), fileUri);
                }
                
                var handler = new Action<object, ExecutionStepEventArgs>((sender, args) => { ExecutionStepEventHandler(sender, args, fileUri); });
                //Subscribe to FileCompilerEvent 
                fileCompilerToUpdate.ExecutionStepEventHandler += handler.Invoke;
                var execStep = LsrTestOptions.ExecutionStep(fileCompilerToUpdate.CompilerOptions.ExecToStep);
                if (execStep > ExecutionStep.SyntaxCheck)
                    execStep = ExecutionStep.SyntaxCheck; //The maximum execstep authorize for incremental parsing is SyntaxCheck, 
                                                          //further it's for semantic, which is handle by NodeRefresh method


                fileCompilerToUpdate.CompileOnce(execStep, fileCompilerToUpdate.CompilerOptions.HaltOnMissingCopy);
                fileCompilerToUpdate.ExecutionStepEventHandler -= handler.Invoke;
                

                if (LsrTestOptions == LsrTestingOptions.NoLsrTesting || IsLsrSemanticTesting)
                {
                    if (!_timerDisabled) //If TimerDisabled is false, create a timer to automatically launch Node phase
                    {
                        lock (_fileCompilerWaitingForNodePhase)
                        {
                            if (!_fileCompilerWaitingForNodePhase.Contains(fileCompilerToUpdate))
                                _fileCompilerWaitingForNodePhase.Add(fileCompilerToUpdate); //Store that this fileCompiler will soon need a Node Phase
                        }

                        _semanticUpdaterTimer = new System.Timers.Timer(750);
                        _semanticUpdaterTimer.Elapsed += (sender, e) => TimerEvent(fileUri);
                        _semanticUpdaterTimer.Start();
                    }
                }
            }
        }

        private void ExecutionStepEventHandler(object oFileCompiler, ExecutionStepEventArgs executionStepEvent, Uri fileUri)
        {
            if (!(oFileCompiler is FileCompiler))
                return;

            var fileCompiler = (FileCompiler) oFileCompiler;
            switch (executionStepEvent.ExecutionStep)
            {
                case ExecutionStep.Scanner:
                    if (IsLsrScannerTesting)
                    {
                        //Return log information about updated tokens
                        var sb = new StringBuilder();
                        foreach (var token in fileCompiler.CompilationResultsForProgram.TokensDocumentSnapshot.SourceTokens)
                            sb.AppendLine(token.ToString());
                        _Logger(sb.ToString(), fileUri);
                    }
                    break;
                case ExecutionStep.Preprocessor:
                    if (IsLsrPreprocessingTesting)
                    {
                        //Return log information about updated processed tokens
                        var sb = new StringBuilder();
                        foreach (var token in fileCompiler.CompilationResultsForProgram.ProcessedTokensDocumentSnapshot.GetProcessedTokens())
                            sb.AppendLine(token.ToString());
                        _Logger(sb.ToString(), fileUri);
                    }
                    break;
                case ExecutionStep.SyntaxCheck:
                    if (IsLsrParserTesting)
                    {
                        //Return log information about code elements
                        var sb = new StringBuilder();
                        foreach (var codeElement in fileCompiler.CompilationResultsForProgram.CodeElementsDocumentSnapshot.CodeElements)
                            sb.AppendLine(codeElement.ToString());
                        _Logger(sb.ToString(), fileUri);
                    }
                    break;
                case ExecutionStep.SemanticCheck:
                case ExecutionStep.CrossCheck:
                case ExecutionStep.QualityCheck:
                case ExecutionStep.Generate:
                default:
                    return;
            }
        }

        /// <summary>
        /// Event method called when the timer reach the Elapsed time
        /// </summary>
        /// <param name="sender"></param>
        /// <param name="eventArgs"></param>
        /// <param name="fileCompiler"></param>
        private void TimerEvent(Uri fileUri)
        {
            try
            {
                _semanticUpdaterTimer.Stop();
                lock (MessagesActionsQueue)
                {
                    MessagesActionsQueue.Enqueue(new MessageActionWrapper(Refresh));
                }
            }
            catch (Exception e)
            {
                //In case Timer Thread crash
                if (ExceptionTriggered != null)
                    ExceptionTriggered(null, new ThreadExceptionEventArgs(e));
            }

            void Refresh()
            {
                if (this.WorkspaceProjectStore.TryGetOpenedWorkspaceDocumentProjet(fileUri, out var docContext, out var _))
                {
                    RefreshSyntaxTree(docContext.FileCompiler, SyntaxTreeRefreshLevel.RebuildNodesAndPerformQualityCheck);
                }
            }
        }

        /// <summary>
        /// Lists all supported refresh modes for the RefreshSyntaxTree method.
        /// </summary>
        public enum SyntaxTreeRefreshLevel
        {
            /// <summary>
            /// Do not perform any refresh
            /// </summary>
            NoRefresh,

            /// <summary>
            /// Rebuilds semantic document and run CrossCheck on updated version
            /// </summary>
            RebuildNodes,

            /// <summary>
            /// Same as RebuildNodes but also launches code quality analysis
            /// </summary>
            RebuildNodesAndPerformQualityCheck,

            /// <summary>
            /// Rebuild nodes and run code quality analysis even if the file hasn't changed
            /// </summary>
            ForceFullRefresh
        }

        /// <summary>
        /// Use this method to force a node phase if there is a filecompiler waiting for node refresh. 
        /// </summary>
        /// <param name="fileCompiler">FileCompiler on which the node phase will be done</param>
        /// <param name="refreshLevel">Desired level of refresh</param>
        public void RefreshSyntaxTree(FileCompiler fileCompiler, SyntaxTreeRefreshLevel refreshLevel)
        {
            if (refreshLevel == SyntaxTreeRefreshLevel.NoRefresh) return; //nothing to do

            lock (_fileCompilerWaitingForNodePhase)
            {
                var fileCompilerNeedsRefresh = _fileCompilerWaitingForNodePhase.Contains(fileCompiler);
                if (fileCompilerNeedsRefresh)
                {
                    _fileCompilerWaitingForNodePhase.Remove(fileCompiler);
                }
                else
                {
                    if (refreshLevel < SyntaxTreeRefreshLevel.ForceFullRefresh)
                    {
                        //The file compiler does not need to be refreshed and the refresh was not forced, we abort
                        return;
                    }
                }
                
                //Perform refresh according to desired level
                switch (refreshLevel)
                {
                    case SyntaxTreeRefreshLevel.RebuildNodes:
                        RefreshNodes();
                        break;
                    case SyntaxTreeRefreshLevel.RebuildNodesAndPerformQualityCheck:
                    case SyntaxTreeRefreshLevel.ForceFullRefresh:
                        RefreshNodes();
                        RefreshCodeAnalysisResults();
                        break;
                }
            }

            void RefreshNodes()
            {
                if (LsrTestOptions != LsrTestingOptions.NoLsrTesting && !IsLsrSemanticTesting) return;
                fileCompiler.CompilationResultsForProgram.ProduceTemporarySemanticDocument(); //Produce the temporary snapshot before full cross check
                fileCompiler.CompilationResultsForProgram.RefreshProgramClassDocumentSnapshot(); //Do a Node phase
            }

            void RefreshCodeAnalysisResults()
            {
                if (LsrTestOptions != LsrTestingOptions.NoLsrTesting && !IsLsrCodeAnalysisTesting) return;
                fileCompiler.CompilationResultsForProgram.RefreshCodeAnalysisDocumentSnapshot(); //Do a Quality check
            }
        }

        /// <summary>
        /// Stop continuous background compilation after a file has been closed
        /// </summary>
        public void CloseSourceFile(Uri fileUri)
        {
            //Remove from opened documents dictionary
            if (this.WorkspaceProjectStore.TryGetOpenedWorkspaceDocumentProjet(fileUri, out DocumentContext contextToClose, out WorkspaceProject workspaceProject))
            {
                FileCompiler fileCompilerToClose = contextToClose.FileCompiler;
                workspaceProject.RemoveDocument(contextToClose);
                //Remove from pending semantic analysis list
                if (fileCompilerToClose != null)
                {
                    lock (_fileCompilerWaitingForNodePhase)
                    {
                        _fileCompilerWaitingForNodePhase.Remove(fileCompilerToClose);
                    }
                }
            }
        }

        /// <summary>
        /// Handle the Configuration change notification.
        /// </summary>
        /// <param name="arguments">The arguments</param>
        public void DidChangeConfigurationParams(string[] arguments)
        {
#if EUROINFO_RULES
            var previouslyLoadedCpyCopyNamesMap = this.WorkspaceProjectStore.Configuration.CpyCopyNameMap;
#endif

            this.WorkspaceProjectStore.Configuration = new TypeCobolConfiguration();
            var options = TypeCobolOptionSet.GetCommonTypeCobolOptions(this.WorkspaceProjectStore.Configuration);

            TypeCobolOptionSet.InitializeCobolOptions(this.WorkspaceProjectStore.Configuration, arguments, options);

            //Adding default copies folder
            var folder = Path.GetDirectoryName(Process.GetCurrentProcess().MainModule.FileName);
            this.WorkspaceProjectStore.Configuration.CopyFolders.Add(folder + @"\DefaultCopies\");

            if (this.WorkspaceProjectStore.Configuration.Telemetry)
                AnalyticsWrapper.Telemetry.TelemetryVerboseLevel = TelemetryVerboseLevel.Completion; //If telemetry arg is passed enable telemetry

            if (this.WorkspaceProjectStore.Configuration.UseAntlrProgramParsing)
                UseAntlrProgramParsing = true;

            if (this.WorkspaceProjectStore.Configuration.UseEuroInformationLegacyReplacingSyntax)
                UseEuroInformationLegacyReplacingSyntax = true;

            if (this.WorkspaceProjectStore.Configuration.ExecToStep >= ExecutionStep.Generate)
                this.WorkspaceProjectStore.Configuration.ExecToStep = ExecutionStep.QualityCheck; //Language Server does not support Cobol Generation for now

#if EUROINFO_RULES
            if (previouslyLoadedCpyCopyNamesMap != null)
            {
                //re-use already loaded file
                this.WorkspaceProjectStore.Configuration.CpyCopyNameMap = previouslyLoadedCpyCopyNamesMap;
            }
            else
            {
                //load file according to user-supplied value in command line
                this.WorkspaceProjectStore.Configuration.LoadCpyCopyNameMap(CpyCopyNamesMapFilePath);
            }
#endif
            var typeCobolOptions = new TypeCobolOptions(this.WorkspaceProjectStore.Configuration);

            //Configure CFG/DFA analyzer(s) + external analyzers if any
            var analyzerProviderWrapper = new AnalyzerProviderWrapper(str => _Logger(str, null));
            analyzerProviderWrapper.AddActivator((o, t) => CfgDfaAnalyzerFactory.CreateCfgAnalyzer(this.WorkspaceProjectStore.Configuration.CfgBuildingMode, o));
            if (UseCfgDfaDataRefresh && this.WorkspaceProjectStore.Configuration.CfgBuildingMode != CfgBuildingMode.Standard)
            {
                analyzerProviderWrapper.AddActivator((o, t) => CfgDfaAnalyzerFactory.CreateCfgAnalyzer(CfgBuildingMode.Standard, o));
            }
            System.Diagnostics.Debug.Assert(this._customAnalyzerProviders != null);
            foreach (var a in this._customAnalyzerProviders)
            {
                analyzerProviderWrapper.AddProvider(a);
            }

            // DidChangeConfiguration notification is always for the Default Workspace Project
            this.WorkspaceProjectStore.DefaultWorkspaceProject.ReplaceCompilationProject(
                this.WorkspaceProjectStore.Configuration, typeCobolOptions, analyzerProviderWrapper);

            // Update All WorkspaceProject instances because global configurations have change
            this.WorkspaceProjectStore.UpdateProjectOptionsAndAnalyzerProvider(typeCobolOptions, analyzerProviderWrapper);

            if (!IsEmpty)
            {   //Refresh all workspace project instances.
                RefreshOpenedFiles();
            }
            else
                RefreshCustomSymbols();

            //Dispose previous watchers before setting new ones            
            if (_CopyWatcher != null)
            {
                _CopyWatcher.Dispose();
                foreach (var copyFolder in this.WorkspaceProjectStore.Configuration.CopyFolders)
                {
                    _CopyWatcher.SetDirectoryWatcher(copyFolder);
                }
            }
            if (_DepWatcher != null)
            {
                _DepWatcher.Dispose();
                foreach (var depFolder in this.WorkspaceProjectStore.Configuration.Dependencies)
                {
                    _DepWatcher.SetDirectoryWatcher(depFolder);
                }
                foreach (var intrinsicFolder in this.WorkspaceProjectStore.Configuration.Copies)
                {
                    _DepWatcher.SetDirectoryWatcher(intrinsicFolder);
                }
            }
        }

        /// <summary>
        /// Handle a Document Configuration Change notification from the client
        /// </summary>
        /// <param name="docChangeConfParams"></param>
        internal void UpdateDocumentConfiguration(DocumentConfigurationChangedParams docChangeConfParams)
        {
            Uri docUri = new Uri(docChangeConfParams.textDocument.uri);
            if (docUri.IsFile)
            {
                // Check if the docUri is already associated to a WorkspaceJoject
                DocumentContext docContext = null;
                WorkspaceProject workspaceProject = null;
                if (!this.WorkspaceProjectStore.TryGetOpenedWorkspaceDocumentProjet(docUri, out docContext, out workspaceProject))
                {   // hum... It is a new file without corresponding DidOpenDocument notification sent
                    // Ignore such file.
                    return;
                }
                // Now try to match its new WorkspaceProject project it can be the same
                WorkspaceProject newWorkspaceProject = null;
                if (docChangeConfParams.ProjectKey == null)
                {   // No project key specified ==> Goes in to the Default Workspace Project.
                    newWorkspaceProject = this.WorkspaceProjectStore.DefaultWorkspaceProject;
                }
                else
                {   // Find the target WorkspaceProject
                    newWorkspaceProject = this.WorkspaceProjectStore.FindProject(docChangeConfParams.ProjectKey);
                    if (newWorkspaceProject == null)
                    { // The target project does not exists ==> We must create this new workspace project.
                        newWorkspaceProject = this.WorkspaceProjectStore.CreateWorkspaceProject(docChangeConfParams.ProjectKey);
                    }
                }
                if (workspaceProject != newWorkspaceProject)
                {
                    // We must remove this document from its current workspace project and add it into its new workspace project.
                    this.WorkspaceProjectStore.MoveWorkspaceProjectDocument(docContext, workspaceProject, newWorkspaceProject);
                }
                bool refreshAll = newWorkspaceProject.UpdateSourceFileProvider(docChangeConfParams.CopyFolders, this.WorkspaceProjectStore.Configuration);
                if ((workspaceProject != newWorkspaceProject) && !refreshAll)
                {   // Only this Document must be refreshed
                    RefreshOpenedDocument(docContext, true);
                }
                else if (refreshAll)
                {   // All document of thr WorkspaceProjet must be refreshed.
                    newWorkspaceProject.DoRefreshOpenedFiles(this);
                }
            }
        }

        /// <summary>
        /// The method is called in response to a MissingCopyNotification from the client.
        /// The RemainingMissingCopies list can contain a list of COPY that the client fails to load,
        /// or an empty list if all COPY have been loaded.
        /// </summary>
        /// <param name="fileUri">Uri of the document from wich the response is emitted</param>
        /// <param name="RemainingMissingCopies">The list of unloaded COPY if any, an empty list otherwise</param>
        public void UpdateMissingCopies(Uri fileUri, List<string> RemainingMissingCopies)
        {
            if (_CopyWatcher == null)
            {// No Copy Watcher ==> Refresh ourself opened file.
                if (this.WorkspaceProjectStore.TryGetOpenedWorkspaceDocumentProjet(fileUri, out var docContext, out var workspaceProjet))
                {
                    workspaceProjet.DoRefreshOpenedFiles(this);
                }
            }
        }

        /// <summary>
        /// Refresh all opened files in all WorspaceProject instances
        /// </summary>
        private void RefreshOpenedFiles()
        {
            RefreshCustomSymbols();
            this.WorkspaceProjectStore.DoRefreshOpenedFiles(this);
        }

        /// <summary>
        /// Refresh One opened document
        /// </summary>
        /// <param name="docContext">The Document context to be refreshed</param>
        /// <param name="clearCopyCache">true if the imported document cache must be cleared, false otherwise</param>
        public void RefreshOpenedDocument(DocumentContext docContext, bool clearCopyCache)
        {
            if (clearCopyCache)
                docContext.FileCompiler.CompilationProject.ClearImportedCompilationDocumentsCache();

            var sourceText = new StringBuilder();
            foreach (var line in docContext.FileCompiler.TextDocument.Lines)
                sourceText.AppendLine(line.Text);

            //Disconnect previous LanguageServer connection
            docContext.LanguageServerConnection(false);

            OpenTextDocument(docContext, sourceText.ToString(), LsrTestingOptions.NoLsrTesting, false);
        }

        private void RefreshCustomSymbols()
        {
            bool diagDetected = false;
            Dictionary<string, List<string>> detectedDiagnostics = new Dictionary<string, List<string>>();
            EventHandler<Tools.APIHelpers.DiagnosticsErrorEvent> DiagnosticsErrorEvent = null;
            DiagnosticsErrorEvent += delegate (object sender, Tools.APIHelpers.DiagnosticsErrorEvent diagEvent)
            {
                //Delegate Event to handle diagnostics generated while loading dependencies/intrinsics
                if (diagEvent.Diagnostic.Info.Severity == Severity.Error)
                {
                    diagDetected = true;
                    if (detectedDiagnostics.ContainsKey(diagEvent.Path))
                        detectedDiagnostics[diagEvent.Path].Add(diagEvent.Diagnostic.ToString());
                    else
                        detectedDiagnostics.Add(diagEvent.Path, new List<string>() { diagEvent.Diagnostic.ToString() });
                }
                    
            };
            _customSymbols = null;
            try
            {
                _customSymbols = Tools.APIHelpers.Helpers.LoadIntrinsic(this.WorkspaceProjectStore.Configuration.Copies,
                    this.WorkspaceProjectStore.Configuration.Format, DiagnosticsErrorEvent); //Refresh Intrinsics
                _customSymbols = Tools.APIHelpers.Helpers.LoadDependencies(this.WorkspaceProjectStore.Configuration, _customSymbols, DiagnosticsErrorEvent, out List<RemarksDirective.TextNameVariation> usedCopies, out IDictionary<string, IEnumerable<string>> missingCopies); //Refresh Dependencies

                if (MissingCopiesEvent != null && missingCopies.Count > 0)
                {
                    MissingCopiesEvent(missingCopies.First().Key, new MissingCopiesEvent() { Copies = missingCopies.SelectMany(c => c.Value).Distinct().ToList() });
                    return;//Do not report diagnostics if copies are missing
                }

                if (diagDetected)
                {
                    var message = "An error occured while trying to load Intrinsics or Dependencies files.";
                    if (LoadingIssueEvent!= null)
                        LoadingIssueEvent(null, new LoadingIssueEvent() {Message = message}); //Send notification to client

                    var sb = new StringBuilder();
                    sb.AppendLine(message);
                    foreach (var dicItem in detectedDiagnostics)
                    {
                        sb.AppendLine("");
                        sb.AppendLine(dicItem.Key); //Add file path 
                        foreach (var diagText in dicItem.Value)
                        {
                            sb.AppendLine(" - " + diagText); //Add associated diagnostics
                        }
                    }
                    if (WarningTrigger != null)
                        WarningTrigger(null, sb.ToString()); //Send warning notification to display info to the user. 
                }
                else
                {//Send an LoadingIssueEvent with an empty message to tell the client that there are no issues.
                    if (LoadingIssueEvent != null)
                        LoadingIssueEvent(null, new LoadingIssueEvent() { Message = "" });
                }
            }
            catch (Exception exception)
            {
                if (LoadingIssueEvent != null)
                    LoadingIssueEvent(null, new LoadingIssueEvent() { Message = "An error occured while trying to load Intrinsics or Dependencies files." }); //Send notification to client

                LoggingSystem.LogException(exception);
<<<<<<< HEAD
                AnalyticsWrapper.Telemetry.SendMail(exception, this.WorkspaceProjectStore.Configuration.InputFiles,
                    this.WorkspaceProjectStore.Configuration.CopyFolders, this.WorkspaceProjectStore.Configuration.CommandLine);
=======
                AnalyticsWrapper.Telemetry.SendMail(exception, Configuration.InputFiles, Configuration.CopyFolders, Environment.CommandLine);
>>>>>>> e4eb6f4d
            }

        }

        /// <summary>
        /// CodeAnalysis completion event handler.
        /// </summary>
        /// <param name="cUnit">Sender of the event is the CompilationUnit.</param>
        /// <param name="programEvent">Event arg, contains the version number of the most up-to-date InspectedProgramClassDocument.</param>
        private void FinalCompilationStepCompleted(object cUnit, ProgramClassEvent programEvent)
        {
            var compilationUnit = cUnit as CompilationUnit;

            // Search for corresponding opened document.
            Uri fileUri = null;
            if (this.WorkspaceProjectStore.TryGetOpenedWorkspaceDocumentProjet(compilationUnit, out var documentCtx, out var _))
            {
                fileUri = documentCtx.Uri;
            }

            // No document found
            if (fileUri == null)  return;

            // Need to handle the groups instead of the diagnostics, so the order of appearance will be the same within the groups
            // This is meant to avoid the modification of the LSR tests
            IEnumerable<Diagnostic> diags = new List<Diagnostic>();
            var severityGroups = compilationUnit?.AllDiagnostics().GroupBy(d => d.Info.Severity);

            if (severityGroups != null)
            {
                foreach (var group in severityGroups.OrderBy(d => d.Key))
                {
                    // Add Errors first, then Warnings, then Infos
                    diags = diags.Any() ? diags.Concat(group) : group;
                }
            }

            if (DiagnosticsEvent != null)
                DiagnosticsEvent(fileUri, new DiagnosticEvent() { Diagnostics = diags.Take(this.WorkspaceProjectStore.Configuration.MaximumDiagnostics == 0 
                    ? 200 : this.WorkspaceProjectStore.Configuration.MaximumDiagnostics) });

            if (MissingCopiesEvent != null && compilationUnit?.MissingCopies.Count > 0)
                MissingCopiesEvent(fileUri, new MissingCopiesEvent() { Copies = new List<string>(compilationUnit.MissingCopies) });

            DocumentModifiedEvent?.Invoke(fileUri, new EventArgs());
        }
    }

    [Flags]
    public enum LsrTestingOptions
    {
        NoLsrTesting = 0,
        LsrSourceDocumentTesting = 0x1 << 0,
        LsrScanningPhaseTesting = LsrSourceDocumentTesting | 0x1 << 1,
        LsrPreprocessingPhaseTesting = LsrScanningPhaseTesting | 0x01 << 2,
        LsrParsingPhaseTesting = LsrPreprocessingPhaseTesting | 0x01 << 3,
        LsrSemanticPhaseTesting = LsrParsingPhaseTesting | 0x1 << 4,
        LsrCodeAnalysisPhaseTesting = LsrSemanticPhaseTesting | 0x1 << 5
    }

    public class DiagnosticEvent : EventArgs
    {
        public IEnumerable<Compiler.Diagnostics.Diagnostic> Diagnostics { get; set; }  
    }

    public class MissingCopiesEvent : EventArgs
    {
        public List<string> Copies { get; set; }
    }

    public class LoadingIssueEvent : EventArgs
    {
        public string Message { get; set; }
    }
}<|MERGE_RESOLUTION|>--- conflicted
+++ resolved
@@ -599,7 +599,7 @@
             Uri docUri = new Uri(docChangeConfParams.textDocument.uri);
             if (docUri.IsFile)
             {
-                // Check if the docUri is already associated to a WorkspaceJoject
+                // Check if the docUri is already associated to a WorkspaceProject
                 DocumentContext docContext = null;
                 WorkspaceProject workspaceProject = null;
                 if (!this.WorkspaceProjectStore.TryGetOpenedWorkspaceDocumentProjet(docUri, out docContext, out workspaceProject))
@@ -632,7 +632,7 @@
                     RefreshOpenedDocument(docContext, true);
                 }
                 else if (refreshAll)
-                {   // All document of thr WorkspaceProjet must be refreshed.
+                {   // All documents of the WorkspaceProjet must be refreshed.
                     newWorkspaceProject.DoRefreshOpenedFiles(this);
                 }
             }
@@ -748,12 +748,8 @@
                     LoadingIssueEvent(null, new LoadingIssueEvent() { Message = "An error occured while trying to load Intrinsics or Dependencies files." }); //Send notification to client
 
                 LoggingSystem.LogException(exception);
-<<<<<<< HEAD
                 AnalyticsWrapper.Telemetry.SendMail(exception, this.WorkspaceProjectStore.Configuration.InputFiles,
-                    this.WorkspaceProjectStore.Configuration.CopyFolders, this.WorkspaceProjectStore.Configuration.CommandLine);
-=======
-                AnalyticsWrapper.Telemetry.SendMail(exception, Configuration.InputFiles, Configuration.CopyFolders, Environment.CommandLine);
->>>>>>> e4eb6f4d
+                    this.WorkspaceProjectStore.Configuration.CopyFolders, Environment.CommandLine);
             }
 
         }
