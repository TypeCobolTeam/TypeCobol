--- conflicted
+++ resolved
@@ -44,11 +44,7 @@
         private bool _timerDisabled;
 
 
-<<<<<<< HEAD
-=======
         internal CompilationProject CompilationProject { get; private set; }
-        private TypeCobolConfiguration TypeCobolConfiguration { get; set; }
->>>>>>> ce405e57
         private List<FileCompiler> _fileCompilerWaittingForNodePhase;
         public TypeCobolConfiguration TypeCobolConfiguration { get; private set; }
         public Dictionary<Uri, DocumentContext> OpenedDocumentContext { get; private set; }
