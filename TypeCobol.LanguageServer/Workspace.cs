--- conflicted
+++ resolved
@@ -130,17 +130,17 @@
         /// </summary>
         public bool UseSyntaxColoring { get; set; }
 
+        /// <summary>
+        /// Are we using the CFG view in the client.
+        /// </summary>
+        public bool UseCfgDfaDataRefresh { get; set; }
+
 #if EUROINFO_RULES
         /// <summary>
         /// The Cpy Copy names file
         /// </summary>
         public string CpyCopyNamesMapFilePath { get; set; }
 #endif
-
-        /// <summary>
-        /// Are we using the CFG view in the client.
-        /// </summary>
-        public bool UseCfgDfaDataRefresh { get; set; }
 
         /// <summary>
         /// Indicates whether this workspace has opened documents or not.
@@ -550,7 +550,6 @@
             }
 #endif
             var typeCobolOptions = new TypeCobolOptions(Configuration);
-<<<<<<< HEAD
 
             //Configure CFG/DFA analyzer(s) + external analyzers if any
             var compositeAnalyzerProvider = new CompositeAnalyzerProvider();
@@ -559,16 +558,11 @@
             {
                 compositeAnalyzerProvider.AddActivator((o, t) => CfgDfaAnalyzerFactory.CreateCfgAnalyzer(CfgBuildingMode.Standard));
             }
-            compositeAnalyzerProvider.AddCustomProviders(Configuration.CustomAnalyzerFiles);
-=======
-            //Configure CFG/DFA analyzer + external analyzers if any
-            var compositeAnalyzerProvider = new CompositeAnalyzerProvider();
-            compositeAnalyzerProvider.AddActivator((o, t) => CfgDfaAnalyzerFactory.CreateCfgAnalyzer(TypeCobolLanguageServer.lspcfgId, Configuration.CfgBuildingMode));
             System.Diagnostics.Debug.Assert(this._customAnalyzerProviders != null);
-            foreach (var a in this._customAnalyzerProviders) {
+            foreach (var a in this._customAnalyzerProviders)
+            {
                 compositeAnalyzerProvider.AddProvider(a);
             }
->>>>>>> 9e36b79d
 
             CompilationProject = new CompilationProject(_workspaceName, _rootDirectoryFullName, Helpers.DEFAULT_EXTENSIONS, Configuration.Format, typeCobolOptions, compositeAnalyzerProvider);
 
