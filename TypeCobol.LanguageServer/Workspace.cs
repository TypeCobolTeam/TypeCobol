﻿using System;
using System.Collections.Generic;
using System.Diagnostics;
using System.IO;
using System.Linq;
using System.Text;
using System.Threading;
using System.Timers;
using Analytics;
using TypeCobol.Analysis;
using TypeCobol.Compiler;
using TypeCobol.Compiler.CodeModel;
using TypeCobol.Compiler.Diagnostics;
using TypeCobol.Compiler.Directives;
using TypeCobol.Compiler.File;
using TypeCobol.Compiler.Text;
using TypeCobol.CustomExceptions;
using TypeCobol.LanguageServer.Context;
using TypeCobol.Tools.Options_Config;
using TypeCobol.LanguageServer.Utilities;
using TypeCobol.Tools.APIHelpers;

namespace TypeCobol.LanguageServer
{
    /// <summary>
    /// Represents a workspace in an Integrated Development Environment :
    /// - a given set of source files
    /// - a common set of configuration properties for these files
    /// - several source documents opened in interactive text editors
    /// - continuous compilation of these source documents in the background
    /// - cached compilation results
    /// - language services based on these compilation results
    /// </summary>
    public class Workspace
    {
        private SymbolTable _customSymbols;
        private string _rootDirectoryFullName;
        private string _workspaceName;
        private DependenciesFileWatcher _DepWatcher;
        private CopyWatcher _CopyWatcher;
        private System.Timers.Timer _semanticUpdaterTimer;
        private bool _timerDisabled;
        private readonly Dictionary<Uri, DocumentContext> _openedDocuments;
        private readonly object _lockForOpenedDocuments = new object();

        internal CompilationProject CompilationProject { get; private set; }

        private List<FileCompiler> _fileCompilerWaittingForNodePhase;
        public TypeCobolConfiguration Configuration { get; private set; }
        public EventHandler<DiagnosticEvent> DiagnosticsEvent { get; set; }
        public EventHandler<EventArgs> DocumentModifiedEvent { get; set; }
        public EventHandler<MissingCopiesEvent> MissingCopiesEvent { get; set; }
        public EventHandler<LoadingIssueEvent> LoadingIssueEvent { get; set; }
        public EventHandler<ThreadExceptionEventArgs> ExceptionTriggered { get; set; }
        public EventHandler<string> WarningTrigger { get; set; }
        public Queue<MessageActionWrapper> MessagesActionsQueue { get; private set; }
        private Func<string, Uri, bool> _Logger;

        #region Testing Options

        /// <summary>
        /// Timer Disabled for TypeCobol.LanguageServer.
        /// </summary>
        public bool TimerDisabledOption
        {
            get
            {
                return _timerDisabled;
            }
            set
            {
                _timerDisabled = value;
            }
        }

        

        /// <summary>
        /// Lsr Test Options.
        /// </summary>
        public LsrTestingOptions LsrTestOptions { get; set; }

        /// <summary>
        /// LSR always test the source code at least
        /// </summary>
        public bool IsLsrSourceTesting => LsrTestOptions.HasFlag(LsrTestingOptions.LsrSourceDocumentTesting);

        /// <summary>
        /// LSR testing the Source document and scanning phase ?
        /// </summary>
        public bool IsLsrScannerTesting => LsrTestOptions.HasFlag(LsrTestingOptions.LsrScanningPhaseTesting);

        /// <summary>
        /// LSR testing the Source document, scanning phase, and preprocessing phase ?
        /// </summary>
        public bool IsLsrPreprocessingTesting => LsrTestOptions.HasFlag(LsrTestingOptions.LsrPreprocessingPhaseTesting);

        /// <summary>
        /// Testing the Source document, the scanning phase and code elements parsing phase.
        /// </summary>
        public bool IsLsrParserTesting => LsrTestOptions.HasFlag(LsrTestingOptions.LsrParsingPhaseTesting);

        /// <summary>
        /// Testing the Source document the scanning phase, the code elements parsing phase and the semantic analysis phase.
        /// </summary>
        public bool IsLsrSemanticTesting => LsrTestOptions.HasFlag(LsrTestingOptions.LsrSemanticPhaseTesting);

        /// <summary>
        /// Testing everything from source document to quality check using quality rules.
        /// </summary>
        public bool IsLsrCodeAnalysisTesting => LsrTestOptions.HasFlag(LsrTestingOptions.LsrCodeAnalysisPhaseTesting);

        /// <summary>
        /// True to use ANTLR for parsing a program
        /// </summary>
        public bool UseAntlrProgramParsing { get; set; }

        /// <summary>
        /// True to use Euro-Information replacement rules
        /// </summary>
        public bool UseEuroInformationLegacyReplacingSyntax { get; set; }

        /// <summary>
        /// Are we supporting Syntax Coloring Notifications.    
        /// </summary>
        public bool UseSyntaxColoring { get; set; }
        /// <summary>
        /// Are we supporting OutlineRefresh Notifications.    
        /// </summary>
        public bool UseOutlineRefresh { get; set; }

        /// <summary>
        /// Indicates whether this workspace has opened documents or not.
        /// </summary>
        public bool IsEmpty
        {
            get
            {
                lock (_lockForOpenedDocuments)
                {
                    return _openedDocuments.Count == 0;
                }
            }
        }

        #endregion


        public Workspace(string rootDirectoryFullName, string workspaceName, Queue<MessageActionWrapper> messagesActionsQueue, Func<string, Uri, bool> logger)
        {
            MessagesActionsQueue = messagesActionsQueue;
            Configuration = new TypeCobolConfiguration();
            _openedDocuments = new Dictionary<Uri, DocumentContext>();
            _fileCompilerWaittingForNodePhase = new List<FileCompiler>();
            _Logger = logger;

            this._rootDirectoryFullName = rootDirectoryFullName;
            this._workspaceName = workspaceName;

            var defaultDocumentFormat = new DocumentFormat(Encoding.GetEncoding("iso-8859-1"), EndOfLineDelimiter.CrLfCharacters, 80, ColumnsLayout.CobolReferenceFormat);
            this.CompilationProject = new CompilationProject(
                _workspaceName, _rootDirectoryFullName, Helpers.DEFAULT_EXTENSIONS, defaultDocumentFormat,
                new TypeCobolOptions(), null); //Initialize a default CompilationProject - has to be recreated after ConfigurationChange Notification
            this.CompilationProject.CompilationOptions.UseAntlrProgramParsing =
                this.CompilationProject.CompilationOptions.UseAntlrProgramParsing || UseAntlrProgramParsing;

            this.CompilationProject.CompilationOptions.UseEuroInformationLegacyReplacingSyntax =
                this.CompilationProject.CompilationOptions.UseEuroInformationLegacyReplacingSyntax ||
                UseEuroInformationLegacyReplacingSyntax;

            // Create the refresh action that will be used by file watchers
            Action refreshAction = RefreshOpenedFiles;

            _DepWatcher = new DependenciesFileWatcher(this, refreshAction);
            _CopyWatcher = new CopyWatcher(this, refreshAction);
        }

        /// <summary>
        /// Start continuous background compilation on a newly opened file
        /// </summary>
        /// <param name="docContext">The Document context</param>
        /// <param name="sourceText">The source text</param>
        /// <returns>The corresponding FileCompiler instance.</returns>
        public FileCompiler OpenTextDocument(DocumentContext docContext, string sourceText) => OpenTextDocument(docContext, sourceText, LsrTestOptions);

        private FileCompiler OpenTextDocument(DocumentContext docContext, string sourceText, LsrTestingOptions lsrOptions)
        {
            string fileName = Path.GetFileName(docContext.Uri.LocalPath);
            ITextDocument initialTextDocumentLines = new ReadOnlyTextDocument(fileName, Configuration.Format.Encoding, Configuration.Format.ColumnsLayout, sourceText);
            FileCompiler fileCompiler = null;

#if EUROINFO_RULES //Issue #583
            SymbolTable arrangedCustomSymbol = null;
            string inputFileName = string.Empty;

            using (var reader = new StringReader(sourceText))
            {
                string line;
                while ((line = reader.ReadLine()) != null)
                {
                    if (!line.StartsWith("       PROGRAM-ID.", StringComparison.OrdinalIgnoreCase)) continue;
                    inputFileName = line.Split('.')[1].Trim();
                    break;
                }
            }

            var matchingPgm =
                _customSymbols?.Programs.Keys.FirstOrDefault(
                    k => k.Equals(inputFileName, StringComparison.OrdinalIgnoreCase));
            if (matchingPgm != null)
            {
                arrangedCustomSymbol = new SymbolTable(_customSymbols, SymbolTable.Scope.Namespace);
                var prog = _customSymbols.Programs.Values.SelectMany(p => p).Where(p => p.Name != matchingPgm);
                arrangedCustomSymbol.CopyAllPrograms(new List<List<Program>>() {prog.ToList()});
                arrangedCustomSymbol.Programs.Remove(matchingPgm);
            }
            fileCompiler = new FileCompiler(initialTextDocumentLines, CompilationProject.SourceFileProvider,
                CompilationProject, CompilationProject.CompilationOptions, arrangedCustomSymbol ?? _customSymbols,
                false, CompilationProject);
#else
            fileCompiler = new FileCompiler(initialTextDocumentLines, CompilationProject.SourceFileProvider, CompilationProject, CompilationProject.CompilationOptions, _customSymbols, false, CompilationProject);
#endif
            //Set Any Language Server Connection Options.
            docContext.FileCompiler = fileCompiler;
            docContext.LanguageServerConnection(true);

            fileCompiler.CompilationResultsForProgram.UpdateTokensLines();

            lock (_lockForOpenedDocuments)
            {
                if (_openedDocuments.ContainsKey(docContext.Uri))
                    CloseSourceFile(docContext.Uri); //Close and remove the previous opened file.

                _openedDocuments.Add(docContext.Uri, docContext);
                fileCompiler.CompilationResultsForProgram.ProgramClassChanged += ProgramClassChanged;
            }

            fileCompiler.CompilationResultsForProgram.SetOwnerThread(Thread.CurrentThread);

            if (lsrOptions != LsrTestingOptions.LsrSourceDocumentTesting)
            {
                fileCompiler.CompileOnce(lsrOptions.ExecutionStep(fileCompiler.CompilerOptions.ExecToStep.Value), fileCompiler.CompilerOptions.HaltOnMissingCopy, fileCompiler.CompilerOptions.UseAntlrProgramParsing); //Let's parse file for the first time after opening. 
            }

            return fileCompiler;
        }

        public bool TryGetOpenedDocumentContext(Uri fileUri, out DocumentContext openedDocumentContext)
        {
            lock (_lockForOpenedDocuments)
            {
                return _openedDocuments.TryGetValue(fileUri, out openedDocumentContext);
            }
        }

        /// <summary>
        /// Update the text contents of the file
        /// </summary>
        public void UpdateSourceFile(Uri fileUri, TextChangedEvent textChangedEvent)
        {
            if (TryGetOpenedDocumentContext(fileUri, out var contextToUpdate))
            {
                FileCompiler fileCompilerToUpdate = contextToUpdate.FileCompiler;
                _semanticUpdaterTimer?.Stop();

                fileCompilerToUpdate.CompilationResultsForProgram.UpdateTextLines(textChangedEvent);
                if (IsLsrSourceTesting)
                {
                    //Log text lines string 
                    var sb = new StringBuilder();
                    foreach (var cobolTextLine in fileCompilerToUpdate.CompilationResultsForProgram.CobolTextLines)
                        sb.AppendLine(cobolTextLine.SourceText);
                    _Logger(sb.ToString(), fileUri);
                }
                
                var handler = new Action<object, ExecutionStepEventArgs>((sender, args) => { ExecutionStepEventHandler(sender, args, fileUri); });
                //Subscribe to FileCompilerEvent 
                fileCompilerToUpdate.ExecutionStepEventHandler += handler.Invoke;
                var execStep = LsrTestOptions.ExecutionStep(fileCompilerToUpdate.CompilerOptions.ExecToStep);
                if (execStep > ExecutionStep.SyntaxCheck)
                    execStep = ExecutionStep.SyntaxCheck; //The maximum execstep authorize for incremental parsing is SyntaxCheck, 
                                                          //further it's for semantic, which is handle by NodeRefresh method


                fileCompilerToUpdate.CompileOnce(execStep, fileCompilerToUpdate.CompilerOptions.HaltOnMissingCopy, fileCompilerToUpdate.CompilerOptions.UseAntlrProgramParsing);
                fileCompilerToUpdate.ExecutionStepEventHandler -= handler.Invoke;
                

                if (LsrTestOptions == LsrTestingOptions.NoLsrTesting || IsLsrSemanticTesting)
                {
                    if (!_timerDisabled) //If TimerDisabled is false, create a timer to automatically launch Node phase
                    {
                        lock (_fileCompilerWaittingForNodePhase)
                        {
                            if (!_fileCompilerWaittingForNodePhase.Contains(fileCompilerToUpdate))
                                _fileCompilerWaittingForNodePhase.Add(fileCompilerToUpdate); //Store that this fileCompiler will soon need a Node Phase
                        }

                        _semanticUpdaterTimer = new System.Timers.Timer(750);
                        _semanticUpdaterTimer.Elapsed += (sender, e) => TimerEvent(sender, e, fileCompilerToUpdate);
                        _semanticUpdaterTimer.Start();
                    }
                }
            }
        }

        private void ExecutionStepEventHandler(object oFileCompiler, ExecutionStepEventArgs executionStepEvent, Uri fileUri)
        {
            if (!(oFileCompiler is FileCompiler))
                return;

            var fileCompiler = (FileCompiler) oFileCompiler;
            switch (executionStepEvent.ExecutionStep)
            {
                case ExecutionStep.Scanner:
                    if (IsLsrScannerTesting)
                    {
                        //Return log information about updated tokens
                        var sb = new StringBuilder();
                        foreach (var token in fileCompiler.CompilationResultsForProgram.TokensDocumentSnapshot.SourceTokens)
                            sb.AppendLine(token.ToString());
                        _Logger(sb.ToString(), fileUri);
                    }
                    break;
                case ExecutionStep.Preprocessor:
                    if (IsLsrPreprocessingTesting)
                    {
                        //Return log information about updated processed tokens
                        var sb = new StringBuilder();
                        foreach (var token in fileCompiler.CompilationResultsForProgram.ProcessedTokensDocumentSnapshot.ProcessedTokensSource)
                            sb.AppendLine(token.ToString());
                        _Logger(sb.ToString(), fileUri);
                    }
                    break;
                case ExecutionStep.SyntaxCheck:
                    if (IsLsrParserTesting)
                    {
                        //Return log information about code elements
                        var sb = new StringBuilder();
                        foreach (var codeElement in fileCompiler.CompilationResultsForProgram.CodeElementsDocumentSnapshot.CodeElements)
                            sb.AppendLine(codeElement.ToString());
                        _Logger(sb.ToString(), fileUri);
                    }
                    break;
                case ExecutionStep.SemanticCheck:
                case ExecutionStep.CrossCheck:
                case ExecutionStep.QualityCheck:
                case ExecutionStep.Generate:
                default:
                    return;
            }
        }

        /// <summary>
        /// Event method called when the timer reach the Elapsed time
        /// </summary>
        /// <param name="sender"></param>
        /// <param name="eventArgs"></param>
        /// <param name="fileCompiler"></param>
        private void TimerEvent(object sender, ElapsedEventArgs eventArgs, FileCompiler fileCompiler)
        {
            try
            {
                _semanticUpdaterTimer.Stop();
                Action nodeRefreshAction = () => { RefreshSyntaxTree(fileCompiler, SyntaxTreeRefreshLevel.RebuildNodesAndPerformQualityCheck); };
                lock (MessagesActionsQueue)
                {
                    MessagesActionsQueue.Enqueue(new MessageActionWrapper(nodeRefreshAction));
                }
            }
            catch (Exception e)
            {
                //In case Timer Thread crash
                ExceptionTriggered(null, new ThreadExceptionEventArgs(e));
            }
           
        }

        /// <summary>
        /// Lists all supported refresh modes for the RefreshSyntaxTree method.
        /// </summary>
        public enum SyntaxTreeRefreshLevel
        {
            /// <summary>
            /// Do not perform any refresh
            /// </summary>
            NoRefresh,

            /// <summary>
            /// Rebuilds semantic document and run CrossCheck on updated version
            /// </summary>
            RebuildNodes,

            /// <summary>
            /// Same as RebuildNodes but also launches code quality analysis
            /// </summary>
            RebuildNodesAndPerformQualityCheck,

            /// <summary>
            /// Rebuild nodes and run code quality analysis even if the file hasn't changed
            /// </summary>
            ForceFullRefresh
        }

        /// <summary>
        /// Use this method to force a node phase if there is a filecompiler waiting for node refresh. 
        /// </summary>
        /// <param name="fileCompiler">FileCompiler on which the node phase will be done</param>
        /// <param name="refreshLevel">Desired level of refresh</param>
        public void RefreshSyntaxTree(FileCompiler fileCompiler, SyntaxTreeRefreshLevel refreshLevel)
        {
            if (refreshLevel == SyntaxTreeRefreshLevel.NoRefresh) return; //nothing to do

            lock (_fileCompilerWaittingForNodePhase)
            {
                var fileCompilerNeedsRefresh = _fileCompilerWaittingForNodePhase.Contains(fileCompiler);
                if (fileCompilerNeedsRefresh)
                {
                    _fileCompilerWaittingForNodePhase.Remove(fileCompiler);
                }
                else
                {
                    if (refreshLevel < SyntaxTreeRefreshLevel.ForceFullRefresh)
                    {
                        //The file compiler does not need to be refreshed and the refresh was not forced, we abort
                        return;
                    }
                }
                
                //Perform refresh according to desired level
                switch (refreshLevel)
                {
                    case SyntaxTreeRefreshLevel.RebuildNodes:
                        RefreshNodes();
                        break;
                    case SyntaxTreeRefreshLevel.RebuildNodesAndPerformQualityCheck:
                    case SyntaxTreeRefreshLevel.ForceFullRefresh:
                        RefreshNodes();
                        RefreshCodeAnalysisResults();
                        break;
                }
            }

            void RefreshNodes()
            {
                if (LsrTestOptions != LsrTestingOptions.NoLsrTesting && !IsLsrSemanticTesting) return;
                fileCompiler.CompilationResultsForProgram.ProduceTemporarySemanticDocument(); //Produce the temporary snapshot before full cross check
                fileCompiler.CompilationResultsForProgram.RefreshProgramClassDocumentSnapshot(); //Do a Node phase
            }

            void RefreshCodeAnalysisResults()
            {
                if (LsrTestOptions != LsrTestingOptions.NoLsrTesting && !IsLsrCodeAnalysisTesting) return;
                fileCompiler.CompilationResultsForProgram.RefreshCodeAnalysisDocumentSnapshot(); //Do a Quality check
            }
        }

        /// <summary>
        /// Stop continuous background compilation after a file has been closed
        /// </summary>
        public void CloseSourceFile(Uri fileUri)
        {
            lock (_lockForOpenedDocuments)
            {
                if (_openedDocuments.ContainsKey(fileUri))
                {
                    var contextToClose = _openedDocuments[fileUri];
                    FileCompiler fileCompilerToClose = contextToClose.FileCompiler;
                    _openedDocuments.Remove(fileUri);
                    fileCompilerToClose.CompilationResultsForProgram.ProgramClassChanged -= ProgramClassChanged;
                }
            }            
        }

        public void DidChangeConfigurationParams(string settings)
        {
            DidChangeConfigurationParams(settings.Split(' '));
        }

        /// <summary>
        /// Handle the Configuration change notification.
        /// </summary>
        /// <param name="arguments">The arguments</param>
        public void DidChangeConfigurationParams(IEnumerable<string> arguments)
        {
            Configuration = new TypeCobolConfiguration();
            var options = TypeCobolOptionSet.GetCommonTypeCobolOptions(Configuration);

            var errors = TypeCobolOptionSet.InitializeCobolOptions(Configuration, arguments, options);

            //Adding default copies folder
            var folder = Path.GetDirectoryName(Process.GetCurrentProcess().MainModule.FileName);
            Configuration.CopyFolders.Add(folder + @"\DefaultCopies\");

            if (Configuration.Telemetry)
                AnalyticsWrapper.Telemetry.TelemetryVerboseLevel = TelemetryVerboseLevel.Completion; //If telemetry arg is passed enable telemetry

            if (Configuration.UseAntlrProgramParsing)
                UseAntlrProgramParsing = true;

            if (Configuration.UseEuroInformationLegacyReplacingSyntax)
                UseEuroInformationLegacyReplacingSyntax = true;

            if (Configuration.ExecToStep >= ExecutionStep.Generate)
                Configuration.ExecToStep = ExecutionStep.QualityCheck; //Language Server does not support Cobol Generation for now

            var typeCobolOptions = new TypeCobolOptions(Configuration);

            //Configure CFG/DFA analyzer
<<<<<<< HEAD
            var analyzerProvider = new CompositeAnalyzerProvider();
            analyzerProvider.AddActivator((o, t) => CfgDfaAnalyzerFactory.CreateCfgDfaAnalyzer("cfg-dfa", Configuration.CfgBuildingMode));
=======
            var analyzerProvider = new AnalyzerProvider();
            analyzerProvider.AddActivator((o, t) => CfgDfaAnalyzerFactory.CreateCfgAnalyzer("cfg-dfa", Configuration.CfgBuildingMode));
>>>>>>> fc458415

            CompilationProject = new CompilationProject(_workspaceName, _rootDirectoryFullName, Helpers.DEFAULT_EXTENSIONS, Configuration.Format, typeCobolOptions, analyzerProvider);

            if (Configuration.CopyFolders != null && Configuration.CopyFolders.Count > 0)
            {
                foreach (var copyFolder in Configuration.CopyFolders)
                {
                    CompilationProject.SourceFileProvider.AddLocalDirectoryLibrary(copyFolder, false,
                        new[] {".cpy"}, Configuration.Format.Encoding,
                        Configuration.Format.EndOfLineDelimiter, Configuration.Format.FixedLineLength);
                }
                
            }

            if (!IsEmpty)
                RefreshOpenedFiles();
            else
                RefreshCustomSymbols();

            //Dispose previous watcher before setting new ones
            _DepWatcher.Dispose();
            _CopyWatcher.Dispose();
            foreach (var depFolder in Configuration.CopyFolders)
            {
                _CopyWatcher.SetDirectoryWatcher(depFolder);
            }
            foreach (var depFolder in Configuration.Dependencies)
            {
                _DepWatcher.SetDirectoryWatcher(depFolder);
            }
            foreach (var intrinsicFolder in Configuration.Copies)
            {
                _DepWatcher.SetDirectoryWatcher(intrinsicFolder);
            }
        }

        public void UpdateMissingCopies(Uri fileUri, List<string> RemainingMissingCopies)
        {
            if (IsEmpty)
                return;

            if (TryGetOpenedDocumentContext(fileUri, out var context))
            {
                FileCompiler fileCompiler = context.FileCompiler;
                if (fileCompiler == null)
                    return;

                if (RemainingMissingCopies == null || RemainingMissingCopies.Count == 0)
                {
                    fileCompiler.CompilationResultsForProgram.MissingCopies.RemoveAll(c => true);
                    return;
                }

                fileCompiler.CompilationResultsForProgram.MissingCopies =
                    fileCompiler.CompilationResultsForProgram.MissingCopies.Where(
                        c => RemainingMissingCopies.Any(rc => rc == c.TextName)).ToList();
            }
        }

        /// <summary>
        /// Refresh all opened files' parser.
        /// </summary>
        public void RefreshOpenedFiles()
        {
            RefreshCustomSymbols();

            lock (_lockForOpenedDocuments)
            {
                var tempOpeneContexts = new Dictionary<Uri, DocumentContext >(_openedDocuments);
                foreach (var contextEntry in tempOpeneContexts)
                {
                    Uri uri = contextEntry.Key;
                    DocumentContext docContext = contextEntry.Value;
                    var sourceText = new StringBuilder();
                    foreach (var line in docContext.FileCompiler.TextDocument.Lines)
                        sourceText.AppendLine(line.Text);

                    //Disconnect previous LanguageServer connection
                    docContext.LanguageServerConnection(false);                    

                    OpenTextDocument(docContext, sourceText.ToString(), LsrTestingOptions.NoLsrTesting);
                }
            }
        }

        private void RefreshCustomSymbols()
        {
            bool diagDetected = false;
            Dictionary<string, List<string>> detectedDiagnostics = new Dictionary<string, List<string>>();
            EventHandler<Tools.APIHelpers.DiagnosticsErrorEvent> DiagnosticsErrorEvent = null;
            DiagnosticsErrorEvent += delegate (object sender, Tools.APIHelpers.DiagnosticsErrorEvent diagEvent)
            {
                //Delegate Event to handle diagnostics generated while loading dependencies/intrinsics
                if (diagEvent.Diagnostic.Info.Severity == Severity.Error)
                {
                    diagDetected = true;
                    if (detectedDiagnostics.ContainsKey(diagEvent.Path))
                        detectedDiagnostics[diagEvent.Path].Add(diagEvent.Diagnostic.ToString());
                    else
                        detectedDiagnostics.Add(diagEvent.Path, new List<string>() { diagEvent.Diagnostic.ToString() });
                }
                    
            };
            _customSymbols = null;
            try
            {
                _customSymbols = Tools.APIHelpers.Helpers.LoadIntrinsic(Configuration.Copies, Configuration.Format, DiagnosticsErrorEvent); //Refresh Intrinsics
                _customSymbols = Tools.APIHelpers.Helpers.LoadDependencies(Configuration, _customSymbols, DiagnosticsErrorEvent, out List<RemarksDirective.TextNameVariation> usedCopies, out IDictionary<string, IEnumerable<string>> missingCopies); //Refresh Dependencies

                if (missingCopies.Count > 0)
                {
                    MissingCopiesEvent(missingCopies.First().Key, new MissingCopiesEvent() { Copies = missingCopies.SelectMany(c => c.Value).Distinct().ToList() });
                    return;//Do not report diagnostics if copies are missing
                }

                if (diagDetected)
                {
                    var message = "An error occured while trying to load Intrinsics or Dependencies files.";
                    LoadingIssueEvent(null, new LoadingIssueEvent() {Message = message}); //Send notification to client

                    var sb = new StringBuilder();
                    sb.AppendLine(message);
                    foreach (var dicItem in detectedDiagnostics)
                    {
                        sb.AppendLine("");
                        sb.AppendLine(dicItem.Key); //Add file path 
                        foreach (var diagText in dicItem.Value)
                        {
                            sb.AppendLine(" - " + diagText); //Add associated diagnostics
                        }
                    }
                    WarningTrigger(null, sb.ToString()); //Send warning notification to display info to the user. 
                }
                else
                {//Send an LoadingIssueEvent with an empty message to tell the client that there are no issues.
                    LoadingIssueEvent(null, new LoadingIssueEvent() { Message = "" });
                }
            }
            catch (TypeCobolException typeCobolException)
            {
                LoadingIssueEvent(null, new LoadingIssueEvent() { Message = "An error occured while trying to load Intrinsics or Dependencies files." }); //Send notification to client

                AnalyticsWrapper.Telemetry.TrackException(typeCobolException, typeCobolException.Path);

                if (typeCobolException.NeedMail)
                    AnalyticsWrapper.Telemetry.SendMail(typeCobolException, Configuration.InputFiles, Configuration.CopyFolders, Configuration.CommandLine);
            }
            catch (Exception e)
            {
                LoadingIssueEvent(null, new LoadingIssueEvent() { Message = "An error occured while trying to load Intrinsics or Dependencies files." }); //Send notification to client

                AnalyticsWrapper.Telemetry.TrackException(e, null);
                AnalyticsWrapper.Telemetry.SendMail(e, Configuration.InputFiles, Configuration.CopyFolders, Configuration.CommandLine);
            }

        }

        /// <summary>
        /// Called by a ProgramClass changed event trigger. 
        /// </summary>
        /// <param name="sender"></param>
        /// <param name="e"></param>
        private void ProgramClassChanged(object cUnit, ProgramClassEvent programEvent)
        {
            var compilationUnit = cUnit as CompilationUnit;

            // Search for corresponding opened document.
            Uri fileUri;
            lock (_lockForOpenedDocuments)
            {
                fileUri = _openedDocuments.Keys.FirstOrDefault(k =>
                    compilationUnit != null && k.LocalPath.Contains(compilationUnit.TextSourceInfo.Name));
            }

            // No document found
            if (fileUri == null)  return;

            // Need to handle the groups instead of the diagnostics, so the order of appearance will be the same within the groups
            // This is meant to avoid the modification of the LSR tests
            IEnumerable<Diagnostic> diags = new List<Diagnostic>();
            var severityGroups = compilationUnit?.AllDiagnostics().GroupBy(d => d.Info.Severity);

            if (severityGroups != null)
            {
                foreach (var group in severityGroups.OrderBy(d => d.Key))
                {
                    // Add Errors first, then Warnings, then Infos
                    diags = diags.Any() ? diags.Concat(group) : group;
                }
            }
            
            DiagnosticsEvent(fileUri, new DiagnosticEvent() { Diagnostics = diags.Take(Configuration.MaximumDiagnostics == 0 ? 200 : Configuration.MaximumDiagnostics) });

            if (compilationUnit?.MissingCopies.Count > 0)
                MissingCopiesEvent(fileUri, new MissingCopiesEvent() { Copies = compilationUnit.MissingCopies.Select(c => c.TextName).Distinct().ToList() });

            DocumentModifiedEvent?.Invoke(fileUri, new EventArgs());
        }
    }

    [Flags]
    public enum LsrTestingOptions
    {
        NoLsrTesting = 0,
        LsrSourceDocumentTesting = 0x1 << 0,
        LsrScanningPhaseTesting = LsrSourceDocumentTesting | 0x1 << 1,
        LsrPreprocessingPhaseTesting = LsrScanningPhaseTesting | 0x01 << 2,
        LsrParsingPhaseTesting = LsrPreprocessingPhaseTesting | 0x01 << 3,
        LsrSemanticPhaseTesting = LsrParsingPhaseTesting | 0x1 << 4,
        LsrCodeAnalysisPhaseTesting = LsrSemanticPhaseTesting | 0x1 << 5
    }

    public class DiagnosticEvent : EventArgs
    {
        public IEnumerable<Compiler.Diagnostics.Diagnostic> Diagnostics { get; set; }  
    }

    public class MissingCopiesEvent : EventArgs
    {
        public List<string> Copies { get; set; }
    }

    public class LoadingIssueEvent : EventArgs
    {
        public string Message { get; set; }
    }
}<|MERGE_RESOLUTION|>--- conflicted
+++ resolved
@@ -507,13 +507,8 @@
             var typeCobolOptions = new TypeCobolOptions(Configuration);
 
             //Configure CFG/DFA analyzer
-<<<<<<< HEAD
             var analyzerProvider = new CompositeAnalyzerProvider();
-            analyzerProvider.AddActivator((o, t) => CfgDfaAnalyzerFactory.CreateCfgDfaAnalyzer("cfg-dfa", Configuration.CfgBuildingMode));
-=======
-            var analyzerProvider = new AnalyzerProvider();
             analyzerProvider.AddActivator((o, t) => CfgDfaAnalyzerFactory.CreateCfgAnalyzer("cfg-dfa", Configuration.CfgBuildingMode));
->>>>>>> fc458415
 
             CompilationProject = new CompilationProject(_workspaceName, _rootDirectoryFullName, Helpers.DEFAULT_EXTENSIONS, Configuration.Format, typeCobolOptions, analyzerProvider);
 
