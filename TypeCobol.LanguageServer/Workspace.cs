﻿using System;
using System.Collections.Generic;
using System.Diagnostics;
using System.IO;
using System.Linq;
using System.Text;
using System.Threading;
using System.Timers;
using Analytics;
using TypeCobol.Compiler;
using TypeCobol.Compiler.CodeModel;
using TypeCobol.Compiler.Diagnostics;
using TypeCobol.Compiler.Directives;
using TypeCobol.Compiler.File;
using TypeCobol.Compiler.Text;
using TypeCobol.CustomExceptions;
using TypeCobol.LanguageServer.Context;
using TypeCobol.LanguageServer.Interfaces;
using TypeCobol.Tools.Options_Config;
using TypeCobol.LanguageServer.Utilities;
using TypeCobol.LanguageServices.Editor;

namespace TypeCobol.LanguageServer
{
    /// <summary>
    /// Represents a workspace in an Integrated Development Environment :
    /// - a given set of source files
    /// - a common set of configuration properties for these files
    /// - several source documents opened in interactive text editors
    /// - continuous compilation of these source documents in the background
    /// - cached compilation results
    /// - language services based on these compilation results
    /// </summary>
    public class Workspace
    {

        private SymbolTable _customSymbols;
        private string _rootDirectoryFullName;
        private string _workspaceName;
        private string[] _extensions = { ".cbl", ".cpy" };
        private DependenciesFileWatcher _DepWatcher;
        private CopyWatcher _CopyWatcher;
        private System.Timers.Timer _semanticUpdaterTimer;
        private bool _timerDisabled;


        internal CompilationProject CompilationProject { get; private set; }

        private List<FileCompiler> _fileCompilerWaittingForNodePhase;
        public TypeCobolConfiguration Configuration { get; private set; }
        public Dictionary<Uri, DocumentContext> OpenedDocumentContext { get; private set; }
        public EventHandler<DiagnosticEvent> DiagnosticsEvent { get; set; }
        public EventHandler<EventArgs> DocumentModifiedEvent { get; set; }
        public EventHandler<MissingCopiesEvent> MissingCopiesEvent { get; set; }
        public EventHandler<LoadingIssueEvent> LoadingIssueEvent { get; set; }
        public EventHandler<ThreadExceptionEventArgs> ExceptionTriggered { get; set; }
        public EventHandler<string> WarningTrigger { get; set; }
        public Queue<MessageActionWrapper> MessagesActionsQueue { get; private set; }
        private Func<string, Uri, bool> _Logger;

        #region Testing Options

        /// <summary>
        /// Timer Disabled for TypeCobol.LanguageServer.
        /// </summary>
        public bool TimerDisabledOption
        {
            get
            {
                return _timerDisabled;
            }
            set
            {
                _timerDisabled = value;
            }
        }

        

        /// <summary>
        /// Lsr Test Options.
        /// </summary>
        public LsrTestingOptions LsrTestOptions { get; set; }

        /// <summary>
        /// LSR always test the source code at least
        /// </summary>
        public bool IsLsrSourceTesting => LsrTestOptions.HasFlag(LsrTestingOptions.LsrSourceDocumentTesting);

        /// <summary>
        /// LSR testing the Source document and scanning phase ?
        /// </summary>
        public bool IsLsrScannerTesting => LsrTestOptions.HasFlag(LsrTestingOptions.LsrScanningPhaseTesting);

        /// <summary>
        /// LSR testing the Source document, scanning phase, and preprocessing phase ?
        /// </summary>
        public bool IsLsrPreprocessingTesting => LsrTestOptions.HasFlag(LsrTestingOptions.LsrPreprocessingPhaseTesting);

        /// <summary>
        /// Testing the Source document, the scanning phase and code elements parsing phase.
        /// </summary>
        public bool IsLsrParserTesting => LsrTestOptions.HasFlag(LsrTestingOptions.LsrParsingPhaseTesting);

        /// <summary>
        /// Testing the Source document the scanning phase, the code elements parsing phase and the semantic analysis phase.
        /// </summary>
        public bool IsLsrSemanticTesting => LsrTestOptions.HasFlag(LsrTestingOptions.LsrSemanticPhaseTesting);

        /// <summary>
        /// True to use ANTLR for parsing a program
        /// </summary>
        public bool UseAntlrProgramParsing { get; set; }

        /// <summary>
        /// True to use Euro-Information replacement rules
        /// </summary>
        public bool UseEuroInformationLegacyReplacingSyntax { get; set; }

        /// <summary>
        /// Are we supporting Syntax Coloring Notifications.    
        /// </summary>
        public bool UseSyntaxColoring { get; set; }
        /// <summary>
        /// Are we supporting OutlineRefresh Notifications.    
        /// </summary>
        public bool UseOutlineRefresh { get; set; }

        #endregion


        public Workspace(string rootDirectoryFullName, string workspaceName, Queue<MessageActionWrapper> messagesActionsQueue, Func<string, Uri, bool> logger)
        {
            MessagesActionsQueue = messagesActionsQueue;
            Configuration = new TypeCobolConfiguration();
            OpenedDocumentContext = new Dictionary<Uri, DocumentContext>();
            _fileCompilerWaittingForNodePhase = new List<FileCompiler>();
            _Logger = logger;

            this._rootDirectoryFullName = rootDirectoryFullName;
            this._workspaceName = workspaceName;

            this.CompilationProject = new CompilationProject(
                _workspaceName, _rootDirectoryFullName, _extensions,
                Encoding.GetEncoding("iso-8859-1"), EndOfLineDelimiter.CrLfCharacters, 80, ColumnsLayout.CobolReferenceFormat,
                new TypeCobolOptions()); //Initialize a default CompilationProject - has to be recreated after ConfigurationChange Notification
            this.CompilationProject.CompilationOptions.UseAntlrProgramParsing =
                this.CompilationProject.CompilationOptions.UseAntlrProgramParsing || UseAntlrProgramParsing;

            this.CompilationProject.CompilationOptions.UseEuroInformationLegacyReplacingSyntax =
                this.CompilationProject.CompilationOptions.UseEuroInformationLegacyReplacingSyntax ||
                UseEuroInformationLegacyReplacingSyntax;

            // Create the refresh action that will be used by file watchers
            Action refreshAction = RefreshOpenedFiles;

            _DepWatcher = new DependenciesFileWatcher(this, refreshAction);
            _CopyWatcher = new CopyWatcher(this, refreshAction);
        }

        /// <summary>
        /// Start continuous background compilation on a newly opened file
        /// </summary>
        /// <param name="docContext">The Document context</param>
        /// <param name="sourceText">The source text</param>
        /// <param name="lsrOptions">LSR options</param>
        /// <returns>The corresponding FileCompiler instance.</returns>
        public FileCompiler OpenTextDocument(DocumentContext docContext, string sourceText, LsrTestingOptions lsrOptions)
        {
            string fileName = Path.GetFileName(docContext.Uri.LocalPath);
            ITextDocument initialTextDocumentLines = new ReadOnlyTextDocument(fileName, Configuration.Format.Encoding, Configuration.Format.ColumnsLayout, sourceText);
            FileCompiler fileCompiler = null;

#if EUROINFO_RULES //Issue #583
            SymbolTable arrangedCustomSymbol = null;
            string inputFileName = string.Empty;

            using (var reader = new StringReader(sourceText))
            {
                string line;
                while ((line = reader.ReadLine()) != null)
                {
                    if (!line.StartsWith("       PROGRAM-ID.", StringComparison.OrdinalIgnoreCase)) continue;
                    inputFileName = line.Split('.')[1].Trim();
                    break;
                }
            }

            var matchingPgm =
                _customSymbols?.Programs.Keys.FirstOrDefault(
                    k => k.Equals(inputFileName, StringComparison.OrdinalIgnoreCase));
            if (matchingPgm != null)
            {
                arrangedCustomSymbol = new SymbolTable(_customSymbols, SymbolTable.Scope.Namespace);
                var prog = _customSymbols.Programs.Values.SelectMany(p => p).Where(p => p.Name != matchingPgm);
                arrangedCustomSymbol.CopyAllPrograms(new List<List<Program>>() {prog.ToList()});
                arrangedCustomSymbol.Programs.Remove(matchingPgm);
            }
            fileCompiler = new FileCompiler(initialTextDocumentLines, CompilationProject.SourceFileProvider,
                CompilationProject, CompilationProject.CompilationOptions, arrangedCustomSymbol ?? _customSymbols,
                false, CompilationProject);
#else
            fileCompiler = new FileCompiler(initialTextDocumentLines, CompilationProject.SourceFileProvider, CompilationProject, CompilationProject.CompilationOptions, _customSymbols, false, CompilationProject);
#endif
            //Set Any Language Server Connection Options.
            docContext.FileCompiler = fileCompiler;
            docContext.LanguageServerConnection(true);

            fileCompiler.CompilationResultsForProgram.UpdateTokensLines();

            lock (OpenedDocumentContext)
            {
                if (OpenedDocumentContext.ContainsKey(docContext.Uri))
                    CloseSourceFile(docContext.Uri); //Close and remove the previous opened file.

                OpenedDocumentContext.Add(docContext.Uri, docContext);
                fileCompiler.CompilationResultsForProgram.ProgramClassChanged += ProgramClassChanged;
            }

            fileCompiler.CompilationResultsForProgram.SetOwnerThread(Thread.CurrentThread);

            if (lsrOptions != LsrTestingOptions.LsrSourceDocumentTesting)
            {
                fileCompiler.CompileOnce(lsrOptions.ExecutionStep(fileCompiler.CompilerOptions.ExecToStep.Value), fileCompiler.CompilerOptions.HaltOnMissingCopy, fileCompiler.CompilerOptions.UseAntlrProgramParsing); //Let's parse file for the first time after opening. 
            }

            return fileCompiler;
        }

        /// <summary>
        /// Update the text contents of the file
        /// </summary>
        public void UpdateSourceFile(Uri fileUri, TextChangedEvent textChangedEvent)
        {
            DocumentContext contextToUpdate = null;
            if (OpenedDocumentContext.TryGetValue(fileUri, out contextToUpdate))
            {
                FileCompiler fileCompilerToUpdate = contextToUpdate.FileCompiler;
                _semanticUpdaterTimer?.Stop();

                fileCompilerToUpdate.CompilationResultsForProgram.UpdateTextLines(textChangedEvent);
                if (IsLsrSourceTesting)
                {
                    //Log text lines string 
                    var sb = new StringBuilder();
                    foreach (var cobolTextLine in fileCompilerToUpdate.CompilationResultsForProgram.CobolTextLines)
                        sb.AppendLine(cobolTextLine.SourceText);
                    _Logger(sb.ToString(), fileUri);
                }
                
                var handler = new Action<object, ExecutionStepEventArgs>((sender, args) => { ExecutionStepEventHandler(sender, args, fileUri); });
                //Subscribe to FileCompilerEvent 
                fileCompilerToUpdate.ExecutionStepEventHandler += handler.Invoke;
                var execStep = LsrTestOptions.ExecutionStep(fileCompilerToUpdate.CompilerOptions.ExecToStep);
                if (execStep > ExecutionStep.SyntaxCheck)
                    execStep = ExecutionStep.SyntaxCheck; //The maximum execstep authorize for incremental parsing is SyntaxCheck, 
                                                          //further it's for semantic, which is handle by NodeRefresh method


                fileCompilerToUpdate.CompileOnce(execStep, fileCompilerToUpdate.CompilerOptions.HaltOnMissingCopy, fileCompilerToUpdate.CompilerOptions.UseAntlrProgramParsing);
                fileCompilerToUpdate.ExecutionStepEventHandler -= handler.Invoke;
                

                if (LsrTestOptions == LsrTestingOptions.NoLsrTesting || LsrTestOptions == LsrTestingOptions.LsrSemanticPhaseTesting)
                {
                    if (!_timerDisabled) //If TimerDisabled is false, create a timer to automatically launch Node phase
                    {
                        lock (_fileCompilerWaittingForNodePhase)
                    {
                        if (!_fileCompilerWaittingForNodePhase.Contains(fileCompilerToUpdate))
                            _fileCompilerWaittingForNodePhase.Add(fileCompilerToUpdate); //Store that this fileCompiler will soon need a Node Phase
                    }

                    _semanticUpdaterTimer = new System.Timers.Timer(750);
                    _semanticUpdaterTimer.Elapsed += (sender, e) => TimerEvent(sender, e, fileCompilerToUpdate);
                    _semanticUpdaterTimer.Start();
                    }
                }
            }
        }

        private void ExecutionStepEventHandler(object oFileCompiler, ExecutionStepEventArgs executionStepEvent, Uri fileUri)
        {
            if (!(oFileCompiler is FileCompiler))
                return;

            var fileCompiler = (FileCompiler) oFileCompiler;
            switch (executionStepEvent.ExecutionStep)
            {
                case ExecutionStep.Scanner:
                    if (IsLsrScannerTesting)
                    {
                        //Return log information about updated tokens
                        var sb = new StringBuilder();
                        foreach (var token in fileCompiler.CompilationResultsForProgram.TokensDocumentSnapshot.SourceTokens)
                            sb.AppendLine(token.ToString());
                        _Logger(sb.ToString(), fileUri);
                    }
                    break;
                case ExecutionStep.Preprocessor:
                    if (IsLsrPreprocessingTesting)
                    {
                        //Return log information about updated processed tokens
                        var sb = new StringBuilder();
                        foreach (var token in fileCompiler.CompilationResultsForProgram.ProcessedTokensDocumentSnapshot.ProcessedTokensSource)
                            sb.AppendLine(token.ToString());
                        _Logger(sb.ToString(), fileUri);
                    }
                    break;
                case ExecutionStep.SyntaxCheck:
                    if (IsLsrParserTesting)
                    {
                        //Return log information about code elements
                        var sb = new StringBuilder();
                        foreach (var codeElement in fileCompiler.CompilationResultsForProgram.CodeElementsDocumentSnapshot.CodeElements)
                            sb.AppendLine(codeElement.ToString());
                        _Logger(sb.ToString(), fileUri);
                    }
                    break;
                case ExecutionStep.SemanticCheck:
                case ExecutionStep.CrossCheck:
                case ExecutionStep.Generate:
                default:
                    return;
            }
        }

        /// <summary>
        /// Event method called when the timer reach the Elapsed time
        /// </summary>
        /// <param name="sender"></param>
        /// <param name="eventArgs"></param>
        /// <param name="fileCompiler"></param>
        private void TimerEvent(object sender, ElapsedEventArgs eventArgs, FileCompiler fileCompiler)
        {
            try
            {
                _semanticUpdaterTimer.Stop();
                Action nodeRefreshAction = () => { RefreshSyntaxTree(fileCompiler); };
                lock (MessagesActionsQueue)
                {
                    MessagesActionsQueue.Enqueue(new MessageActionWrapper(nodeRefreshAction));
                }
            }
            catch (Exception e)
            {
                //In case Timer Thread crash
                ExceptionTriggered(null, new ThreadExceptionEventArgs(e));
            }
           
        }

        /// <summary>
        /// Use this method to force a node phase if there is a filecompiler waiting for node refresh. 
        /// </summary>
        /// <param name="fileCompiler">FileCompiler on which the node phase will be done</param>
        public void RefreshSyntaxTree(FileCompiler fileCompiler, bool forceRefresh = false)
        {
            lock (_fileCompilerWaittingForNodePhase)
            {
                var fileCompilerContained = _fileCompilerWaittingForNodePhase.Contains(fileCompiler);
                if (!fileCompilerContained && !forceRefresh) return;   
                else if(fileCompilerContained)             
                    _fileCompilerWaittingForNodePhase.Remove(fileCompiler);


                if (LsrTestOptions != LsrTestingOptions.NoLsrTesting && !IsLsrSemanticTesting) return;
                fileCompiler.CompilationResultsForProgram.ProduceTemporarySemanticDocument(); //Produce the temporary snapshot before full cross check
                fileCompiler.CompilationResultsForProgram.RefreshProgramClassDocumentSnapshot(); //Do a Node phase
            }
        }

        /// <summary>
        /// Stop continuous background compilation after a file has been closed
        /// </summary>
        public void CloseSourceFile(Uri fileUri)
        {
            lock (OpenedDocumentContext)
            {
                if (OpenedDocumentContext.ContainsKey(fileUri))
                {
                    var contextToClose = OpenedDocumentContext[fileUri];
                    FileCompiler fileCompilerToClose = contextToClose.FileCompiler;
                    OpenedDocumentContext.Remove(fileUri);
                    fileCompilerToClose.CompilationResultsForProgram.ProgramClassChanged -= ProgramClassChanged;
                }
            }            
        }

        public void DidChangeConfigurationParams(string settings)
        {
            DidChangeConfigurationParams(settings.Split(' '));
        }

        /// <summary>
        /// Handle the Configuration change notification.
        /// </summary>
        /// <param name="arguments">The arguments</param>
        public void DidChangeConfigurationParams(IEnumerable<string> arguments)
        {
            Configuration = new TypeCobolConfiguration();
            var options = TypeCobolOptionSet.GetCommonTypeCobolOptions(Configuration);

            var errors = TypeCobolOptionSet.InitializeCobolOptions(Configuration, arguments, options);

            //Adding default copies folder
            var folder = Path.GetDirectoryName(Process.GetCurrentProcess().MainModule.FileName);
            Configuration.CopyFolders.Add(folder + @"\DefaultCopies\");

            if (Configuration.Telemetry)
                AnalyticsWrapper.Telemetry.TelemetryVerboseLevel = TelemetryVerboseLevel.Completion; //If telemetry arg is passed enable telemetry

            if (Configuration.UseAntlrProgramParsing)
                UseAntlrProgramParsing = true;

            if (Configuration.UseEuroInformationLegacyReplacingSyntax)
                UseEuroInformationLegacyReplacingSyntax = true;

            if (Configuration.ExecToStep >= ExecutionStep.Generate)
                Configuration.ExecToStep = ExecutionStep.CrossCheck; //Language Server does not support Cobol Generation for now

            var typeCobolOptions = new TypeCobolOptions(Configuration);

<<<<<<< HEAD
            CompilationProject = new CompilationProject(_workspaceName, _rootDirectoryFullName, _extensions, TypeCobolConfiguration.Format.Encoding, TypeCobolConfiguration.Format.EndOfLineDelimiter, TypeCobolConfiguration.Format.FixedLineLength, TypeCobolConfiguration.Format.ColumnsLayout, typeCobolOptions);
=======
#if EUROINFO_RULES
            typeCobolOptions.AutoRemarksEnable = Configuration.AutoRemarks;
#endif

            CompilationProject = new CompilationProject(_workspaceName, _rootDirectoryFullName, _extensions, Configuration.Format.Encoding, Configuration.Format.EndOfLineDelimiter, Configuration.Format.FixedLineLength, Configuration.Format.ColumnsLayout, typeCobolOptions);
>>>>>>> 0db42f00

            if (Configuration.CopyFolders != null && Configuration.CopyFolders.Count > 0)
            {
                foreach (var copyFolder in Configuration.CopyFolders)
                {
                    CompilationProject.SourceFileProvider.AddLocalDirectoryLibrary(copyFolder, false,
                        new[] {".cpy"}, Configuration.Format.Encoding,
                        Configuration.Format.EndOfLineDelimiter, Configuration.Format.FixedLineLength);
                }
                
            }

            if (OpenedDocumentContext.Count > 0)
                RefreshOpenedFiles();
            else
                RefreshCustomSymbols();

            //Dispose previous watcher before setting new ones
            _DepWatcher.Dispose();
            _CopyWatcher.Dispose();
            foreach (var depFolder in Configuration.CopyFolders)
            {
                _CopyWatcher.SetDirectoryWatcher(depFolder);
            }
            foreach (var depFolder in Configuration.Dependencies)
            {
                _DepWatcher.SetDirectoryWatcher(depFolder);
            }
            foreach (var intrinsicFolder in Configuration.Copies)
            {
                _DepWatcher.SetDirectoryWatcher(intrinsicFolder);
            }
        }

        public void UpdateMissingCopies(Uri fileUri, List<string> RemainingMissingCopies)
        {
            if (!OpenedDocumentContext.Any())
                return;
            var context = OpenedDocumentContext[fileUri];
            FileCompiler fileCompiler = context.FileCompiler;
            if (fileCompiler == null)
                return;

            if (RemainingMissingCopies == null || RemainingMissingCopies.Count == 0)
            {
                fileCompiler.CompilationResultsForProgram.MissingCopies.RemoveAll(c => true);
                return;
            }

            fileCompiler.CompilationResultsForProgram.MissingCopies =
                fileCompiler.CompilationResultsForProgram.MissingCopies.Where(
                    c => RemainingMissingCopies.Any(rc => rc == c.TextName)).ToList();
        }

        /// <summary>
        /// Refresh all opened files' parser.
        /// </summary>
        public void RefreshOpenedFiles()
        {
            RefreshCustomSymbols();

            lock(OpenedDocumentContext)
            {
                var tempOpeneContexts = new Dictionary<Uri, DocumentContext >(OpenedDocumentContext);
                foreach (var contextEntry in tempOpeneContexts)
                {
                    Uri uri = contextEntry.Key;
                    DocumentContext docContext = contextEntry.Value;
                    var sourceText = new StringBuilder();
                    foreach (var line in docContext.FileCompiler.TextDocument.Lines)
                        sourceText.AppendLine(line.Text);

                    //Disconnect previous LanguageServer connection
                    docContext.LanguageServerConnection(false);                    

                    OpenTextDocument(docContext, sourceText.ToString(), LsrTestingOptions.NoLsrTesting);
                }
            }
        }

        private void RefreshCustomSymbols()
        {
            bool diagDetected = false;
            Dictionary<string, List<string>> detectedDiagnostics = new Dictionary<string, List<string>>();
            EventHandler<Tools.APIHelpers.DiagnosticsErrorEvent> DiagnosticsErrorEvent = null;
            DiagnosticsErrorEvent += delegate (object sender, Tools.APIHelpers.DiagnosticsErrorEvent diagEvent)
            {
                //Delegate Event to handle diagnostics generated while loading dependencies/intrinsics
                if (diagEvent.Diagnostic.Info.Severity == Severity.Error)
                {
                    diagDetected = true;
                    if (detectedDiagnostics.ContainsKey(diagEvent.Path))
                        detectedDiagnostics[diagEvent.Path].Add(diagEvent.Diagnostic.ToString());
                    else
                        detectedDiagnostics.Add(diagEvent.Path, new List<string>() { diagEvent.Diagnostic.ToString() });
                }
                    
            };
            _customSymbols = null;
            try
            {
<<<<<<< HEAD
                _customSymbols = Tools.APIHelpers.Helpers.LoadIntrinsic(TypeCobolConfiguration.Copies, TypeCobolConfiguration.Format, DiagnosticsErrorEvent); //Refresh Intrinsics
                _customSymbols = Tools.APIHelpers.Helpers.LoadDependencies(TypeCobolConfiguration, _customSymbols, DiagnosticsErrorEvent); //Refresh Dependencies
=======
                _customSymbols = Tools.APIHelpers.Helpers.LoadIntrinsic(Configuration.Copies, Configuration.Format, DiagnosticsErrorEvent); //Refresh Intrinsics
                _customSymbols = Tools.APIHelpers.Helpers.LoadDependencies(Configuration.Dependencies, Configuration.Format, _customSymbols, Configuration.InputFiles, 
                    Configuration.CopyFolders, DiagnosticsErrorEvent, out List<RemarksDirective.TextNameVariation> usedCopies, out IDictionary<string, IEnumerable<string>> missingCopies); //Refresh Dependencies

                if (missingCopies.Count > 0)
                {
                    MissingCopiesEvent(missingCopies.First().Key, new MissingCopiesEvent() { Copies = missingCopies.SelectMany(c => c.Value).Distinct().ToList() });
                    return;//Do not report diagnostics if copies are missing
                }
>>>>>>> 0db42f00

                if (diagDetected)
                {
                    var message = "An error occured while trying to load Intrinsics or Dependencies files.";
                    LoadingIssueEvent(null, new LoadingIssueEvent() {Message = message}); //Send notification to client

                    var sb = new StringBuilder();
                    sb.AppendLine(message);
                    foreach (var dicItem in detectedDiagnostics)
                    {
                        sb.AppendLine("");
                        sb.AppendLine(dicItem.Key); //Add file path 
                        foreach (var diagText in dicItem.Value)
                        {
                            sb.AppendLine(" - " + diagText); //Add associated diagnostics
                        }
                    }
                    WarningTrigger(null, sb.ToString()); //Send warning notification to display info to the user. 
                }
                else
                {//Send an LoadingIssueEvent with an empty message to tell the client that there are no issues.
                    LoadingIssueEvent(null, new LoadingIssueEvent() { Message = "" });
                }
            }
            catch (TypeCobolException typeCobolException)
            {
                LoadingIssueEvent(null, new LoadingIssueEvent() { Message = "An error occured while trying to load Intrinsics or Dependencies files." }); //Send notification to client

                AnalyticsWrapper.Telemetry.TrackException(typeCobolException, typeCobolException.Path);

                if (typeCobolException.NeedMail)
                    AnalyticsWrapper.Telemetry.SendMail(typeCobolException, Configuration.InputFiles, Configuration.CopyFolders, Configuration.CommandLine);
            }
            catch (Exception e)
            {
                LoadingIssueEvent(null, new LoadingIssueEvent() { Message = "An error occured while trying to load Intrinsics or Dependencies files." }); //Send notification to client

                AnalyticsWrapper.Telemetry.TrackException(e, null);
                AnalyticsWrapper.Telemetry.SendMail(e, Configuration.InputFiles, Configuration.CopyFolders, Configuration.CommandLine);
            }

        }

        /// <summary>
        /// Called by a ProgramClass changed event trigger. 
        /// </summary>
        /// <param name="sender"></param>
        /// <param name="e"></param>
        private void ProgramClassChanged(object cUnit, ProgramClassEvent programEvent)
        {
            var compilationUnit = cUnit as CompilationUnit;
            var fileUri = OpenedDocumentContext.Keys.FirstOrDefault(k =>
                compilationUnit != null && k.LocalPath.Contains(compilationUnit.TextSourceInfo.Name));

            IEnumerable<Diagnostic> diags = new List<Diagnostic>();

            // Need to handle the groups instead of the diagnostics, so the order of appearance will be the same within the groups
            // This is meant to avoid the modification of the LSR tests 
            var severityGroups = compilationUnit?.AllDiagnostics().GroupBy(d => d.Info.Severity);

            if (severityGroups != null)
            {
                foreach (var group in severityGroups.OrderBy(d => d.Key))
                {
                    // Add Errors first, then Warnings, then Infos
                    diags = diags.Any() ? diags.Concat(group) : group;
                }
            }
            
            DiagnosticsEvent(fileUri, new DiagnosticEvent() { Diagnostics = diags.Take(Configuration.MaximumDiagnostics == 0 ? 200 : Configuration.MaximumDiagnostics) });

            if (compilationUnit?.MissingCopies.Count > 0)
                MissingCopiesEvent(fileUri, new MissingCopiesEvent() { Copies = compilationUnit.MissingCopies.Select(c => c.TextName).Distinct().ToList() });

            DocumentModifiedEvent?.Invoke(fileUri, new EventArgs());
        }
    }

    [Flags]
    public enum LsrTestingOptions
    {
        NoLsrTesting = 0,
        LsrSourceDocumentTesting = 0x1 << 0,
        LsrScanningPhaseTesting = LsrSourceDocumentTesting | 0x1 << 1,
        LsrPreprocessingPhaseTesting = LsrScanningPhaseTesting | 0x01 << 2,
        LsrParsingPhaseTesting = LsrPreprocessingPhaseTesting | 0x01 << 3,
        LsrSemanticPhaseTesting = LsrParsingPhaseTesting | 0x1 << 4
    }

    public class DiagnosticEvent : EventArgs
    {
        public IEnumerable<Compiler.Diagnostics.Diagnostic> Diagnostics { get; set; }  
    }

    public class MissingCopiesEvent : EventArgs
    {
        public List<string> Copies { get; set; }
    }

    public class LoadingIssueEvent : EventArgs
    {
        public string Message { get; set; }
    }
}<|MERGE_RESOLUTION|>--- conflicted
+++ resolved
@@ -266,14 +266,14 @@
                     if (!_timerDisabled) //If TimerDisabled is false, create a timer to automatically launch Node phase
                     {
                         lock (_fileCompilerWaittingForNodePhase)
-                    {
-                        if (!_fileCompilerWaittingForNodePhase.Contains(fileCompilerToUpdate))
-                            _fileCompilerWaittingForNodePhase.Add(fileCompilerToUpdate); //Store that this fileCompiler will soon need a Node Phase
-                    }
-
-                    _semanticUpdaterTimer = new System.Timers.Timer(750);
-                    _semanticUpdaterTimer.Elapsed += (sender, e) => TimerEvent(sender, e, fileCompilerToUpdate);
-                    _semanticUpdaterTimer.Start();
+                        {
+                            if (!_fileCompilerWaittingForNodePhase.Contains(fileCompilerToUpdate))
+                                _fileCompilerWaittingForNodePhase.Add(fileCompilerToUpdate); //Store that this fileCompiler will soon need a Node Phase
+                        }
+
+                        _semanticUpdaterTimer = new System.Timers.Timer(750);
+                        _semanticUpdaterTimer.Elapsed += (sender, e) => TimerEvent(sender, e, fileCompilerToUpdate);
+                        _semanticUpdaterTimer.Start();
                     }
                 }
             }
@@ -421,15 +421,7 @@
 
             var typeCobolOptions = new TypeCobolOptions(Configuration);
 
-<<<<<<< HEAD
-            CompilationProject = new CompilationProject(_workspaceName, _rootDirectoryFullName, _extensions, TypeCobolConfiguration.Format.Encoding, TypeCobolConfiguration.Format.EndOfLineDelimiter, TypeCobolConfiguration.Format.FixedLineLength, TypeCobolConfiguration.Format.ColumnsLayout, typeCobolOptions);
-=======
-#if EUROINFO_RULES
-            typeCobolOptions.AutoRemarksEnable = Configuration.AutoRemarks;
-#endif
-
             CompilationProject = new CompilationProject(_workspaceName, _rootDirectoryFullName, _extensions, Configuration.Format.Encoding, Configuration.Format.EndOfLineDelimiter, Configuration.Format.FixedLineLength, Configuration.Format.ColumnsLayout, typeCobolOptions);
->>>>>>> 0db42f00
 
             if (Configuration.CopyFolders != null && Configuration.CopyFolders.Count > 0)
             {
@@ -531,20 +523,14 @@
             _customSymbols = null;
             try
             {
-<<<<<<< HEAD
-                _customSymbols = Tools.APIHelpers.Helpers.LoadIntrinsic(TypeCobolConfiguration.Copies, TypeCobolConfiguration.Format, DiagnosticsErrorEvent); //Refresh Intrinsics
-                _customSymbols = Tools.APIHelpers.Helpers.LoadDependencies(TypeCobolConfiguration, _customSymbols, DiagnosticsErrorEvent); //Refresh Dependencies
-=======
                 _customSymbols = Tools.APIHelpers.Helpers.LoadIntrinsic(Configuration.Copies, Configuration.Format, DiagnosticsErrorEvent); //Refresh Intrinsics
-                _customSymbols = Tools.APIHelpers.Helpers.LoadDependencies(Configuration.Dependencies, Configuration.Format, _customSymbols, Configuration.InputFiles, 
-                    Configuration.CopyFolders, DiagnosticsErrorEvent, out List<RemarksDirective.TextNameVariation> usedCopies, out IDictionary<string, IEnumerable<string>> missingCopies); //Refresh Dependencies
+                _customSymbols = Tools.APIHelpers.Helpers.LoadDependencies(Configuration, _customSymbols, DiagnosticsErrorEvent, out List<RemarksDirective.TextNameVariation> usedCopies, out IDictionary<string, IEnumerable<string>> missingCopies); //Refresh Dependencies
 
                 if (missingCopies.Count > 0)
                 {
                     MissingCopiesEvent(missingCopies.First().Key, new MissingCopiesEvent() { Copies = missingCopies.SelectMany(c => c.Value).Distinct().ToList() });
                     return;//Do not report diagnostics if copies are missing
                 }
->>>>>>> 0db42f00
 
                 if (diagDetected)
                 {
