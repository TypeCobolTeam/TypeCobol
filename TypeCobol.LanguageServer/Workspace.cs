--- conflicted
+++ resolved
@@ -431,12 +431,8 @@
             typeCobolOptions.AutoRemarksEnable = Configuration.AutoRemarks;
 #endif
 
-<<<<<<< HEAD
             typeCobolOptions.CheckProgramName = CheckProgramName;
-            CompilationProject = new CompilationProject(_workspaceName, _rootDirectoryFullName, _extensions, TypeCobolConfiguration.Format.Encoding, TypeCobolConfiguration.Format.EndOfLineDelimiter, TypeCobolConfiguration.Format.FixedLineLength, TypeCobolConfiguration.Format.ColumnsLayout, typeCobolOptions);
-=======
             CompilationProject = new CompilationProject(_workspaceName, _rootDirectoryFullName, _extensions, Configuration.Format.Encoding, Configuration.Format.EndOfLineDelimiter, Configuration.Format.FixedLineLength, Configuration.Format.ColumnsLayout, typeCobolOptions);
->>>>>>> f0980547
 
             if (Configuration.CopyFolders != null && Configuration.CopyFolders.Count > 0)
             {
@@ -538,10 +534,6 @@
             _customSymbols = null;
             try
             {
-<<<<<<< HEAD
-                _customSymbols = Tools.APIHelpers.Helpers.LoadIntrinsic(TypeCobolConfiguration.Copies, TypeCobolConfiguration.Format, DiagnosticsErrorEvent); //Refresh Intrinsics
-                _customSymbols = Tools.APIHelpers.Helpers.LoadDependencies(TypeCobolConfiguration, _customSymbols, DiagnosticsErrorEvent); //Refresh Dependencies
-=======
                 _customSymbols = Tools.APIHelpers.Helpers.LoadIntrinsic(Configuration.Copies, Configuration.Format, DiagnosticsErrorEvent); //Refresh Intrinsics
                 _customSymbols = Tools.APIHelpers.Helpers.LoadDependencies(Configuration.Dependencies, Configuration.Format, _customSymbols, Configuration.InputFiles, 
                     Configuration.CopyFolders, DiagnosticsErrorEvent, out List<RemarksDirective.TextNameVariation> usedCopies, out IDictionary<string, IEnumerable<string>> missingCopies); //Refresh Dependencies
@@ -551,7 +543,6 @@
                     MissingCopiesEvent(missingCopies.First().Key, new MissingCopiesEvent() { Copies = missingCopies.SelectMany(c => c.Value).Distinct().ToList() });
                     return;//Do not report diagnostics if copies are missing
                 }
->>>>>>> f0980547
 
                 if (diagDetected)
                 {
