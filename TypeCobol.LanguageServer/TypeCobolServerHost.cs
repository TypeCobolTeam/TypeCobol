﻿using Mono.Options;
using System;
using System.Collections.Generic;
using System.IO;
using System.Linq;
using System.Reflection;
using System.Text;
using System.Threading;
using TypeCobol.LanguageServer.JsonRPC;
using TypeCobol.LanguageServer.StdioHttp;
using TypeCobol.LanguageServer.TypeCobolCustomLanguageServerProtocol;
using TypeCobol.LanguageServer.Utilities;

namespace TypeCobol.LanguageServer
{
    /// <summary>
    /// Main executable hosting the language server
    /// </summary>
    class TypeCobolServerHost
    {
        public static Queue<MessageActionWrapper> MessagesActionQueue { get; set; }
        public static bool LsrMode { get; set; }
        /// <summary>
        /// Program name from Assembly name
        /// </summary>
        public static string ProgName
        {
            get
            {
                return Assembly.GetExecutingAssembly().GetName().Name;
            }
        }
        /// <summary>
        /// Assembly version
        /// </summary>
        public static string Version
        {
            get
            {
                return Assembly.GetExecutingAssembly().GetName().Version.ToString();
            }
        }

        /// <summary>
        /// The Lsr path
        /// </summary>
        public static string LsrPath { get; set; }

        /// <summary>
        /// The Lsr Script.
        /// </summary>
        public static string LsrScript { get; set; }

        /// <summary>
        /// The Lsr Options.
        /// </summary>
        public static string LsrOptions { get; set; }
   
        /// <summary>
        /// The Log file
        /// </summary>
        public static string LogFile { get; set; }

        /// <summary>
        /// The Log level
        /// </summary>
        public static ServerLogLevel LogLevel { get; set; }

        /// <summary>
        /// Lsr Testing Source document
        /// </summary>
        public static bool LsrSourceTesting { get; set; }
        /// <summary>
        /// Lsr Testing Scanning of the document.
        /// </summary>
        public static bool LsrScannerTesting { get; set; }
        /// <summary>
        /// Lsr Testing preprocessed Source document
        /// </summary>
        public static bool LsrPreprocessTesting { get; set; }
        /// <summary>
        /// Lsr Testing parsing
        /// </summary>
        public static bool LsrParserTesting { get; set; }
        /// <summary>
        /// Lsr Testing semantic phase
        /// </summary>
        public static bool LsrSemanticTesting { get; set; }
        /// <summary>
        /// Lsr code quality check phase
        /// </summary>
        public static bool LsrCodeAnalysisTesting { get; set; }

        /// <summary>
        /// Timer Disabled for TypeCobol.LanguageServer.
        /// </summary>
        public static bool TimerDisabledOption { get; set; }

        /// <summary>
        /// Are Log message notifications enabled ? false if yes, true otherwise.
        /// </summary>
        public static bool NoLogsMessageNotification { get; set; }

        /// <summary>
        /// True to use ANTLR for parsing a program
        /// </summary>
        public static bool UseAntlrProgramParsing { get; set; }

        /// <summary>
        /// True to use Euro-Information replacement rules
        /// </summary>
        public static bool UseEuroInformationLegacyReplacingSyntax { get; set; }

        /// <summary>
        /// Are we supporting Syntax Coloring Notifications.    
        /// </summary>
        public static bool UseSyntaxColoring { get; set; }

        /// <summary>
        /// Are we supporting Outline Refresh Notifications.    
        /// </summary>
        public static bool UseOutlineRefresh { get; set; }

        /// <summary>
<<<<<<< HEAD
        /// A Path to a file of CPY Copy names
        /// </summary>
        private static string CPYMapFilePath { get; set; }
=======
        /// Are we supporting CFG/DFA Refresh Notifications.
        /// </summary>
        public static TypeCobolCustomLanguageServer.UseCfgMode UseCfg { get; set; }
>>>>>>> fcbf2826

        public static System.Diagnostics.Process Process;

        /// <summary>
        /// Run the Lsr Process
        /// </summary>
        /// <param name="fullPath">full path of the process</param>
        /// <param name="arguments">process arguments</param>
        /// <returns>true if the process has been run, false otherwise.</returns>
        protected static bool StartLsr(string fullPath, string arguments)
        {
            Process = new System.Diagnostics.Process();
            Process.StartInfo.FileName = fullPath;
            if (arguments != null)
                Process.StartInfo.Arguments = arguments;
            Process.StartInfo.UseShellExecute = false;
            Process.StartInfo.RedirectStandardOutput = true;
            Process.StartInfo.RedirectStandardInput = true;
            //Start the process
            try
            {
                if (!Process.Start())
                {
                    return false;
                }
                else
                {
                    return true;
                }
            }
            catch 
            {
                return false;
            }
        }

        static int Main(string[] args)
        {
            bool help = false;
            bool version = false;

            var p = new OptionSet()
            {
                "USAGE",
                "  "+ProgName+" [OPTIONS]",
                "",
                "VERSION:",
                "  "+Version,
                "",
                "DESCRIPTION:",
                "  Run the Language Server Robot.",
                { "l|loglevel=",  "Logging level (1=Lifecycle, 2=Message, 3=Protocol).", (string v) =>
                    {
                        if (v != null)
                        {
                            try
                            {
                                // args[0] : Trace level
                                LogLevel = (ServerLogLevel)Int32.Parse(v);
                                if (!System.Enum.IsDefined(typeof(ServerLogLevel), (Int32)LogLevel))
                                {
                                    LogLevel = ServerLogLevel.Protocol;
                                }
                            }
                            catch (Exception e)
                            {
                                System.Console.Error.WriteLine(e.Message);
                            }
                        }
                    }
                },
                { "v|version","Show version", _ => version = true },
                { "h|help","Show help", _ => help = true },
                { "lf|logfile=","{PATH} the target log file", (string v) => LogFile = v },
                { "nologs","No log message notifications", _ => NoLogsMessageNotification = true },
                { "r|robot",  "Robot Client mode.", _ => LsrMode = true },
                { "lsr=","{PATH} the lsr path", (string v) => LsrPath = v },
                { "s|script=","{PATH} script path in lsr", (string v) => LsrScript = v },
                { "td|timerdisabled","Disable the delay that handle the automatic launch of Node Phase analyze", _ => TimerDisabledOption = true },
                { "ro|roptions=","LSR options", (string v) => LsrOptions = v + " " },
                { "tsource",  "Source document testing mode.", _ => LsrSourceTesting = true},
                { "tscanner",  "Scanner testing mode.", _ => LsrScannerTesting = true},
                { "tpreprocess",  "Preprocessing testing mode.", _ => LsrPreprocessTesting = true},
                { "tparser",  "parsing testing mode.", _ => LsrParserTesting = true},
                { "tsemantic",  "Semantic analysis testing mode.", _ => LsrSemanticTesting = true},
                { "tcodeanalysis",  "Code quality analysis testing mode.", _ => LsrCodeAnalysisTesting = true},
                { "antlrp",  "Use ANTLR to parse a Program.", _ => UseAntlrProgramParsing = true},
                { "dcs|disablecopysuffixing", "Deactictivate Euro Information suffixing", v => UseEuroInformationLegacyReplacingSyntax = false },
                { "sc|syntaxcolor",  "Syntax Coloring Support.", _ => UseSyntaxColoring = true},
                { "ol|outlineRefresh",  "Outline Support.", _ => UseOutlineRefresh = true},
<<<<<<< HEAD
                { "ycpl|ycopylist=", "{PATH} to a file of CPY copy names uppercase sorted.", v => CPYMapFilePath = v }
=======
                { "cfg=",  "{dot output mode} Control Flow Graph support and Dot Output mode: No/0, AsFile/1 or AsContent/2.",
                    (String m) => {TypeCobolCustomLanguageServer.UseCfgMode ucm = TypeCobolCustomLanguageServer.UseCfgMode.No;
                        Enum.TryParse(m, out ucm); UseCfg = ucm; }  },
>>>>>>> fcbf2826
            };

            System.Collections.Generic.List<string> arguments;
            try { arguments = p.Parse(args); }
            catch (OptionException ex) { return exit(1, ex.Message); }

            if (help)
            {
                p.WriteOptionDescriptions(System.Console.Out);
                return 0;
            }
            if (version)
            {
                System.Console.WriteLine(Version);
                return 0;
            }

            TextWriter logWriter = null;
            if (LogFile != null)
            {
                try
                {
                    StreamWriter sw = new StreamWriter(LogFile);
                    sw.AutoFlush = true;
                    logWriter = sw;
                }
                catch (Exception e)
                {
                    if (!LsrMode)
                    {
                        System.Console.Error.WriteLine(e.Message);
                    }
                }
            }
            if (logWriter == null)
            {
                logWriter = new DebugTextWriter();
            }
            if (LsrMode && LsrPath != null && LsrScript != null)
            {
                if (!StartLsr(LsrPath, (LsrOptions ?? "") + "-ioc -c -script=" + LsrScript))
                {
                    System.Console.Error.WriteLine("Fail to run LSR process");
                    return -1;
                }
            }
            //Run this server
            try
            {
                //Queue storing messages coming from client, this queue is read by readingThread
                MessagesActionQueue = new Queue<MessageActionWrapper>();

                // Configure the protocols stack
                var httpServer = new StdioHttpServer(Encoding.UTF8, LogLevel, logWriter, MessagesActionQueue);
                httpServer.IsLsrTdMode = TimerDisabledOption;
                if (Process != null)
                {
                    httpServer.RedirectedInputStream = Process.StandardOutput.BaseStream;
                    httpServer.RedirectedOutpuStream = Process.StandardInput;
                }
                var jsonRPCServer = new JsonRPCServer(httpServer);
                var typeCobolServer = new TypeCobolCustomLanguageServer(jsonRPCServer, MessagesActionQueue);

                typeCobolServer.NoLogsMessageNotification = NoLogsMessageNotification;

                if (LsrSourceTesting) typeCobolServer.LsrTestingLevel = LsrTestingOptions.LsrSourceDocumentTesting;
                if (LsrScannerTesting) typeCobolServer.LsrTestingLevel = LsrTestingOptions.LsrScanningPhaseTesting;
                if (LsrPreprocessTesting) typeCobolServer.LsrTestingLevel = LsrTestingOptions.LsrPreprocessingPhaseTesting;
                if (LsrParserTesting) typeCobolServer.LsrTestingLevel = LsrTestingOptions.LsrParsingPhaseTesting;
                if (LsrSemanticTesting) typeCobolServer.LsrTestingLevel = LsrTestingOptions.LsrSemanticPhaseTesting;
                if (LsrCodeAnalysisTesting) typeCobolServer.LsrTestingLevel = LsrTestingOptions.LsrCodeAnalysisPhaseTesting;
                typeCobolServer.TimerDisabledOption = TimerDisabledOption;
                typeCobolServer.UseAntlrProgramParsing = UseAntlrProgramParsing;
                typeCobolServer.UseEuroInformationLegacyReplacingSyntax = UseEuroInformationLegacyReplacingSyntax;
                typeCobolServer.UseSyntaxColoring = UseSyntaxColoring;
                typeCobolServer.UseOutlineRefresh = UseOutlineRefresh;
<<<<<<< HEAD

                try
                { //Read Cpy Copy names file.
                    TypeCobol.Tools.Options_Config.TypeCobolOptionSet.SetCpyCopiesFile(CPYMapFilePath);
                } catch(Exception e)
                {
                    logWriter.WriteLine(e.Message);                    
                }
=======
                typeCobolServer.UseCfgDfaDataRefresh = UseCfg;
>>>>>>> fcbf2826

                //Creating the thread that will read mesages and handle them 
                var backgroundExecutionThread = new Thread(() => { MessageHandler(jsonRPCServer, typeCobolServer); }) { IsBackground = true };
                backgroundExecutionThread.Start();

                // Start listening to incoming request (block, infinite loop)
                httpServer.StartReceivingMessagesFor(jsonRPCServer);
            }
            finally
            {
                if (logWriter != System.Console.Error)
                {
                    logWriter.Close();
                }
            }
            return 0;
        }

        /// <summary>
        /// Command Line Option Set
        /// </summary>
        public static OptionSet Options
        {
            get;
            internal set;
        }

        static int exit(int code, string message)
        {
            string errmsg = ProgName + ": " + message + "\n";
            errmsg += "Try " + ProgName + " --help for usage information.";
            System.Console.WriteLine(errmsg);
            return code;
        }

        /// <summary>
        /// Method of backgroundExecutionThread. It will Loop until the end of main Thread.
        /// This method is going to read the MessagesActionQueue and do associated action.
        /// In case of JsonRPC message, it will be pass to a MessageHandler.
        /// In case of an action, it will execute it. 
        /// </summary>
        /// <param name="messageHandler"></param>
        /// <param name="typeCobolServer"></param>
        static void MessageHandler(IMessageHandler messageHandler, TypeCobolServer typeCobolServer)
        {
            while (true)
            {
                Thread.Sleep(1); //To preserve processor use

                MessageActionWrapper messageActionWrapper = null;
                lock (MessagesActionQueue)
                {
                    if (MessagesActionQueue.Any())
                    {
                        messageActionWrapper = MessagesActionQueue.Dequeue(); //Pop out message from queue
                    }
                }
                if (messageActionWrapper == null)
                    continue;

                if (messageActionWrapper.MessageKind == MessageKind.JSonMessage)
                    messageHandler.HandleMessage(messageActionWrapper.Message, messageActionWrapper.MessageServer); //Give this mesage to the real handler
                else if (messageActionWrapper.MessageKind == MessageKind.Action)
                {
                    try
                    {
                        messageActionWrapper.Action(); //Execute queued action
                    }
                    catch (Exception e)
                    {
                        typeCobolServer.NotifyException(e);
                    }
                }
            }
        }
    }
}<|MERGE_RESOLUTION|>--- conflicted
+++ resolved
@@ -122,15 +122,12 @@
         public static bool UseOutlineRefresh { get; set; }
 
         /// <summary>
-<<<<<<< HEAD
         /// A Path to a file of CPY Copy names
         /// </summary>
         private static string CPYMapFilePath { get; set; }
-=======
         /// Are we supporting CFG/DFA Refresh Notifications.
         /// </summary>
         public static TypeCobolCustomLanguageServer.UseCfgMode UseCfg { get; set; }
->>>>>>> fcbf2826
 
         public static System.Diagnostics.Process Process;
 
@@ -221,13 +218,10 @@
                 { "dcs|disablecopysuffixing", "Deactictivate Euro Information suffixing", v => UseEuroInformationLegacyReplacingSyntax = false },
                 { "sc|syntaxcolor",  "Syntax Coloring Support.", _ => UseSyntaxColoring = true},
                 { "ol|outlineRefresh",  "Outline Support.", _ => UseOutlineRefresh = true},
-<<<<<<< HEAD
-                { "ycpl|ycopylist=", "{PATH} to a file of CPY copy names uppercase sorted.", v => CPYMapFilePath = v }
-=======
+                { "ycpl|ycopylist=", "{PATH} to a file of CPY copy names uppercase sorted.", v => CPYMapFilePath = v },
                 { "cfg=",  "{dot output mode} Control Flow Graph support and Dot Output mode: No/0, AsFile/1 or AsContent/2.",
                     (String m) => {TypeCobolCustomLanguageServer.UseCfgMode ucm = TypeCobolCustomLanguageServer.UseCfgMode.No;
                         Enum.TryParse(m, out ucm); UseCfg = ucm; }  },
->>>>>>> fcbf2826
             };
 
             System.Collections.Generic.List<string> arguments;
@@ -304,7 +298,7 @@
                 typeCobolServer.UseEuroInformationLegacyReplacingSyntax = UseEuroInformationLegacyReplacingSyntax;
                 typeCobolServer.UseSyntaxColoring = UseSyntaxColoring;
                 typeCobolServer.UseOutlineRefresh = UseOutlineRefresh;
-<<<<<<< HEAD
+                typeCobolServer.UseCfgDfaDataRefresh = UseCfg;
 
                 try
                 { //Read Cpy Copy names file.
@@ -313,9 +307,6 @@
                 {
                     logWriter.WriteLine(e.Message);                    
                 }
-=======
-                typeCobolServer.UseCfgDfaDataRefresh = UseCfg;
->>>>>>> fcbf2826
 
                 //Creating the thread that will read mesages and handle them 
                 var backgroundExecutionThread = new Thread(() => { MessageHandler(jsonRPCServer, typeCobolServer); }) { IsBackground = true };
