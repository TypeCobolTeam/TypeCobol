﻿using Mono.Options;
using System;
using System.Collections.Generic;
using System.IO;
using System.Linq;
using System.Reflection;
using System.Text;
using System.Threading;
using TypeCobol.LanguageServer.JsonRPC;
using TypeCobol.LanguageServer.StdioHttp;
using TypeCobol.LanguageServer.Utilities;

namespace TypeCobol.LanguageServer
{
    /// <summary>
    /// Main executable hosting the language server
    /// </summary>
    class TypeCobolServerHost
    {
        public static Queue<MessageActionWrapper> MessagesActionQueue { get; set; }
        public static bool LsrMode { get; set; }
        /// <summary>
        /// Program name from Assembly name
        /// </summary>
        public static string ProgName
        {
            get
            {
                return Assembly.GetExecutingAssembly().GetName().Name;
            }
        }
        /// <summary>
        /// Assembly version
        /// </summary>
        public static string Version
        {
            get
            {
                return Assembly.GetExecutingAssembly().GetName().Version.ToString();
            }
        }
<<<<<<< HEAD

        /// <summary>
        /// The Lsr path
        /// </summary>
        public static string LsrPath { get; set; }

        /// <summary>
        /// The Lsr Script.
        /// </summary>
        public static string LsrScript { get; set; }

        /// <summary>
        /// The Log file
        /// </summary>
        public static string LogFile { get; set; }

        /// <summary>
        /// The Log level
        /// </summary>
        public static ServerLogLevel LogLevel { get; set; }


        public static System.Diagnostics.Process Process;

        /// <summary>
        /// Run the Lsr Process
        /// </summary>
        /// <param name="fullPath">full path of the process</param>
        /// <param name="arguments">process arguments</param>
        /// <returns>true if the process has been run, false otherwise.</returns>
        protected static bool StartLsr(string fullPath, string arguments)
        {
            Process = new System.Diagnostics.Process();
            Process.StartInfo.FileName = fullPath;
            if (arguments != null)
                Process.StartInfo.Arguments = arguments;
            Process.StartInfo.UseShellExecute = false;
            Process.StartInfo.RedirectStandardOutput = true;
            Process.StartInfo.RedirectStandardInput = true;
            //Start the process
            try
            {
                if (!Process.Start())
                {
                    return false;
                }
                else
                {
                    return true;
                }
            }
            catch (Exception e)
            {
                return false;
            }
        }

        static int Main(string[] args)
        {
            bool help = false;
            bool version = false;

=======

        /// <summary>
        /// The Lsr path
        /// </summary>
        public static string LsrPath { get; set; }

        /// <summary>
        /// The Lsr Script.
        /// </summary>
        public static string LsrScript { get; set; }

        /// <summary>
        /// The Lsr Options.
        /// </summary>
        public static string LsrOptions { get; set; }
   
        /// <summary>
        /// The Log file
        /// </summary>
        public static string LogFile { get; set; }

        /// <summary>
        /// The Log level
        /// </summary>
        public static ServerLogLevel LogLevel { get; set; }


        public static System.Diagnostics.Process Process;

        /// <summary>
        /// Run the Lsr Process
        /// </summary>
        /// <param name="fullPath">full path of the process</param>
        /// <param name="arguments">process arguments</param>
        /// <returns>true if the process has been run, false otherwise.</returns>
        protected static bool StartLsr(string fullPath, string arguments)
        {
            Process = new System.Diagnostics.Process();
            Process.StartInfo.FileName = fullPath;
            if (arguments != null)
                Process.StartInfo.Arguments = arguments;
            Process.StartInfo.UseShellExecute = false;
            Process.StartInfo.RedirectStandardOutput = true;
            Process.StartInfo.RedirectStandardInput = true;
            //Start the process
            try
            {
                if (!Process.Start())
                {
                    return false;
                }
                else
                {
                    return true;
                }
            }
            catch (Exception e)
            {
                return false;
            }
        }

        static int Main(string[] args)
        {
            bool help = false;
            bool version = false;

>>>>>>> 740a5820
            var p = new OptionSet()
            {
                "USAGE",
                "  "+ProgName+" [OPTIONS]",
                "",
                "VERSION:",
                "  "+Version,
                "",
                "DESCRIPTION:",
                "  Run the Language Server Robot.",
                { "l|loglevel=",  "Logging level (1=Lifecycle, 2=Message, 3=Protocol).", (string v) =>
                    {
                        if (v != null)
                        {
                            try
                            {
                                // args[0] : Trace level
                                LogLevel = (ServerLogLevel)Int32.Parse(v);
                                if (!System.Enum.IsDefined(typeof(ServerLogLevel), (Int32)LogLevel));
                                {
                                    LogLevel = ServerLogLevel.Protocol;
                                }
                            }
                            catch (Exception e)
                            {
                                System.Console.Error.WriteLine(e.Message);
                            }
                        }
                    }
                },
                { "v|version","Show version", _ => version = true },
                { "h|help","Show help", _ => help = true },
                { "lf|logfile=","{PATH} the target log file", (string v) => LogFile = v },
                { "r|robot",  "Robot Client mode.", _ => LsrMode = true
                },
                { "lsr=","{PATH} the lsr path", (string v) => LsrPath = v },
                { "s|script=","{PATH} script path in lsr", (string v) => LsrScript = v },
<<<<<<< HEAD
=======
                { "ro|roptions=","LSR options", (string v) => LsrOptions = v + " " },
>>>>>>> 740a5820
            };

            System.Collections.Generic.List<string> arguments;
            try { arguments = p.Parse(args); }
            catch (OptionException ex) { return exit(1, ex.Message); }

            if (help)
            {
                p.WriteOptionDescriptions(System.Console.Out);
                return 0;
            }
            if (version)
            {
                System.Console.WriteLine(Version);
                return 0;
            }

            TextWriter logWriter = null;
            if (LogFile != null)
            {
                try
                {
                    StreamWriter sw = new StreamWriter(LogFile);
                    sw.AutoFlush = true;
                    logWriter = sw;
                }
                catch (Exception e)
                {
                    if (!LsrMode)
                    {
                        System.Console.Error.WriteLine(e.Message);
                    }
                }
            }
            if (logWriter == null)
            {
                logWriter = new DebugTextWriter();
            }
            if (LsrMode && LsrPath != null && LsrScript != null)
            {
<<<<<<< HEAD
                if (!StartLsr(LsrPath, "-ioc -c -script=" + LsrScript))
=======
                if (!StartLsr(LsrPath, (LsrOptions ?? "") + "-ioc -c -script=" + LsrScript))
>>>>>>> 740a5820
                {
                    System.Console.Error.WriteLine("Fail to run LSR process");
                    return -1;
                }
            }
            //Run this server
            try
            {
                //Queue storing messages coming from client, this queue is read by readingThread
                MessagesActionQueue = new Queue<MessageActionWrapper>();

                // Configure the protocols stack
                var httpServer = new StdioHttpServer(Encoding.UTF8, LogLevel, logWriter, MessagesActionQueue);
                if (Process != null)
                {
                    httpServer.RedirectedInputStream = Process.StandardOutput.BaseStream;
                    httpServer.RedirectedOutpuStream = Process.StandardInput;
                }
                var jsonRPCServer = new JsonRPCServer(httpServer);
                var typeCobolServer = new TypeCobolServer(jsonRPCServer, MessagesActionQueue);

                //Creating the thread that will read mesages and handle them 
                var backgroundExecutionThread = new Thread(() => { MessageHandler(jsonRPCServer, typeCobolServer); }) { IsBackground = true };
                backgroundExecutionThread.Start();

                // Start listening to incoming request (block, infinite loop)
                httpServer.StartReceivingMessagesFor(jsonRPCServer);
            }
            finally
            {
                if (logWriter != System.Console.Error)
                {
                    logWriter.Close();
                }
            }
            return 0;
        }

        /// <summary>
        /// Command Line Option Set
        /// </summary>
        public static OptionSet Options
        {
            get;
            internal set;
        }

        static int exit(int code, string message)
        {
            string errmsg = ProgName + ": " + message + "\n";
            errmsg += "Try " + ProgName + " --help for usage information.";
            System.Console.WriteLine(errmsg);
            return code;
        }

        /// <summary>
        /// Method of backgroundExecutionThread. It will Loop until the end of main Thread.
        /// This method is going to read the MessagesActionQueue and do associated action.
        /// In case of JsonRPC message, it will be pass to a MessageHandler.
        /// In case of an action, it will execute it. 
        /// </summary>
        /// <param name="messageHandler"></param>
        /// <param name="typeCobolServer"></param>
        static void MessageHandler(IMessageHandler messageHandler, TypeCobolServer typeCobolServer)
        {
            while (true)
            {
                Thread.Sleep(1); //To preserve processor use

                MessageActionWrapper messageActionWrapper = null;
                lock (MessagesActionQueue)
                {
                    if (MessagesActionQueue.Any())
                    {
                        messageActionWrapper = MessagesActionQueue.Dequeue(); //Pop out message from queue
                    }
                }
                if (messageActionWrapper == null)
                    continue;

                if (messageActionWrapper.MessageKind == MessageKind.JSonMessage)
                    messageHandler.HandleMessage(messageActionWrapper.Message, messageActionWrapper.MessageServer); //Give this mesage to the real handler
                else if (messageActionWrapper.MessageKind == MessageKind.Action)
                {
                    try
                    {
                        messageActionWrapper.Action(); //Execute queued action
                    }
                    catch (Exception e)
                    {
                        typeCobolServer.NotifyException(e);
                    }
                }

            }
        }
    }
}<|MERGE_RESOLUTION|>--- conflicted
+++ resolved
@@ -39,7 +39,6 @@
                 return Assembly.GetExecutingAssembly().GetName().Version.ToString();
             }
         }
-<<<<<<< HEAD
 
         /// <summary>
         /// The Lsr path
@@ -51,6 +50,11 @@
         /// </summary>
         public static string LsrScript { get; set; }
 
+        /// <summary>
+        /// The Lsr Options.
+        /// </summary>
+        public static string LsrOptions { get; set; }
+   
         /// <summary>
         /// The Log file
         /// </summary>
@@ -102,75 +106,6 @@
             bool help = false;
             bool version = false;
 
-=======
-
-        /// <summary>
-        /// The Lsr path
-        /// </summary>
-        public static string LsrPath { get; set; }
-
-        /// <summary>
-        /// The Lsr Script.
-        /// </summary>
-        public static string LsrScript { get; set; }
-
-        /// <summary>
-        /// The Lsr Options.
-        /// </summary>
-        public static string LsrOptions { get; set; }
-   
-        /// <summary>
-        /// The Log file
-        /// </summary>
-        public static string LogFile { get; set; }
-
-        /// <summary>
-        /// The Log level
-        /// </summary>
-        public static ServerLogLevel LogLevel { get; set; }
-
-
-        public static System.Diagnostics.Process Process;
-
-        /// <summary>
-        /// Run the Lsr Process
-        /// </summary>
-        /// <param name="fullPath">full path of the process</param>
-        /// <param name="arguments">process arguments</param>
-        /// <returns>true if the process has been run, false otherwise.</returns>
-        protected static bool StartLsr(string fullPath, string arguments)
-        {
-            Process = new System.Diagnostics.Process();
-            Process.StartInfo.FileName = fullPath;
-            if (arguments != null)
-                Process.StartInfo.Arguments = arguments;
-            Process.StartInfo.UseShellExecute = false;
-            Process.StartInfo.RedirectStandardOutput = true;
-            Process.StartInfo.RedirectStandardInput = true;
-            //Start the process
-            try
-            {
-                if (!Process.Start())
-                {
-                    return false;
-                }
-                else
-                {
-                    return true;
-                }
-            }
-            catch (Exception e)
-            {
-                return false;
-            }
-        }
-
-        static int Main(string[] args)
-        {
-            bool help = false;
-            bool version = false;
-
->>>>>>> 740a5820
             var p = new OptionSet()
             {
                 "USAGE",
@@ -208,10 +143,7 @@
                 },
                 { "lsr=","{PATH} the lsr path", (string v) => LsrPath = v },
                 { "s|script=","{PATH} script path in lsr", (string v) => LsrScript = v },
-<<<<<<< HEAD
-=======
                 { "ro|roptions=","LSR options", (string v) => LsrOptions = v + " " },
->>>>>>> 740a5820
             };
 
             System.Collections.Generic.List<string> arguments;
@@ -252,11 +184,7 @@
             }
             if (LsrMode && LsrPath != null && LsrScript != null)
             {
-<<<<<<< HEAD
-                if (!StartLsr(LsrPath, "-ioc -c -script=" + LsrScript))
-=======
                 if (!StartLsr(LsrPath, (LsrOptions ?? "") + "-ioc -c -script=" + LsrScript))
->>>>>>> 740a5820
                 {
                     System.Console.Error.WriteLine("Fail to run LSR process");
                     return -1;
