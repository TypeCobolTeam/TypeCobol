--- conflicted
+++ resolved
@@ -129,6 +129,8 @@
             this.RpcServer.SendNotification(LoadingIssueNotification.Type, new LoadingIssueParams() { Message = loadingIssueEvent.Message });
         }
 
+        
+
         private void ExceptionTriggered(object sender, ThreadExceptionEventArgs exception)
         {
             this.NotifyException(exception.Exception);
@@ -142,13 +144,6 @@
         /// <summary>
         /// Event Method triggered when missing copies are detected.
         /// </summary>
-<<<<<<< HEAD
-        public bool UseSyntaxColoring { get; set; }
-        /// <summary>
-        /// Are we supporting OutlineRefresh Notifications.    
-        /// </summary>
-        public bool UseOutlineRefresh { get; set; }
-=======
         /// <param name="fileUri">File URI to be send to the client</param>
         /// <param name="missingCopies">List of missing copies name</param>
         private void MissingCopiesDetected(object fileUri, MissingCopiesEvent missingCopiesEvent)
@@ -159,7 +154,6 @@
             missingCopiesParam.textDocument = new TextDocumentIdentifier(fileUri.ToString());
             this.RpcServer.SendNotification(MissingCopiesNotification.Type, missingCopiesParam);
         }
->>>>>>> 0f4f79ed
 
         /// <summary>
         /// Event Method triggered when diagnostics are detected.
@@ -262,14 +256,11 @@
         protected override void OnDidOpenTextDocument(DidOpenTextDocumentParams parameters)
         {
             DocumentContext docContext = new DocumentContext(parameters.textDocument);
-            if (docContext.Uri.IsFile && typeCobolWorkspace.OpenedDocumentContext.All(odc => odc.Key != docContext.Uri))
+            if (docContext.Uri.IsFile && this.Workspace.OpenedDocumentContext.All(odc => odc.Key != docContext.Uri))
             {
                 //Subscribe to diagnostics event
                 this.Workspace.MissingCopiesEvent += MissingCopiesDetected;
                 this.Workspace.DiagnosticsEvent += DiagnosticsDetected;
-
-                //subscribe to outline event
-                typeCobolWorkspace.DocumentModifiedEvent += DocumentModified;
 
                 //Create a ILanguageServer instance for the document.
                 docContext.LanguageServer = new TypeCobolLanguageServer(this.RpcServer, parameters.textDocument);
@@ -454,14 +445,9 @@
             Uri objUri = new Uri(parameters.textDocument.uri);
             if (objUri.IsFile)
             {
-<<<<<<< HEAD
-                typeCobolWorkspace.CloseSourceFile(objUri);
-                typeCobolWorkspace.MissingCopiesEvent -= MissingCopiesDetected;
-                typeCobolWorkspace.DiagnosticsEvent -= DiagnosticsDetected;
-                typeCobolWorkspace.DocumentModifiedEvent -= DocumentModified;
-=======
                 this.Workspace.CloseSourceFile(objUri);
->>>>>>> 0f4f79ed
+                this.Workspace.MissingCopiesEvent -= MissingCopiesDetected;
+                this.Workspace.DiagnosticsEvent -= DiagnosticsDetected;
 
                 // DEBUG information
                 RemoteConsole.Log("Closed source file : " + objUri.LocalPath);
@@ -477,7 +463,6 @@
                 tdcce.text = parameters.text;
                 dctdp.contentChanges = new TextDocumentContentChangeEvent[] { tdcce };
                 OnDidChangeTextDocument(dctdp);
-                OnDidReceiveRefreshOutline(parameters.textDocument.uri, true);
             }
         }
 
@@ -857,74 +842,7 @@
             return signatureHelp;
         }
 
-<<<<<<< HEAD
-        public override void OnShutdown()
-        {
-            typeCobolWorkspace.MissingCopiesEvent -= MissingCopiesDetected;
-            typeCobolWorkspace.DiagnosticsEvent -= DiagnosticsDetected;
-            typeCobolWorkspace.DocumentModifiedEvent -= DocumentModified;
-
-            base.OnShutdown();
-        }
-
-        public override void OnDidReceiveMissingCopies(MissingCopiesParams parameter)
-        {
-            typeCobolWorkspace.UpdateMissingCopies(new Uri(parameter.textDocument.uri), parameter.Copies);
-        }
-
-        public override void OnDidReceiveNodeRefresh(NodeRefreshParams parameter)
-        {
-            var context = GetDocumentContextFromStringUri(parameter.textDocument.uri, false);
-            if (context != null && context.FileCompiler != null)
-            {
-                typeCobolWorkspace.RefreshSyntaxTree(context.FileCompiler, true);
-            }
-        }
-
-        public override void OnDidReceiveRefreshOutline(string uri, bool bForced)
-        {
-            //if Outline not activated at the start of Language Server, client side
-            if (!UseOutlineRefresh)
-                return;
-
-            var context = GetDocumentContextFromStringUri(uri, false);
-            
-            if (context != null && context.FileCompiler != null)
-            {
-                var refreshOutlineParams = context.LanguageServer.UpdateOutline(context.FileCompiler.CompilationResultsForProgram.ProgramClassDocumentSnapshot, bForced);
-                if (refreshOutlineParams != null)
-                {
-                    SendOutlineData(refreshOutlineParams);
-                }
-            }
-        }
-
-        #endregion
-
-        /// <summary>
-        /// Event Method triggered when missing copies are detected.
-        /// </summary>
-        /// <param name="fileUri">File URI to be send to the client</param>
-        /// <param name="missingCopies">List of missing copies name</param>
-        private void MissingCopiesDetected(object fileUri, MissingCopiesEvent missingCopiesEvent)
-        {
-            //Send missing copies to client
-            var missingCopiesParam = new MissingCopiesParams();
-            missingCopiesParam.Copies = missingCopiesEvent.Copies;
-            missingCopiesParam.textDocument = new TextDocumentIdentifier(fileUri.ToString());
-
-            SendMissingCopies(missingCopiesParam);
-        }
-
-        /// <summary>
-        /// Event Method triggered when diagnostics are detected.
-        /// </summary>
-        /// <param name="fileUri">File URI to be send to the client</param>
-        /// <param name="diagnostics">List of TypeCobol compiler diagnostics</param>
-        private void DiagnosticsDetected(object fileUri, DiagnosticEvent diagnosticEvent)
-=======
         protected override Definition OnDefinition(TextDocumentPosition parameters)
->>>>>>> 0f4f79ed
         {
             AnalyticsWrapper.Telemetry.TrackEvent(EventType.Definition, "Definition event",
                 LogType.Completion); //Send event to analytics
@@ -950,23 +868,11 @@
                     if (matchingCodeElement == null)
                         return defaultDefinition;
 
-<<<<<<< HEAD
-        private void DocumentModified(object sender, EventArgs args)
-        {
-            OnDidReceiveRefreshOutline(sender.ToString(), false);
-        }
-
-        private void ExceptionTriggered(object sender, ThreadExceptionEventArgs exception)
-        {
-            this.NotifyException(exception.Exception);
-        }
-=======
                     var matchingNode =
                         docContext.FileCompiler.CompilationResultsForProgram.ProgramClassDocumentSnapshot
                             .NodeCodeElementLinkers[matchingCodeElement];
                     if (matchingNode == null)
                         return defaultDefinition;
->>>>>>> 0f4f79ed
 
                     var matchingToken = matchingCodeElement.ConsumedTokens.FirstOrDefault(t =>
                         t.Line == parameters.position.line + 1 &&
