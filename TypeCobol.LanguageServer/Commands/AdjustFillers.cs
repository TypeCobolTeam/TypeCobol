--- conflicted
+++ resolved
@@ -3,10 +3,7 @@
 using TypeCobol.Compiler.CodeElements;
 using TypeCobol.Compiler.Nodes;
 using TypeCobol.Compiler.Parser;
-<<<<<<< HEAD
 using TypeCobol.Compiler.Scanner;
-=======
->>>>>>> 3e15a5c6
 using TypeCobol.Compiler.Text;
 using TypeCobol.LanguageServer.VsCodeProtocol;
 
@@ -16,17 +13,12 @@
     {
         private class AdjustFillerVisitor : AbstractAstVisitor
         {
-<<<<<<< HEAD
             private readonly Stack<DataRedefines> _toProcess = new();
             private readonly StringBuilder _newTextBuilder = new();
 
             public int ModifiedFillersCount { get; private set; }
 
             public List<TextEdit> TextEdits { get; } = new();
-=======
-            private readonly Stack<DataRedefines> _toProcess = new Stack<DataRedefines>();
-            private readonly StringBuilder _newTextBuilder = new StringBuilder();
->>>>>>> 3e15a5c6
 
             public override bool Visit(DataRedefines dataRedefines)
             {
