--- conflicted
+++ resolved
@@ -2,6 +2,7 @@
 using System.Collections.Generic;
 using System.Linq;
 using TypeCobol.LanguageServer.JsonRPC;
+using TypeCobol.LanguageServer.VsCodeProtocol;
 
 namespace TypeCobol.LanguageServer.TypeCobolCustomLanguageServerProtocol
 {
@@ -14,6 +15,45 @@
             rpcServer.RegisterNotificationMethod(NodeRefreshNotification.Type, ReceivedRefreshNodeDemand);
             rpcServer.RegisterRequestMethod(NodeRefreshRequest.Type, ReceivedRefreshNodeRequest);
             rpcServer.RegisterNotificationMethod(SignatureHelpContextNotification.Type, ReceivedSignatureHelpContext);
+        }
+
+        /// <summary>
+        /// Are we using the Outline view in the client.    
+        /// </summary>
+        public bool UseOutlineRefresh { get; set; }
+
+        protected override void OnShutdown()
+        {
+            if (UseOutlineRefresh && this.Workspace.DocumentModifiedEvent != null)
+                this.Workspace.DocumentModifiedEvent -= DocumentModified;
+
+            base.OnShutdown();
+        }
+
+        protected override void OnDidOpenTextDocument(DidOpenTextDocumentParams parameters)
+        {
+            if (UseOutlineRefresh && this.Workspace.DocumentModifiedEvent == null)
+            {
+                this.Workspace.DocumentModifiedEvent += DocumentModified;
+            }
+            base.OnDidOpenTextDocument(parameters);
+        }
+
+        protected override void OnDidCloseTextDocument(DidCloseTextDocumentParams parameters)
+        {
+            base.OnDidCloseTextDocument(parameters);
+            if (UseOutlineRefresh && this.Workspace.DocumentModifiedEvent != null)
+                this.Workspace.DocumentModifiedEvent -= DocumentModified;
+
+        }
+
+        protected override void OnDidSaveTextDocument(DidSaveTextDocumentParams parameters)
+        {
+            base.OnDidSaveTextDocument(parameters);
+            if (parameters.text != null && UseOutlineRefresh)
+            {
+                OnDidReceiveRefreshOutline(parameters.textDocument.uri, true);
+            }
         }
 
         private void CallReceiveMissingCopies(NotificationType notificationType, object parameters)
@@ -91,22 +131,7 @@
             }
         }
 
-<<<<<<< HEAD
-        /// <summary>
-        /// The refresh Outline notification is received for each document modification 
-        /// It will update the main OutlineNode with the new information. 
-        /// </summary>
-        /// <param name="uri"></param>
-        /// <param name="bForced">Force the server to send the program OutlineNodes</param>
-        public virtual void OnDidReceiveRefreshOutline(string uri, bool bForced)
-        {
-
-        }
-
-        public virtual void OnDidReceiveSignatureHelpContext(SignatureHelpContextParams procedureHash)
-=======
         protected virtual void OnDidReceiveSignatureHelpContext(SignatureHelpContextParams parameters)
->>>>>>> 0f4f79ed
         {
             if (parameters?.signatureInformation == null) //Means that the client leave the context
             {
@@ -124,11 +149,41 @@
         }
 
         /// <summary>
+        /// The refresh Outline notification is received for each document modification 
+        /// It will update the main OutlineNode with the new information. 
+        /// </summary>
+        /// <param name="uri"></param>
+        /// <param name="bForced">Force the server to send the program OutlineNodes</param>
+        protected virtual void OnDidReceiveRefreshOutline(string uri, bool bForced)
+        {
+            //if Outline not activated at the start of Language Server, client side
+            if (!UseOutlineRefresh)
+                return;
+
+            var context = GetDocumentContextFromStringUri(uri, false);
+
+            if (context != null && context.FileCompiler != null)
+            {
+                var refreshOutlineParams = context.LanguageServer.UpdateOutline(context.FileCompiler.CompilationResultsForProgram.ProgramClassDocumentSnapshot, bForced);
+                if (refreshOutlineParams != null)
+                {
+                    SendOutlineData(refreshOutlineParams);
+                }
+            }
+
+        }
+
+        public void DocumentModified(object sender, EventArgs args)
+        {
+            OnDidReceiveRefreshOutline(sender.ToString(), false);
+        }
+
+        /// <summary>
         /// Outline data notification are sent from the server to the client to send data when changing focused document.
         /// </summary>
         public virtual void SendOutlineData(RefreshOutlineParams parameters)
         {
-            rpcServer.SendNotification(RefreshOutlineNotification.Type, parameters);
+            this.RpcServer.SendNotification(RefreshOutlineNotification.Type, parameters);
         }
     }
 }