--- conflicted
+++ resolved
@@ -23,11 +23,7 @@
         /// {4} is filled with -td option if activateTdOption is true. This option will allow to avoid TypeCobolServer to do Node Refresh
         /// {5} is filled with -sc if useSyntaxColoring is set to true.
         /// </summary>
-<<<<<<< HEAD
         private static readonly string defaultTypeCobolLSArgs = "-r -lsr={0} -ro=\"-lf={6} -l=3 -init={1} -config={2}\" -script={3} {4} {5} -lf={7} -l=3";
-=======
-        private static readonly string defaultTypeCobolLSArgs = "-r -lsr={0} -ro=\"  -init={1} -config={2}\" -script={3} {4} {5} {6}";
->>>>>>> 4ef78ade
         /// <summary>
         /// LSR Test Timeout in milli secondes.
         /// </summary>
@@ -89,7 +85,6 @@
             var scriptFileInfo = new FileInfo(scriptPath);
             //Setup the arguments
             //The path for LanguageServerRobot depends on the NuGetPackage. If the NuGet is not downloaded, it won't works
-<<<<<<< HEAD
             var arguments = string.Format(defaultTypeCobolLSArgs,
                 @"TypeCobol.LanguageServerRobot.exe",
                 initGeneratedFileInfo.FullName, 
@@ -99,9 +94,6 @@
                 lsrTestingOption.ToLanguageServerOption(),
                 logFile,
                 tcLogFile);
-=======
-            var arguments = string.Format(defaultTypeCobolLSArgs, @"TypeCobol.LanguageServerRobot.exe", initGeneratedFileInfo.FullName, configGeneratedFileInfo.FullName, scriptFileInfo.FullName, activateTdOption ? "-td" : "", useSyntaxColoring ? "-sc" : "", lsrTestingOption.ToLanguageServerOption());
->>>>>>> 4ef78ade
 
             System.Diagnostics.Process process = new System.Diagnostics.Process();
             System.Diagnostics.ProcessStartInfo startInfo = new System.Diagnostics.ProcessStartInfo();
