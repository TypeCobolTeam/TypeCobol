--- conflicted
+++ resolved
@@ -102,16 +102,13 @@
                 logFile,
                 tcLogFile,
                 useSyntaxColoring ? "-sc" : "",
-<<<<<<< HEAD
-                useOutline ? "-ol" : "");
+                useOutline ? "-ol" : "",
+                useCfg ? "-cfg=AsContent" : "");
+
             if (cpyCopiesFile.Exists)
             {
                 arguments += "-ycpl=\"" + cpyCopiesFile.FullName + "\"";
             }
-=======
-                useOutline ? "-ol" : "",
-                useCfg ? "-cfg=AsContent" : "");
->>>>>>> fcbf2826
 
             System.Diagnostics.Process process = new System.Diagnostics.Process();
             System.Diagnostics.ProcessStartInfo startInfo = new System.Diagnostics.ProcessStartInfo();
