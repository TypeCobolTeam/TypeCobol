--- conflicted
+++ resolved
@@ -47,13 +47,7 @@
             }
 
             // Compare to expected
-<<<<<<< HEAD
-            var expectedPath =  $"{Path.Combine(folder, expectedFileName)}.txt";
-            TestUtils.CompareContent(testName, result.ToString(), new TestUtils.FileInfo(expectedPath));
-=======
-            var expected = testData.Expected;
-            TestUtils.CompareLines(testName, result.ToString(), expected, null);
->>>>>>> 8b216859
+            TestUtils.CompareContent(testName, result.ToString(), testData.Expected);
         }
 
         private (string Root, string Header, string[] Rows) ExecuteProcessor(CompilationUnit compilationUnit, Position position)
