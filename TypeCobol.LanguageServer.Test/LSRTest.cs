--- conflicted
+++ resolved
@@ -574,18 +574,6 @@
         [TestCategory("Refactorings")]
         public void ExecuteCommandRefactorAdjustFillers()
         {
-<<<<<<< HEAD
-            // These tests are platform-dependent as the server will generate source code using the NewLine of current OS
-            string prefix = OperatingSystem.IsWindows() ? string.Empty : "NoWindows_";
-            LSRTestHelper.Test($"{prefix}ExecuteCommandRefactorAdjustFillers", LsrTestingOptions.NoLsrTesting);
-            LSRTestHelper.Test("ExecuteCommandRefactorAdjustFillers_WithCopy", LsrTestingOptions.NoLsrTesting, copyFolder: "CopyFolder"); // No newlines involved
-            LSRTestHelper.Test($"{prefix}ExecuteCommandRefactorAdjustFillers_BadEdits_1", LsrTestingOptions.NoLsrTesting);
-            LSRTestHelper.Test("ExecuteCommandRefactorAdjustFillers_BadEdits_2", LsrTestingOptions.NoLsrTesting); // No newlines involved
-            LSRTestHelper.Test($"{prefix}ExecuteCommandRefactorAdjustFillers_BadLocation", LsrTestingOptions.NoLsrTesting);
-            LSRTestHelper.Test("ExecuteCommandRefactorAdjustFillers_WithSequenceNumbers", LsrTestingOptions.NoLsrTesting); // No newlines involved
-            LSRTestHelper.Test($"{prefix}ExecuteCommandRefactorAdjustFillers_NestedRedefines", LsrTestingOptions.NoLsrTesting);
-            LSRTestHelper.Test($"{prefix}ExecuteCommandRefactorAdjustFillers_WithOccurs", LsrTestingOptions.NoLsrTesting);
-=======
             LSRTestHelper.Test($"{_OSPrefix}ExecuteCommandRefactorAdjustFillers", LsrTestingOptions.NoLsrTesting);
             LSRTestHelper.Test("ExecuteCommandRefactorAdjustFillers_WithCopy", LsrTestingOptions.NoLsrTesting, copyFolder: "CopyFolder"); // No newlines involved
             LSRTestHelper.Test($"{_OSPrefix}ExecuteCommandRefactorAdjustFillers_BadEdits_1", LsrTestingOptions.NoLsrTesting);
@@ -594,7 +582,6 @@
             LSRTestHelper.Test("ExecuteCommandRefactorAdjustFillers_WithSequenceNumbers", LsrTestingOptions.NoLsrTesting); // No newlines involved
             LSRTestHelper.Test($"{_OSPrefix}ExecuteCommandRefactorAdjustFillers_NestedRedefines", LsrTestingOptions.NoLsrTesting);
             LSRTestHelper.Test($"{_OSPrefix}ExecuteCommandRefactorAdjustFillers_WithOccurs", LsrTestingOptions.NoLsrTesting);
->>>>>>> 1a19ef45
         }
 
         #endregion
