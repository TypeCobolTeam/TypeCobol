﻿<?xml version="1.0" encoding="utf-8"?>
<Project ToolsVersion="14.0" DefaultTargets="Build" xmlns="http://schemas.microsoft.com/developer/msbuild/2003">
  <Import Project="..\TypeCobol\Common.props" />
  <PropertyGroup>
    <Configuration Condition=" '$(Configuration)' == '' ">Debug</Configuration>
    <Platform Condition=" '$(Platform)' == '' ">AnyCPU</Platform>
    <ProjectGuid>{C8895AA5-6DBC-4800-8AA1-D4217B181976}</ProjectGuid>
    <OutputType>Library</OutputType>
    <AppDesignerFolder>Properties</AppDesignerFolder>
    <RootNamespace>TypeCobol.LanguageServer.Test</RootNamespace>
    <AssemblyName>TypeCobol.LanguageServer.Test</AssemblyName>
    <FileAlignment>512</FileAlignment>
    <ProjectTypeGuids>{3AC096D0-A1C2-E12C-1390-A8335801FDAB};{FAE04EC0-301F-11D3-BF4B-00C04F79EFBC}</ProjectTypeGuids>
    <VisualStudioVersion Condition="'$(VisualStudioVersion)' == ''">10.0</VisualStudioVersion>
    <VSToolsPath Condition="'$(VSToolsPath)' == ''">$(MSBuildExtensionsPath32)\Microsoft\VisualStudio\v$(VisualStudioVersion)</VSToolsPath>
    <ReferencePath>$(ProgramFiles)\Common Files\microsoft shared\VSTT\$(VisualStudioVersion)\UITestExtensionPackages</ReferencePath>
    <IsCodedUITest>False</IsCodedUITest>
    <TestProjectType>UnitTest</TestProjectType>
    <DoNotCopyLocalIfInGac>true</DoNotCopyLocalIfInGac>
    <TargetFrameworkProfile />
  </PropertyGroup>
  <ItemGroup>
    <Reference Include="Newtonsoft.Json, Version=12.0.0.0, Culture=neutral, PublicKeyToken=30ad4fe6b2a6aeed, processorArchitecture=MSIL">
      <HintPath>..\packages\Newtonsoft.Json.12.0.3\lib\net45\Newtonsoft.Json.dll</HintPath>
    </Reference>
    <Reference Include="System" />
    <Reference Include="TypeCobol.LanguageServer.JsonRPC, Version=1.0.1.0, Culture=neutral, processorArchitecture=MSIL">
      <HintPath>..\packages\TypeCobol.LanguageServer.JsonRPC.1.1.1\lib\net47\TypeCobol.LanguageServer.JsonRPC.dll</HintPath>
    </Reference>
    <Reference Include="TypeCobol.LanguageServer.Protocol, Version=1.0.0.0, Culture=neutral, processorArchitecture=MSIL">
      <HintPath>..\packages\TypeCobol.LanguageServer.Protocol.1.1.0\lib\net47\TypeCobol.LanguageServer.Protocol.dll</HintPath>
    </Reference>
    <Reference Include="TypeCobol.LanguageServer.Robot.Common, Version=1.1.0.0, Culture=neutral, processorArchitecture=MSIL">
      <HintPath>..\packages\TypeCobol.LanguageServer.Robot.Common.1.2.0\lib\net47\TypeCobol.LanguageServer.Robot.Common.dll</HintPath>
    </Reference>
    <Reference Include="TypeCobol.LanguageServerRobot, Version=1.2.0.0, Culture=neutral, processorArchitecture=MSIL">
      <HintPath>..\packages\TypeCobol.LanguageServerRobot.1.3.0\lib\net47\TypeCobol.LanguageServerRobot.exe</HintPath>
    </Reference>
  </ItemGroup>
  <Choose>
    <When Condition="('$(VisualStudioVersion)' == '10.0' or '$(VisualStudioVersion)' == '') and '$(TargetFrameworkVersion)' == 'v3.5'">
      <ItemGroup>
        <Reference Include="Microsoft.VisualStudio.QualityTools.UnitTestFramework, Version=10.1.0.0, Culture=neutral, PublicKeyToken=b03f5f7f11d50a3a, processorArchitecture=MSIL" />
      </ItemGroup>
    </When>
    <Otherwise>
      <ItemGroup>
        <Reference Include="Microsoft.VisualStudio.QualityTools.UnitTestFramework" />
      </ItemGroup>
    </Otherwise>
  </Choose>
  <ItemGroup>
    <Compile Include="LSRTest.cs" />
    <Compile Include="LSRTestHelper.cs" />
    <Compile Include="Properties\AssemblyInfo.cs" />
  </ItemGroup>
  <ItemGroup>
    <ProjectReference Include="..\CLI\test\CLI.Test.csproj">
      <Project>{cfbf4d30-56f3-4794-9067-b651dc1cab1e}</Project>
      <Name>CLI.Test</Name>
    </ProjectReference>
    <ProjectReference Include="..\TypeCobol.LanguageServer\TypeCobol.LanguageServer.csproj">
      <Project>{b610d7fb-1c46-43bf-8df3-3a59a52673c0}</Project>
      <Name>TypeCobol.LanguageServer</Name>
    </ProjectReference>
  </ItemGroup>
  <ItemGroup>
<<<<<<< HEAD
    <None Include="app.config" />
    <None Include="LSRTests\CompletionAfterWhen\input\CompletionAfterWhen.tlsp">
      <CopyToOutputDirectory>PreserveNewest</CopyToOutputDirectory>
    </None>
    <None Include="LSRTests\CompletionAfterWhen\output_expected\CompletionAfterWhen.rlsp">
      <CopyToOutputDirectory>PreserveNewest</CopyToOutputDirectory>
    </None>
    <None Include="LSRTests\CompletionAfterDotFromTypedDataDef\input\CompletionAfterDotFromTypedDataDef.tlsp">
      <CopyToOutputDirectory>PreserveNewest</CopyToOutputDirectory>
    </None>
    <None Include="LSRTests\CompletionAfterDotFromTypedDataDef\input\CustomDependencies\CustomDep.tcbl">
      <CopyToOutputDirectory>PreserveNewest</CopyToOutputDirectory>
    </None>
    <None Include="LSRTests\CompletionAfterDotFromTypedDataDef\output_expected\CompletionAfterDotFromTypedDataDef.rlsp">
      <CopyToOutputDirectory>PreserveNewest</CopyToOutputDirectory>
    </None>
    <None Include="LSRTests\CompletionOutputParamEmptyType\input\CompletionOutputParamEmptyType.tlsp">
      <CopyToOutputDirectory>PreserveNewest</CopyToOutputDirectory>
    </None>
    <None Include="LSRTests\CompletionOutputParamEmptyType\output_expected\CompletionOutputParamEmptyType.rlsp">
      <CopyToOutputDirectory>PreserveNewest</CopyToOutputDirectory>
    </None>
    <None Include="LSRTests\ProcedureCompletionNoParam\input\ProcedureCompletionNoParam.tlsp">
      <CopyToOutputDirectory>PreserveNewest</CopyToOutputDirectory>
    </None>
    <None Include="LSRTests\ProcedureCompletionNoParam\output_expected\ProcedureCompletionNoParam.rlsp">
      <CopyToOutputDirectory>PreserveNewest</CopyToOutputDirectory>
    </None>
    <None Include="LSRTests\RefreshCopiesNotif\input\RefreshCopyNotif.tlsp">
      <CopyToOutputDirectory>PreserveNewest</CopyToOutputDirectory>
    </None>
    <None Include="LSRTests\RefreshCopiesNotif\output_expected\RefreshCopyNotif.rlsp">
      <CopyToOutputDirectory>PreserveNewest</CopyToOutputDirectory>
    </None>
    <None Include="LSRTests\BeginTopLineEnterEnter\input\BeginTopLineEnterEnter.tlsp">
      <CopyToOutputDirectory>PreserveNewest</CopyToOutputDirectory>
    </None>
    <None Include="LSRTests\BeginTopLineEnterEnter\output_expected\BeginTopLineEnterEnter.rlsp">
      <CopyToOutputDirectory>PreserveNewest</CopyToOutputDirectory>
    </None>
    <None Include="LSRTests\CompletionAfterBetweenColons\input\CompletionAfterBetweenColons.tlsp">
      <CopyToOutputDirectory>PreserveNewest</CopyToOutputDirectory>
    </None>
    <None Include="LSRTests\CompletionAfterBetweenColons\output_expected\CompletionAfterBetweenColons.rlsp">
      <CopyToOutputDirectory>PreserveNewest</CopyToOutputDirectory>
    </None>
    <None Include="LSRTests\CompletionOnPartialLibraryName\input\CompletionOnPartialLibraryName.tlsp">
      <CopyToOutputDirectory>PreserveNewest</CopyToOutputDirectory>
    </None>
    <None Include="LSRTests\CompletionOnPartialLibraryName\output_expected\CompletionOnPartialLibraryName.rlsp">
      <CopyToOutputDirectory>PreserveNewest</CopyToOutputDirectory>
    </None>
    <None Include="LSRTests\FirstLineEditCommentBeforeIdentDiv\input\FirstLineEditCommentBeforeIdentDiv.tlsp">
      <CopyToOutputDirectory>PreserveNewest</CopyToOutputDirectory>
    </None>
    <None Include="LSRTests\FirstLineEditCommentBeforeIdentDiv\output_expected\FirstLineEditCommentBeforeIdentDiv.rlsp">
      <CopyToOutputDirectory>PreserveNewest</CopyToOutputDirectory>
    </None>
    <None Include="LSRTests\FormalizedCommentIncScan\input\FormalizedCommentIncScan.tlsp">
      <CopyToOutputDirectory>PreserveNewest</CopyToOutputDirectory>
    </None>
    <None Include="LSRTests\FormalizedCommentIncScan\output_expected\FormalizedCommentIncScan.rlsp">
      <CopyToOutputDirectory>PreserveNewest</CopyToOutputDirectory>
    </None>
    <None Include="LSRTests\IncrementalErrorHandling\input\IncrementalErrorHandling.tlsp">
      <CopyToOutputDirectory>PreserveNewest</CopyToOutputDirectory>
    </None>
    <None Include="LSRTests\IncrementalErrorHandling\output_expected\IncrementalErrorHandling.rlsp">
      <CopyToOutputDirectory>PreserveNewest</CopyToOutputDirectory>
    </None>
    <None Include="LSRTests\IncrementalThruTokenInsideCopies\input\IncrementalThruTokenInsideCopies.tlsp">
      <CopyToOutputDirectory>PreserveNewest</CopyToOutputDirectory>
    </None>
    <None Include="LSRTests\IncrementalThruTokenInsideCopies\input\YINIPG2.cpy">
      <CopyToOutputDirectory>PreserveNewest</CopyToOutputDirectory>
    </None>
    <None Include="LSRTests\IncrementalThruTokenInsideCopies\output_expected\IncrementalThruTokenInsideCopies.rlsp">
      <CopyToOutputDirectory>PreserveNewest</CopyToOutputDirectory>
    </None>
    <None Include="LSRTests\OnHoverDisplayVariableDefinition\input\OnHoverDisplayVariableDefinition.tlsp">
      <CopyToOutputDirectory>PreserveNewest</CopyToOutputDirectory>
    </None>
    <None Include="LSRTests\OnHoverDisplayVariableDefinition\output_expected\OnHoverDisplayVariableDefinition.rlsp">
      <CopyToOutputDirectory>PreserveNewest</CopyToOutputDirectory>
    </None>
    <None Include="LSRTests\OnHoverDisplayVariableDefinitionFromCopy\input\CopyFolder\TESTCPY.cpy">
      <CopyToOutputDirectory>PreserveNewest</CopyToOutputDirectory>
    </None>
    <None Include="LSRTests\OnHoverDisplayVariableDefinitionFromCopy\input\OnHoverDisplayVariableDefinitionFromCopy.tlsp">
      <CopyToOutputDirectory>PreserveNewest</CopyToOutputDirectory>
    </None>
    <None Include="LSRTests\OnHoverDisplayVariableDefinitionFromCopy\output_expected\OnHoverDisplayVariableDefinitionFromCopy.rlsp">
      <CopyToOutputDirectory>PreserveNewest</CopyToOutputDirectory>
    </None>
    <None Include="LSRTests\OnHover\input\OnHover.tlsp">
      <CopyToOutputDirectory>PreserveNewest</CopyToOutputDirectory>
    </None>
    <None Include="LSRTests\OnHover\output_expected\OnHover.rlsp">
      <CopyToOutputDirectory>PreserveNewest</CopyToOutputDirectory>
    </None>
    <None Include="LSRTests\AddCharBeginLine\input\AddCharBeginLine.tlsp">
      <CopyToOutputDirectory>PreserveNewest</CopyToOutputDirectory>
    </None>
    <None Include="LSRTests\AddCharBeginLine\output_expected\AddCharBeginLine.rlsp">
      <CopyToOutputDirectory>PreserveNewest</CopyToOutputDirectory>
    </None>
    <None Include="LSRTests\AddCharEndLine\input\AddCharEndLine.tlsp">
      <CopyToOutputDirectory>PreserveNewest</CopyToOutputDirectory>
    </None>
    <None Include="LSRTests\AddCharEndLine\output_expected\AddCharEndLine.rlsp">
      <CopyToOutputDirectory>PreserveNewest</CopyToOutputDirectory>
    </None>
    <None Include="LSRTests\AddCharMiddleLine\input\AddCharMiddleLine.tlsp">
      <CopyToOutputDirectory>PreserveNewest</CopyToOutputDirectory>
    </None>
    <None Include="LSRTests\AddCharMiddleLine\output_expected\AddCharMiddleLine.rlsp">
      <CopyToOutputDirectory>PreserveNewest</CopyToOutputDirectory>
    </None>
    <None Include="LSRTests\AddLineJumpMiddleLine\input\AddLineJumpMiddleLine.tlsp">
      <CopyToOutputDirectory>PreserveNewest</CopyToOutputDirectory>
    </None>
    <None Include="LSRTests\AddLineJumpMiddleLine\output_expected\AddLineJumpMiddleLine.rlsp">
      <CopyToOutputDirectory>PreserveNewest</CopyToOutputDirectory>
    </None>
    <None Include="LSRTests\AddMultipleLinesWithEmptyLineInside\input\AddMultipleLinesWithEmptyLineInside.tlsp">
      <CopyToOutputDirectory>PreserveNewest</CopyToOutputDirectory>
    </None>
    <None Include="LSRTests\AddMultipleLinesWithEmptyLineInside\output_expected\AddMultipleLinesWithEmptyLineInside.rlsp">
      <CopyToOutputDirectory>PreserveNewest</CopyToOutputDirectory>
    </None>
    <None Include="LSRTests\AddMultipleLines\input\AddMultipleLines.tlsp">
      <CopyToOutputDirectory>PreserveNewest</CopyToOutputDirectory>
    </None>
    <None Include="LSRTests\AddMultipleLines\output_expected\AddMultipleLines.rlsp">
      <CopyToOutputDirectory>PreserveNewest</CopyToOutputDirectory>
    </None>
    <None Include="LSRTests\CompletionUsingCopy\input\CompletionUsingCopy.tlsp">
      <CopyToOutputDirectory>PreserveNewest</CopyToOutputDirectory>
    </None>
    <None Include="LSRTests\CompletionUsingCopy\input\CopyFolder\YISCTST.cpy">
      <CopyToOutputDirectory>PreserveNewest</CopyToOutputDirectory>
    </None>
    <None Include="LSRTests\CompletionUsingCopy\output_expected\CompletionUsingCopy.rlsp">
      <CopyToOutputDirectory>PreserveNewest</CopyToOutputDirectory>
    </None>
    <None Include="LSRTests\DeleteCharBeginLine\input\DeleteCharBeginLine.tlsp">
      <CopyToOutputDirectory>PreserveNewest</CopyToOutputDirectory>
    </None>
    <None Include="LSRTests\DeleteCharBeginLine\output_expected\DeleteCharBeginLine.rlsp">
      <CopyToOutputDirectory>PreserveNewest</CopyToOutputDirectory>
    </None>
    <None Include="LSRTests\DeleteCharEndLine\input\DeleteCharEndLine.tlsp">
      <CopyToOutputDirectory>PreserveNewest</CopyToOutputDirectory>
    </None>
    <None Include="LSRTests\DeleteCharEndLine\output_expected\DeleteCharEndLine.rlsp">
      <CopyToOutputDirectory>PreserveNewest</CopyToOutputDirectory>
    </None>
    <None Include="LSRTests\DeleteCharMiddleLine\input\DeleteCharMiddleLine.tlsp">
      <CopyToOutputDirectory>PreserveNewest</CopyToOutputDirectory>
    </None>
    <None Include="LSRTests\DeleteCharMiddleLine\output_expected\DeleteCharMiddleLine.rlsp">
      <CopyToOutputDirectory>PreserveNewest</CopyToOutputDirectory>
    </None>
    <None Include="LSRTests\DeleteMultipleLineButStopInMiddleLine\input\DeleteMultipleLineButStopInMiddleLine.tlsp">
      <CopyToOutputDirectory>PreserveNewest</CopyToOutputDirectory>
    </None>
    <None Include="LSRTests\DeleteMultipleLineButStopInMiddleLine\output_expected\DeleteMultipleLineButStopInMiddleLine.rlsp">
      <CopyToOutputDirectory>PreserveNewest</CopyToOutputDirectory>
    </None>
    <None Include="LSRTests\DeleteMultipleLinesButStopAtEndLine\input\DeleteMultipleLinesButStopAtEndLine.tlsp">
      <CopyToOutputDirectory>PreserveNewest</CopyToOutputDirectory>
    </None>
    <None Include="LSRTests\DeleteMultipleLinesButStopAtEndLine\output_expected\DeleteMultipleLinesButStopAtEndLine.rlsp">
      <CopyToOutputDirectory>PreserveNewest</CopyToOutputDirectory>
    </None>
    <None Include="LSRTests\DeleteMultipleLines\input\DeleteMultipleLines.tlsp">
      <CopyToOutputDirectory>PreserveNewest</CopyToOutputDirectory>
    </None>
    <None Include="LSRTests\DeleteMultipleLines\output_expected\DeleteMultipleLines.rlsp">
      <CopyToOutputDirectory>PreserveNewest</CopyToOutputDirectory>
    </None>
    <None Include="LSRTests\DeleteMultipleLineWithEmptyLineInside\input\DeleteMultipleLineWithEmptyLineInside.tlsp">
      <CopyToOutputDirectory>PreserveNewest</CopyToOutputDirectory>
    </None>
    <None Include="LSRTests\DeleteMultipleLineWithEmptyLineInside\output_expected\DeleteMultipleLineWithEmptyLineInside.rlsp">
      <CopyToOutputDirectory>PreserveNewest</CopyToOutputDirectory>
    </None>
    <None Include="LSRTests\DisplayCompletion\input\DisplayCompletion.tlsp">
      <CopyToOutputDirectory>PreserveNewest</CopyToOutputDirectory>
    </None>
    <None Include="LSRTests\DisplayCompletion\output_expected\DisplayCompletion.rlsp">
      <CopyToOutputDirectory>PreserveNewest</CopyToOutputDirectory>
    </None>
    <None Include="LSRTests\GlobalWithNestedProgramCompletion\input\GlobalWithNestedProgramCompletion.tlsp">
      <CopyToOutputDirectory>PreserveNewest</CopyToOutputDirectory>
    </None>
    <None Include="LSRTests\GlobalWithNestedProgramCompletion\output_expected\GlobalWithNestedProgramCompletion.rlsp">
      <CopyToOutputDirectory>PreserveNewest</CopyToOutputDirectory>
    </None>
    <None Include="LSRTests\GoToDefinition\input\CopyFolder\YFOO.CPY">
      <CopyToOutputDirectory>PreserveNewest</CopyToOutputDirectory>
    </None>
    <None Include="LSRTests\GoToDefinition\input\GoToDefinition.tlsp">
      <CopyToOutputDirectory>PreserveNewest</CopyToOutputDirectory>
    </None>
    <None Include="LSRTests\GoToDefinition\output_expected\GoToDefinition.rlsp">
      <CopyToOutputDirectory>PreserveNewest</CopyToOutputDirectory>
    </None>
    <None Include="LSRTests\IfCompletion\input\IfCompletion.tlsp">
      <CopyToOutputDirectory>PreserveNewest</CopyToOutputDirectory>
    </None>
    <None Include="LSRTests\IfCompletion\output_expected\IfCompletion.rlsp">
      <CopyToOutputDirectory>PreserveNewest</CopyToOutputDirectory>
    </None>
    <None Include="LSRTests\Incremental_RemoveDataDivisionCtrlZ\input\RemoveDataDivisionCtrlZ.tlsp">
      <CopyToOutputDirectory>PreserveNewest</CopyToOutputDirectory>
    </None>
    <None Include="LSRTests\Incremental_RemoveDataDivisionCtrlZ\output_expected\RemoveDataDivisionCtrlZ.rlsp">
      <CopyToOutputDirectory>PreserveNewest</CopyToOutputDirectory>
    </None>
    <None Include="LSRTests\initialize.json">
      <CopyToOutputDirectory>PreserveNewest</CopyToOutputDirectory>
    </None>
    <None Include="LSRTests\config.json">
      <CopyToOutputDirectory>PreserveNewest</CopyToOutputDirectory>
    </None>
    <None Include="LSRTests\CompletionWithNestedProgram\input\CompletionWithNestedProgram.tlsp">
      <CopyToOutputDirectory>PreserveNewest</CopyToOutputDirectory>
    </None>
    <None Include="LSRTests\CompletionWithNestedProgram\output_expected\CompletionWithNestedProgram.rlsp">
      <CopyToOutputDirectory>PreserveNewest</CopyToOutputDirectory>
    </None>
    <None Include="LSRTests\MultiCommentSyntaxColoring\input\MultiCommentSyntaxColoring.tlsp">
      <CopyToOutputDirectory>PreserveNewest</CopyToOutputDirectory>
    </None>
    <None Include="LSRTests\MultiCommentSyntaxColoring\output_expected\MultiCommentSyntaxColoring.rlsp">
      <CopyToOutputDirectory>PreserveNewest</CopyToOutputDirectory>
    </None>
    <None Include="LSRTests\MultiLineBlockDeleteUndo\input\MultiLineBlockDeleteUndo.tlsp">
      <CopyToOutputDirectory>PreserveNewest</CopyToOutputDirectory>
    </None>
    <None Include="LSRTests\MultiLineBlockDeleteUndo\output_expected\MultiLineBlockDeleteUndo.rlsp">
      <CopyToOutputDirectory>PreserveNewest</CopyToOutputDirectory>
    </None>
    <None Include="LSRTests\MultiLineCommentIncScan\input\MultiLineCommentIncScan.tlsp">
      <CopyToOutputDirectory>PreserveNewest</CopyToOutputDirectory>
    </None>
    <None Include="LSRTests\MultiLineCommentIncScan\output_expected\MultiLineCommentIncScan.rlsp">
      <CopyToOutputDirectory>PreserveNewest</CopyToOutputDirectory>
    </None>
    <None Include="LSRTests\OfCompletion\input\OfCompletion.tlsp">
      <CopyToOutputDirectory>PreserveNewest</CopyToOutputDirectory>
    </None>
    <None Include="LSRTests\OfCompletion\output_expected\OfCompletion.rlsp">
      <CopyToOutputDirectory>PreserveNewest</CopyToOutputDirectory>
    </None>
    <None Include="LSRTests\GlobalStorageCompletion\input\GlobalStorageCompletion.tlsp">
      <CopyToOutputDirectory>PreserveNewest</CopyToOutputDirectory>
    </None>
    <None Include="LSRTests\GlobalStorageCompletion\output_expected\GlobalStorageCompletion.rlsp">
      <CopyToOutputDirectory>PreserveNewest</CopyToOutputDirectory>
    </None>
    <None Include="LSRTests\OutlineRefresh\input\OutlineRefresh.tlsp">
      <CopyToOutputDirectory>PreserveNewest</CopyToOutputDirectory>
    </None>
    <None Include="LSRTests\PerformCompletion\input\PerformCompletion.tlsp">
      <CopyToOutputDirectory>PreserveNewest</CopyToOutputDirectory>
    </None>
    <None Include="LSRTests\PerformCompletion\output_expected\PerformCompletion.rlsp">
      <CopyToOutputDirectory>PreserveNewest</CopyToOutputDirectory>
    </None>
    <None Include="LSRTests\ProcedureCompletionCaseInsensitive\input\ProcedureCompletionCaseInsensitive.tlsp">
      <CopyToOutputDirectory>PreserveNewest</CopyToOutputDirectory>
    </None>
    <None Include="LSRTests\ProcedureCompletionInputInoutOutput-Case\input\ProcedureCompletionInputInoutOutput-Case.tlsp">
      <CopyToOutputDirectory>PreserveNewest</CopyToOutputDirectory>
    </None>
    <None Include="LSRTests\ProcedureCompletionInputInoutOutput-Case\output_expected\ProcedureCompletionInputInoutOutput-Case.rlsp">
      <CopyToOutputDirectory>PreserveNewest</CopyToOutputDirectory>
    </None>
    <None Include="LSRTests\ProcedureCompletionInputInoutOutput-NoContext\input\ProcedureCompletionInputInoutOutput-NoContext.tlsp">
      <CopyToOutputDirectory>PreserveNewest</CopyToOutputDirectory>
    </None>
    <None Include="LSRTests\ProcedureCompletionInputInoutOutput-NoContext\output_expected\ProcedureCompletionInputInoutOutput-NoContext.tlsp" />
    <None Include="LSRTests\ProcedureCompletionPotentialChildrenWithNoName\input\ProcedureCompletionPotentialChildrenWithNoName.tlsp">
      <CopyToOutputDirectory>PreserveNewest</CopyToOutputDirectory>
    </None>
    <None Include="LSRTests\ProcedureCompletionCaseInsensitive\output_expected\ProcedureCompletionCaseInsensitive.rlsp">
      <CopyToOutputDirectory>PreserveNewest</CopyToOutputDirectory>
    </None>
    <None Include="LSRTests\ProcedureCompletionInputInoutOutput\input\ProcedureCompletionInputInoutOutput.tlsp">
      <CopyToOutputDirectory>PreserveNewest</CopyToOutputDirectory>
    </None>
    <None Include="LSRTests\ProcedureCompletionInputInoutOutput\output_expected\ProcedureCompletionInputInoutOutput.rlsp">
      <CopyToOutputDirectory>PreserveNewest</CopyToOutputDirectory>
    </None>
    <None Include="LSRTests\ProcedureCompletionPotentialChildrenWithNoName\output_expected\ProcedureCompletionPotentialChildrenWithNoName.rlsp">
      <CopyToOutputDirectory>PreserveNewest</CopyToOutputDirectory>
    </None>
    <None Include="LSRTests\ProcedureCompletion\input\CustomDependencies\CustomDep.tcbl">
      <CopyToOutputDirectory>PreserveNewest</CopyToOutputDirectory>
    </None>
    <None Include="LSRTests\ProcedureCompletion\input\ProcedureCompletion.tlsp">
      <CopyToOutputDirectory>PreserveNewest</CopyToOutputDirectory>
    </None>
    <None Include="LSRTests\ProcedureCompletion\output_expected\ProcedureCompletion.rlsp">
      <CopyToOutputDirectory>PreserveNewest</CopyToOutputDirectory>
    </None>
    <None Include="LSRTests\QualifiedNameCompletionWithFiller\input\QualifiedNameCompletionWithFiller.tlsp">
      <CopyToOutputDirectory>PreserveNewest</CopyToOutputDirectory>
    </None>
    <None Include="LSRTests\QualifiedNameCompletionWithFiller\output_expected\QualifiedNameCompletionWithFiller.rlsp">
      <CopyToOutputDirectory>PreserveNewest</CopyToOutputDirectory>
    </None>
    <None Include="LSRTests\OutlineRefresh\output_expected\OutlineRefresh.rlsp">
      <CopyToOutputDirectory>PreserveNewest</CopyToOutputDirectory>
    </None>
    <None Include="LSRTests\RemoveDataDivisionCtrlZWithDiag\input\RemoveDataDivisionCtrlZWithDiag.tlsp">
      <CopyToOutputDirectory>PreserveNewest</CopyToOutputDirectory>
    </None>
    <None Include="LSRTests\RemoveDataDivisionCtrlZWithDiag\output_expected\RemoveDataDivisionCtrlZWithDiag.rlsp">
      <CopyToOutputDirectory>PreserveNewest</CopyToOutputDirectory>
    </None>
    <None Include="LSRTests\ReplacingSyntaxOff\input\CopyFolder\YCONVEA.CPY">
      <CopyToOutputDirectory>PreserveNewest</CopyToOutputDirectory>
    </None>
    <None Include="LSRTests\ReplacingSyntaxOff\input\CopyFolder\YCONVEAL.CPY">
      <CopyToOutputDirectory>PreserveNewest</CopyToOutputDirectory>
    </None>
    <None Include="LSRTests\ReplacingSyntaxOff\input\replacingSyntaxOff.tlsp">
      <CopyToOutputDirectory>PreserveNewest</CopyToOutputDirectory>
    </None>
    <None Include="LSRTests\ReplacingSyntaxOff\output_expected\replacingSyntaxOff.rlsp">
      <CopyToOutputDirectory>PreserveNewest</CopyToOutputDirectory>
    </None>
    <None Include="LSRTests\SelectEndSuppressSaveUndo\input\SelectEndSuppressSaveUndo.tlsp">
      <CopyToOutputDirectory>PreserveNewest</CopyToOutputDirectory>
    </None>
    <None Include="LSRTests\SelectEndSuppressSaveUndo\output_expected\SelectEndSuppressSaveUndo.rlsp">
      <CopyToOutputDirectory>PreserveNewest</CopyToOutputDirectory>
    </None>
    <None Include="LSRTests\SetToAddressOfCompletion\input\SetToAddressOfCompletion.tlsp">
      <CopyToOutputDirectory>PreserveNewest</CopyToOutputDirectory>
    </None>
    <None Include="LSRTests\SetToAddressOfCompletion\output_expected\SetToAddressOfCompletion.rlsp">
      <CopyToOutputDirectory>PreserveNewest</CopyToOutputDirectory>
    </None>
    <None Include="LSRTests\MoveZeroSpaceCompletion\input\MoveZeroSpaceCompletion.tlsp">
      <CopyToOutputDirectory>PreserveNewest</CopyToOutputDirectory>
    </None>
    <None Include="LSRTests\MoveZeroSpaceCompletion\output_expected\MoveZeroSpaceCompletion.rlsp">
      <CopyToOutputDirectory>PreserveNewest</CopyToOutputDirectory>
    </None>
    <None Include="LSRTests\SimpleMoveToCompletion\input\SimpleMoveToCompletion.tlsp">
      <CopyToOutputDirectory>PreserveNewest</CopyToOutputDirectory>
    </None>
    <None Include="LSRTests\SimpleMoveToCompletion\output_expected\SimpleMoveToCompletion.rlsp">
      <CopyToOutputDirectory>PreserveNewest</CopyToOutputDirectory>
    </None>
    <None Include="LSRTests\SupprEndLineEmptyLine\input\SupprEndLineEmptyLine.tlsp">
      <CopyToOutputDirectory>PreserveNewest</CopyToOutputDirectory>
    </None>
    <None Include="LSRTests\SupprEndLineEmptyLine\output_expected\SupprEndLineEmptyLine.rlsp">
      <CopyToOutputDirectory>PreserveNewest</CopyToOutputDirectory>
    </None>
    <None Include="LSRTests\SupprEndLineTextedLine\input\SupprEndLineTextedLine.tlsp">
      <CopyToOutputDirectory>PreserveNewest</CopyToOutputDirectory>
    </None>
    <None Include="LSRTests\SupprEndLineTextedLine\output_expected\SupprEndLineTextedLine.rlsp">
      <CopyToOutputDirectory>PreserveNewest</CopyToOutputDirectory>
    </None>
    <None Include="LSRTests\SupprMultipleLinesFromMiddlePreviousLine\input\SupprMultipleLinesFromMiddlePreviousLine.tlsp">
      <CopyToOutputDirectory>PreserveNewest</CopyToOutputDirectory>
    </None>
    <None Include="LSRTests\SupprMultipleLinesFromMiddlePreviousLine\output_expected\SupprMultipleLinesFromMiddlePreviousLine.rlsp">
      <CopyToOutputDirectory>PreserveNewest</CopyToOutputDirectory>
    </None>
    <None Include="LSRTests\TypeCompletion\input\TypeCompletion.tlsp">
      <CopyToOutputDirectory>PreserveNewest</CopyToOutputDirectory>
    </None>
    <None Include="LSRTests\TypeCompletion\output_expected\TypeCompletion.rlsp">
      <CopyToOutputDirectory>PreserveNewest</CopyToOutputDirectory>
    </None>
    <None Include="LSRTests\VariableQualifiedNameCompletion2\input\VaraibleQualifiedNameCompletion2.tlsp">
      <CopyToOutputDirectory>PreserveNewest</CopyToOutputDirectory>
    </None>
    <None Include="LSRTests\VariableQualifiedNameCompletion2\output_expected\VaraibleQualifiedNameCompletion2.rlsp">
      <CopyToOutputDirectory>PreserveNewest</CopyToOutputDirectory>
    </None>
    <None Include="LSRTests\VariableQualifiedNameCompletion\input\VariableQualifiedSeparatorCompletion.tlsp">
      <CopyToOutputDirectory>PreserveNewest</CopyToOutputDirectory>
    </None>
    <None Include="LSRTests\VariableQualifiedNameCompletion\output_expected\VariableQualifiedSeparatorCompletion.rlsp">
=======
    <None Include="LSRTests\**">
>>>>>>> 71143a29
      <CopyToOutputDirectory>PreserveNewest</CopyToOutputDirectory>
    </None>
    <None Include="packages.config" />
  </ItemGroup>
  <Choose>
    <When Condition="'$(VisualStudioVersion)' == '10.0' And '$(IsCodedUITest)' == 'True'">
      <ItemGroup>
        <Reference Include="Microsoft.VisualStudio.QualityTools.CodedUITestFramework, Version=10.0.0.0, Culture=neutral, PublicKeyToken=b03f5f7f11d50a3a, processorArchitecture=MSIL">
          <Private>False</Private>
        </Reference>
        <Reference Include="Microsoft.VisualStudio.TestTools.UITest.Common, Version=10.0.0.0, Culture=neutral, PublicKeyToken=b03f5f7f11d50a3a, processorArchitecture=MSIL">
          <Private>False</Private>
        </Reference>
        <Reference Include="Microsoft.VisualStudio.TestTools.UITest.Extension, Version=10.0.0.0, Culture=neutral, PublicKeyToken=b03f5f7f11d50a3a, processorArchitecture=MSIL">
          <Private>False</Private>
        </Reference>
        <Reference Include="Microsoft.VisualStudio.TestTools.UITesting, Version=10.0.0.0, Culture=neutral, PublicKeyToken=b03f5f7f11d50a3a, processorArchitecture=MSIL">
          <Private>False</Private>
        </Reference>
      </ItemGroup>
    </When>
  </Choose>
  <Import Project="$(VSToolsPath)\TeamTest\Microsoft.TestTools.targets" Condition="Exists('$(VSToolsPath)\TeamTest\Microsoft.TestTools.targets')" />
  <Import Project="$(MSBuildToolsPath)\Microsoft.CSharp.targets" />
  <!-- To modify your build process, add your task inside one of the targets below and uncomment it. 
       Other similar extension points exist, see Microsoft.Common.targets.
  <Target Name="BeforeBuild">
  </Target>
  <Target Name="AfterBuild">
  </Target>
  -->
</Project><|MERGE_RESOLUTION|>--- conflicted
+++ resolved
@@ -65,403 +65,7 @@
     </ProjectReference>
   </ItemGroup>
   <ItemGroup>
-<<<<<<< HEAD
-    <None Include="app.config" />
-    <None Include="LSRTests\CompletionAfterWhen\input\CompletionAfterWhen.tlsp">
-      <CopyToOutputDirectory>PreserveNewest</CopyToOutputDirectory>
-    </None>
-    <None Include="LSRTests\CompletionAfterWhen\output_expected\CompletionAfterWhen.rlsp">
-      <CopyToOutputDirectory>PreserveNewest</CopyToOutputDirectory>
-    </None>
-    <None Include="LSRTests\CompletionAfterDotFromTypedDataDef\input\CompletionAfterDotFromTypedDataDef.tlsp">
-      <CopyToOutputDirectory>PreserveNewest</CopyToOutputDirectory>
-    </None>
-    <None Include="LSRTests\CompletionAfterDotFromTypedDataDef\input\CustomDependencies\CustomDep.tcbl">
-      <CopyToOutputDirectory>PreserveNewest</CopyToOutputDirectory>
-    </None>
-    <None Include="LSRTests\CompletionAfterDotFromTypedDataDef\output_expected\CompletionAfterDotFromTypedDataDef.rlsp">
-      <CopyToOutputDirectory>PreserveNewest</CopyToOutputDirectory>
-    </None>
-    <None Include="LSRTests\CompletionOutputParamEmptyType\input\CompletionOutputParamEmptyType.tlsp">
-      <CopyToOutputDirectory>PreserveNewest</CopyToOutputDirectory>
-    </None>
-    <None Include="LSRTests\CompletionOutputParamEmptyType\output_expected\CompletionOutputParamEmptyType.rlsp">
-      <CopyToOutputDirectory>PreserveNewest</CopyToOutputDirectory>
-    </None>
-    <None Include="LSRTests\ProcedureCompletionNoParam\input\ProcedureCompletionNoParam.tlsp">
-      <CopyToOutputDirectory>PreserveNewest</CopyToOutputDirectory>
-    </None>
-    <None Include="LSRTests\ProcedureCompletionNoParam\output_expected\ProcedureCompletionNoParam.rlsp">
-      <CopyToOutputDirectory>PreserveNewest</CopyToOutputDirectory>
-    </None>
-    <None Include="LSRTests\RefreshCopiesNotif\input\RefreshCopyNotif.tlsp">
-      <CopyToOutputDirectory>PreserveNewest</CopyToOutputDirectory>
-    </None>
-    <None Include="LSRTests\RefreshCopiesNotif\output_expected\RefreshCopyNotif.rlsp">
-      <CopyToOutputDirectory>PreserveNewest</CopyToOutputDirectory>
-    </None>
-    <None Include="LSRTests\BeginTopLineEnterEnter\input\BeginTopLineEnterEnter.tlsp">
-      <CopyToOutputDirectory>PreserveNewest</CopyToOutputDirectory>
-    </None>
-    <None Include="LSRTests\BeginTopLineEnterEnter\output_expected\BeginTopLineEnterEnter.rlsp">
-      <CopyToOutputDirectory>PreserveNewest</CopyToOutputDirectory>
-    </None>
-    <None Include="LSRTests\CompletionAfterBetweenColons\input\CompletionAfterBetweenColons.tlsp">
-      <CopyToOutputDirectory>PreserveNewest</CopyToOutputDirectory>
-    </None>
-    <None Include="LSRTests\CompletionAfterBetweenColons\output_expected\CompletionAfterBetweenColons.rlsp">
-      <CopyToOutputDirectory>PreserveNewest</CopyToOutputDirectory>
-    </None>
-    <None Include="LSRTests\CompletionOnPartialLibraryName\input\CompletionOnPartialLibraryName.tlsp">
-      <CopyToOutputDirectory>PreserveNewest</CopyToOutputDirectory>
-    </None>
-    <None Include="LSRTests\CompletionOnPartialLibraryName\output_expected\CompletionOnPartialLibraryName.rlsp">
-      <CopyToOutputDirectory>PreserveNewest</CopyToOutputDirectory>
-    </None>
-    <None Include="LSRTests\FirstLineEditCommentBeforeIdentDiv\input\FirstLineEditCommentBeforeIdentDiv.tlsp">
-      <CopyToOutputDirectory>PreserveNewest</CopyToOutputDirectory>
-    </None>
-    <None Include="LSRTests\FirstLineEditCommentBeforeIdentDiv\output_expected\FirstLineEditCommentBeforeIdentDiv.rlsp">
-      <CopyToOutputDirectory>PreserveNewest</CopyToOutputDirectory>
-    </None>
-    <None Include="LSRTests\FormalizedCommentIncScan\input\FormalizedCommentIncScan.tlsp">
-      <CopyToOutputDirectory>PreserveNewest</CopyToOutputDirectory>
-    </None>
-    <None Include="LSRTests\FormalizedCommentIncScan\output_expected\FormalizedCommentIncScan.rlsp">
-      <CopyToOutputDirectory>PreserveNewest</CopyToOutputDirectory>
-    </None>
-    <None Include="LSRTests\IncrementalErrorHandling\input\IncrementalErrorHandling.tlsp">
-      <CopyToOutputDirectory>PreserveNewest</CopyToOutputDirectory>
-    </None>
-    <None Include="LSRTests\IncrementalErrorHandling\output_expected\IncrementalErrorHandling.rlsp">
-      <CopyToOutputDirectory>PreserveNewest</CopyToOutputDirectory>
-    </None>
-    <None Include="LSRTests\IncrementalThruTokenInsideCopies\input\IncrementalThruTokenInsideCopies.tlsp">
-      <CopyToOutputDirectory>PreserveNewest</CopyToOutputDirectory>
-    </None>
-    <None Include="LSRTests\IncrementalThruTokenInsideCopies\input\YINIPG2.cpy">
-      <CopyToOutputDirectory>PreserveNewest</CopyToOutputDirectory>
-    </None>
-    <None Include="LSRTests\IncrementalThruTokenInsideCopies\output_expected\IncrementalThruTokenInsideCopies.rlsp">
-      <CopyToOutputDirectory>PreserveNewest</CopyToOutputDirectory>
-    </None>
-    <None Include="LSRTests\OnHoverDisplayVariableDefinition\input\OnHoverDisplayVariableDefinition.tlsp">
-      <CopyToOutputDirectory>PreserveNewest</CopyToOutputDirectory>
-    </None>
-    <None Include="LSRTests\OnHoverDisplayVariableDefinition\output_expected\OnHoverDisplayVariableDefinition.rlsp">
-      <CopyToOutputDirectory>PreserveNewest</CopyToOutputDirectory>
-    </None>
-    <None Include="LSRTests\OnHoverDisplayVariableDefinitionFromCopy\input\CopyFolder\TESTCPY.cpy">
-      <CopyToOutputDirectory>PreserveNewest</CopyToOutputDirectory>
-    </None>
-    <None Include="LSRTests\OnHoverDisplayVariableDefinitionFromCopy\input\OnHoverDisplayVariableDefinitionFromCopy.tlsp">
-      <CopyToOutputDirectory>PreserveNewest</CopyToOutputDirectory>
-    </None>
-    <None Include="LSRTests\OnHoverDisplayVariableDefinitionFromCopy\output_expected\OnHoverDisplayVariableDefinitionFromCopy.rlsp">
-      <CopyToOutputDirectory>PreserveNewest</CopyToOutputDirectory>
-    </None>
-    <None Include="LSRTests\OnHover\input\OnHover.tlsp">
-      <CopyToOutputDirectory>PreserveNewest</CopyToOutputDirectory>
-    </None>
-    <None Include="LSRTests\OnHover\output_expected\OnHover.rlsp">
-      <CopyToOutputDirectory>PreserveNewest</CopyToOutputDirectory>
-    </None>
-    <None Include="LSRTests\AddCharBeginLine\input\AddCharBeginLine.tlsp">
-      <CopyToOutputDirectory>PreserveNewest</CopyToOutputDirectory>
-    </None>
-    <None Include="LSRTests\AddCharBeginLine\output_expected\AddCharBeginLine.rlsp">
-      <CopyToOutputDirectory>PreserveNewest</CopyToOutputDirectory>
-    </None>
-    <None Include="LSRTests\AddCharEndLine\input\AddCharEndLine.tlsp">
-      <CopyToOutputDirectory>PreserveNewest</CopyToOutputDirectory>
-    </None>
-    <None Include="LSRTests\AddCharEndLine\output_expected\AddCharEndLine.rlsp">
-      <CopyToOutputDirectory>PreserveNewest</CopyToOutputDirectory>
-    </None>
-    <None Include="LSRTests\AddCharMiddleLine\input\AddCharMiddleLine.tlsp">
-      <CopyToOutputDirectory>PreserveNewest</CopyToOutputDirectory>
-    </None>
-    <None Include="LSRTests\AddCharMiddleLine\output_expected\AddCharMiddleLine.rlsp">
-      <CopyToOutputDirectory>PreserveNewest</CopyToOutputDirectory>
-    </None>
-    <None Include="LSRTests\AddLineJumpMiddleLine\input\AddLineJumpMiddleLine.tlsp">
-      <CopyToOutputDirectory>PreserveNewest</CopyToOutputDirectory>
-    </None>
-    <None Include="LSRTests\AddLineJumpMiddleLine\output_expected\AddLineJumpMiddleLine.rlsp">
-      <CopyToOutputDirectory>PreserveNewest</CopyToOutputDirectory>
-    </None>
-    <None Include="LSRTests\AddMultipleLinesWithEmptyLineInside\input\AddMultipleLinesWithEmptyLineInside.tlsp">
-      <CopyToOutputDirectory>PreserveNewest</CopyToOutputDirectory>
-    </None>
-    <None Include="LSRTests\AddMultipleLinesWithEmptyLineInside\output_expected\AddMultipleLinesWithEmptyLineInside.rlsp">
-      <CopyToOutputDirectory>PreserveNewest</CopyToOutputDirectory>
-    </None>
-    <None Include="LSRTests\AddMultipleLines\input\AddMultipleLines.tlsp">
-      <CopyToOutputDirectory>PreserveNewest</CopyToOutputDirectory>
-    </None>
-    <None Include="LSRTests\AddMultipleLines\output_expected\AddMultipleLines.rlsp">
-      <CopyToOutputDirectory>PreserveNewest</CopyToOutputDirectory>
-    </None>
-    <None Include="LSRTests\CompletionUsingCopy\input\CompletionUsingCopy.tlsp">
-      <CopyToOutputDirectory>PreserveNewest</CopyToOutputDirectory>
-    </None>
-    <None Include="LSRTests\CompletionUsingCopy\input\CopyFolder\YISCTST.cpy">
-      <CopyToOutputDirectory>PreserveNewest</CopyToOutputDirectory>
-    </None>
-    <None Include="LSRTests\CompletionUsingCopy\output_expected\CompletionUsingCopy.rlsp">
-      <CopyToOutputDirectory>PreserveNewest</CopyToOutputDirectory>
-    </None>
-    <None Include="LSRTests\DeleteCharBeginLine\input\DeleteCharBeginLine.tlsp">
-      <CopyToOutputDirectory>PreserveNewest</CopyToOutputDirectory>
-    </None>
-    <None Include="LSRTests\DeleteCharBeginLine\output_expected\DeleteCharBeginLine.rlsp">
-      <CopyToOutputDirectory>PreserveNewest</CopyToOutputDirectory>
-    </None>
-    <None Include="LSRTests\DeleteCharEndLine\input\DeleteCharEndLine.tlsp">
-      <CopyToOutputDirectory>PreserveNewest</CopyToOutputDirectory>
-    </None>
-    <None Include="LSRTests\DeleteCharEndLine\output_expected\DeleteCharEndLine.rlsp">
-      <CopyToOutputDirectory>PreserveNewest</CopyToOutputDirectory>
-    </None>
-    <None Include="LSRTests\DeleteCharMiddleLine\input\DeleteCharMiddleLine.tlsp">
-      <CopyToOutputDirectory>PreserveNewest</CopyToOutputDirectory>
-    </None>
-    <None Include="LSRTests\DeleteCharMiddleLine\output_expected\DeleteCharMiddleLine.rlsp">
-      <CopyToOutputDirectory>PreserveNewest</CopyToOutputDirectory>
-    </None>
-    <None Include="LSRTests\DeleteMultipleLineButStopInMiddleLine\input\DeleteMultipleLineButStopInMiddleLine.tlsp">
-      <CopyToOutputDirectory>PreserveNewest</CopyToOutputDirectory>
-    </None>
-    <None Include="LSRTests\DeleteMultipleLineButStopInMiddleLine\output_expected\DeleteMultipleLineButStopInMiddleLine.rlsp">
-      <CopyToOutputDirectory>PreserveNewest</CopyToOutputDirectory>
-    </None>
-    <None Include="LSRTests\DeleteMultipleLinesButStopAtEndLine\input\DeleteMultipleLinesButStopAtEndLine.tlsp">
-      <CopyToOutputDirectory>PreserveNewest</CopyToOutputDirectory>
-    </None>
-    <None Include="LSRTests\DeleteMultipleLinesButStopAtEndLine\output_expected\DeleteMultipleLinesButStopAtEndLine.rlsp">
-      <CopyToOutputDirectory>PreserveNewest</CopyToOutputDirectory>
-    </None>
-    <None Include="LSRTests\DeleteMultipleLines\input\DeleteMultipleLines.tlsp">
-      <CopyToOutputDirectory>PreserveNewest</CopyToOutputDirectory>
-    </None>
-    <None Include="LSRTests\DeleteMultipleLines\output_expected\DeleteMultipleLines.rlsp">
-      <CopyToOutputDirectory>PreserveNewest</CopyToOutputDirectory>
-    </None>
-    <None Include="LSRTests\DeleteMultipleLineWithEmptyLineInside\input\DeleteMultipleLineWithEmptyLineInside.tlsp">
-      <CopyToOutputDirectory>PreserveNewest</CopyToOutputDirectory>
-    </None>
-    <None Include="LSRTests\DeleteMultipleLineWithEmptyLineInside\output_expected\DeleteMultipleLineWithEmptyLineInside.rlsp">
-      <CopyToOutputDirectory>PreserveNewest</CopyToOutputDirectory>
-    </None>
-    <None Include="LSRTests\DisplayCompletion\input\DisplayCompletion.tlsp">
-      <CopyToOutputDirectory>PreserveNewest</CopyToOutputDirectory>
-    </None>
-    <None Include="LSRTests\DisplayCompletion\output_expected\DisplayCompletion.rlsp">
-      <CopyToOutputDirectory>PreserveNewest</CopyToOutputDirectory>
-    </None>
-    <None Include="LSRTests\GlobalWithNestedProgramCompletion\input\GlobalWithNestedProgramCompletion.tlsp">
-      <CopyToOutputDirectory>PreserveNewest</CopyToOutputDirectory>
-    </None>
-    <None Include="LSRTests\GlobalWithNestedProgramCompletion\output_expected\GlobalWithNestedProgramCompletion.rlsp">
-      <CopyToOutputDirectory>PreserveNewest</CopyToOutputDirectory>
-    </None>
-    <None Include="LSRTests\GoToDefinition\input\CopyFolder\YFOO.CPY">
-      <CopyToOutputDirectory>PreserveNewest</CopyToOutputDirectory>
-    </None>
-    <None Include="LSRTests\GoToDefinition\input\GoToDefinition.tlsp">
-      <CopyToOutputDirectory>PreserveNewest</CopyToOutputDirectory>
-    </None>
-    <None Include="LSRTests\GoToDefinition\output_expected\GoToDefinition.rlsp">
-      <CopyToOutputDirectory>PreserveNewest</CopyToOutputDirectory>
-    </None>
-    <None Include="LSRTests\IfCompletion\input\IfCompletion.tlsp">
-      <CopyToOutputDirectory>PreserveNewest</CopyToOutputDirectory>
-    </None>
-    <None Include="LSRTests\IfCompletion\output_expected\IfCompletion.rlsp">
-      <CopyToOutputDirectory>PreserveNewest</CopyToOutputDirectory>
-    </None>
-    <None Include="LSRTests\Incremental_RemoveDataDivisionCtrlZ\input\RemoveDataDivisionCtrlZ.tlsp">
-      <CopyToOutputDirectory>PreserveNewest</CopyToOutputDirectory>
-    </None>
-    <None Include="LSRTests\Incremental_RemoveDataDivisionCtrlZ\output_expected\RemoveDataDivisionCtrlZ.rlsp">
-      <CopyToOutputDirectory>PreserveNewest</CopyToOutputDirectory>
-    </None>
-    <None Include="LSRTests\initialize.json">
-      <CopyToOutputDirectory>PreserveNewest</CopyToOutputDirectory>
-    </None>
-    <None Include="LSRTests\config.json">
-      <CopyToOutputDirectory>PreserveNewest</CopyToOutputDirectory>
-    </None>
-    <None Include="LSRTests\CompletionWithNestedProgram\input\CompletionWithNestedProgram.tlsp">
-      <CopyToOutputDirectory>PreserveNewest</CopyToOutputDirectory>
-    </None>
-    <None Include="LSRTests\CompletionWithNestedProgram\output_expected\CompletionWithNestedProgram.rlsp">
-      <CopyToOutputDirectory>PreserveNewest</CopyToOutputDirectory>
-    </None>
-    <None Include="LSRTests\MultiCommentSyntaxColoring\input\MultiCommentSyntaxColoring.tlsp">
-      <CopyToOutputDirectory>PreserveNewest</CopyToOutputDirectory>
-    </None>
-    <None Include="LSRTests\MultiCommentSyntaxColoring\output_expected\MultiCommentSyntaxColoring.rlsp">
-      <CopyToOutputDirectory>PreserveNewest</CopyToOutputDirectory>
-    </None>
-    <None Include="LSRTests\MultiLineBlockDeleteUndo\input\MultiLineBlockDeleteUndo.tlsp">
-      <CopyToOutputDirectory>PreserveNewest</CopyToOutputDirectory>
-    </None>
-    <None Include="LSRTests\MultiLineBlockDeleteUndo\output_expected\MultiLineBlockDeleteUndo.rlsp">
-      <CopyToOutputDirectory>PreserveNewest</CopyToOutputDirectory>
-    </None>
-    <None Include="LSRTests\MultiLineCommentIncScan\input\MultiLineCommentIncScan.tlsp">
-      <CopyToOutputDirectory>PreserveNewest</CopyToOutputDirectory>
-    </None>
-    <None Include="LSRTests\MultiLineCommentIncScan\output_expected\MultiLineCommentIncScan.rlsp">
-      <CopyToOutputDirectory>PreserveNewest</CopyToOutputDirectory>
-    </None>
-    <None Include="LSRTests\OfCompletion\input\OfCompletion.tlsp">
-      <CopyToOutputDirectory>PreserveNewest</CopyToOutputDirectory>
-    </None>
-    <None Include="LSRTests\OfCompletion\output_expected\OfCompletion.rlsp">
-      <CopyToOutputDirectory>PreserveNewest</CopyToOutputDirectory>
-    </None>
-    <None Include="LSRTests\GlobalStorageCompletion\input\GlobalStorageCompletion.tlsp">
-      <CopyToOutputDirectory>PreserveNewest</CopyToOutputDirectory>
-    </None>
-    <None Include="LSRTests\GlobalStorageCompletion\output_expected\GlobalStorageCompletion.rlsp">
-      <CopyToOutputDirectory>PreserveNewest</CopyToOutputDirectory>
-    </None>
-    <None Include="LSRTests\OutlineRefresh\input\OutlineRefresh.tlsp">
-      <CopyToOutputDirectory>PreserveNewest</CopyToOutputDirectory>
-    </None>
-    <None Include="LSRTests\PerformCompletion\input\PerformCompletion.tlsp">
-      <CopyToOutputDirectory>PreserveNewest</CopyToOutputDirectory>
-    </None>
-    <None Include="LSRTests\PerformCompletion\output_expected\PerformCompletion.rlsp">
-      <CopyToOutputDirectory>PreserveNewest</CopyToOutputDirectory>
-    </None>
-    <None Include="LSRTests\ProcedureCompletionCaseInsensitive\input\ProcedureCompletionCaseInsensitive.tlsp">
-      <CopyToOutputDirectory>PreserveNewest</CopyToOutputDirectory>
-    </None>
-    <None Include="LSRTests\ProcedureCompletionInputInoutOutput-Case\input\ProcedureCompletionInputInoutOutput-Case.tlsp">
-      <CopyToOutputDirectory>PreserveNewest</CopyToOutputDirectory>
-    </None>
-    <None Include="LSRTests\ProcedureCompletionInputInoutOutput-Case\output_expected\ProcedureCompletionInputInoutOutput-Case.rlsp">
-      <CopyToOutputDirectory>PreserveNewest</CopyToOutputDirectory>
-    </None>
-    <None Include="LSRTests\ProcedureCompletionInputInoutOutput-NoContext\input\ProcedureCompletionInputInoutOutput-NoContext.tlsp">
-      <CopyToOutputDirectory>PreserveNewest</CopyToOutputDirectory>
-    </None>
-    <None Include="LSRTests\ProcedureCompletionInputInoutOutput-NoContext\output_expected\ProcedureCompletionInputInoutOutput-NoContext.tlsp" />
-    <None Include="LSRTests\ProcedureCompletionPotentialChildrenWithNoName\input\ProcedureCompletionPotentialChildrenWithNoName.tlsp">
-      <CopyToOutputDirectory>PreserveNewest</CopyToOutputDirectory>
-    </None>
-    <None Include="LSRTests\ProcedureCompletionCaseInsensitive\output_expected\ProcedureCompletionCaseInsensitive.rlsp">
-      <CopyToOutputDirectory>PreserveNewest</CopyToOutputDirectory>
-    </None>
-    <None Include="LSRTests\ProcedureCompletionInputInoutOutput\input\ProcedureCompletionInputInoutOutput.tlsp">
-      <CopyToOutputDirectory>PreserveNewest</CopyToOutputDirectory>
-    </None>
-    <None Include="LSRTests\ProcedureCompletionInputInoutOutput\output_expected\ProcedureCompletionInputInoutOutput.rlsp">
-      <CopyToOutputDirectory>PreserveNewest</CopyToOutputDirectory>
-    </None>
-    <None Include="LSRTests\ProcedureCompletionPotentialChildrenWithNoName\output_expected\ProcedureCompletionPotentialChildrenWithNoName.rlsp">
-      <CopyToOutputDirectory>PreserveNewest</CopyToOutputDirectory>
-    </None>
-    <None Include="LSRTests\ProcedureCompletion\input\CustomDependencies\CustomDep.tcbl">
-      <CopyToOutputDirectory>PreserveNewest</CopyToOutputDirectory>
-    </None>
-    <None Include="LSRTests\ProcedureCompletion\input\ProcedureCompletion.tlsp">
-      <CopyToOutputDirectory>PreserveNewest</CopyToOutputDirectory>
-    </None>
-    <None Include="LSRTests\ProcedureCompletion\output_expected\ProcedureCompletion.rlsp">
-      <CopyToOutputDirectory>PreserveNewest</CopyToOutputDirectory>
-    </None>
-    <None Include="LSRTests\QualifiedNameCompletionWithFiller\input\QualifiedNameCompletionWithFiller.tlsp">
-      <CopyToOutputDirectory>PreserveNewest</CopyToOutputDirectory>
-    </None>
-    <None Include="LSRTests\QualifiedNameCompletionWithFiller\output_expected\QualifiedNameCompletionWithFiller.rlsp">
-      <CopyToOutputDirectory>PreserveNewest</CopyToOutputDirectory>
-    </None>
-    <None Include="LSRTests\OutlineRefresh\output_expected\OutlineRefresh.rlsp">
-      <CopyToOutputDirectory>PreserveNewest</CopyToOutputDirectory>
-    </None>
-    <None Include="LSRTests\RemoveDataDivisionCtrlZWithDiag\input\RemoveDataDivisionCtrlZWithDiag.tlsp">
-      <CopyToOutputDirectory>PreserveNewest</CopyToOutputDirectory>
-    </None>
-    <None Include="LSRTests\RemoveDataDivisionCtrlZWithDiag\output_expected\RemoveDataDivisionCtrlZWithDiag.rlsp">
-      <CopyToOutputDirectory>PreserveNewest</CopyToOutputDirectory>
-    </None>
-    <None Include="LSRTests\ReplacingSyntaxOff\input\CopyFolder\YCONVEA.CPY">
-      <CopyToOutputDirectory>PreserveNewest</CopyToOutputDirectory>
-    </None>
-    <None Include="LSRTests\ReplacingSyntaxOff\input\CopyFolder\YCONVEAL.CPY">
-      <CopyToOutputDirectory>PreserveNewest</CopyToOutputDirectory>
-    </None>
-    <None Include="LSRTests\ReplacingSyntaxOff\input\replacingSyntaxOff.tlsp">
-      <CopyToOutputDirectory>PreserveNewest</CopyToOutputDirectory>
-    </None>
-    <None Include="LSRTests\ReplacingSyntaxOff\output_expected\replacingSyntaxOff.rlsp">
-      <CopyToOutputDirectory>PreserveNewest</CopyToOutputDirectory>
-    </None>
-    <None Include="LSRTests\SelectEndSuppressSaveUndo\input\SelectEndSuppressSaveUndo.tlsp">
-      <CopyToOutputDirectory>PreserveNewest</CopyToOutputDirectory>
-    </None>
-    <None Include="LSRTests\SelectEndSuppressSaveUndo\output_expected\SelectEndSuppressSaveUndo.rlsp">
-      <CopyToOutputDirectory>PreserveNewest</CopyToOutputDirectory>
-    </None>
-    <None Include="LSRTests\SetToAddressOfCompletion\input\SetToAddressOfCompletion.tlsp">
-      <CopyToOutputDirectory>PreserveNewest</CopyToOutputDirectory>
-    </None>
-    <None Include="LSRTests\SetToAddressOfCompletion\output_expected\SetToAddressOfCompletion.rlsp">
-      <CopyToOutputDirectory>PreserveNewest</CopyToOutputDirectory>
-    </None>
-    <None Include="LSRTests\MoveZeroSpaceCompletion\input\MoveZeroSpaceCompletion.tlsp">
-      <CopyToOutputDirectory>PreserveNewest</CopyToOutputDirectory>
-    </None>
-    <None Include="LSRTests\MoveZeroSpaceCompletion\output_expected\MoveZeroSpaceCompletion.rlsp">
-      <CopyToOutputDirectory>PreserveNewest</CopyToOutputDirectory>
-    </None>
-    <None Include="LSRTests\SimpleMoveToCompletion\input\SimpleMoveToCompletion.tlsp">
-      <CopyToOutputDirectory>PreserveNewest</CopyToOutputDirectory>
-    </None>
-    <None Include="LSRTests\SimpleMoveToCompletion\output_expected\SimpleMoveToCompletion.rlsp">
-      <CopyToOutputDirectory>PreserveNewest</CopyToOutputDirectory>
-    </None>
-    <None Include="LSRTests\SupprEndLineEmptyLine\input\SupprEndLineEmptyLine.tlsp">
-      <CopyToOutputDirectory>PreserveNewest</CopyToOutputDirectory>
-    </None>
-    <None Include="LSRTests\SupprEndLineEmptyLine\output_expected\SupprEndLineEmptyLine.rlsp">
-      <CopyToOutputDirectory>PreserveNewest</CopyToOutputDirectory>
-    </None>
-    <None Include="LSRTests\SupprEndLineTextedLine\input\SupprEndLineTextedLine.tlsp">
-      <CopyToOutputDirectory>PreserveNewest</CopyToOutputDirectory>
-    </None>
-    <None Include="LSRTests\SupprEndLineTextedLine\output_expected\SupprEndLineTextedLine.rlsp">
-      <CopyToOutputDirectory>PreserveNewest</CopyToOutputDirectory>
-    </None>
-    <None Include="LSRTests\SupprMultipleLinesFromMiddlePreviousLine\input\SupprMultipleLinesFromMiddlePreviousLine.tlsp">
-      <CopyToOutputDirectory>PreserveNewest</CopyToOutputDirectory>
-    </None>
-    <None Include="LSRTests\SupprMultipleLinesFromMiddlePreviousLine\output_expected\SupprMultipleLinesFromMiddlePreviousLine.rlsp">
-      <CopyToOutputDirectory>PreserveNewest</CopyToOutputDirectory>
-    </None>
-    <None Include="LSRTests\TypeCompletion\input\TypeCompletion.tlsp">
-      <CopyToOutputDirectory>PreserveNewest</CopyToOutputDirectory>
-    </None>
-    <None Include="LSRTests\TypeCompletion\output_expected\TypeCompletion.rlsp">
-      <CopyToOutputDirectory>PreserveNewest</CopyToOutputDirectory>
-    </None>
-    <None Include="LSRTests\VariableQualifiedNameCompletion2\input\VaraibleQualifiedNameCompletion2.tlsp">
-      <CopyToOutputDirectory>PreserveNewest</CopyToOutputDirectory>
-    </None>
-    <None Include="LSRTests\VariableQualifiedNameCompletion2\output_expected\VaraibleQualifiedNameCompletion2.rlsp">
-      <CopyToOutputDirectory>PreserveNewest</CopyToOutputDirectory>
-    </None>
-    <None Include="LSRTests\VariableQualifiedNameCompletion\input\VariableQualifiedSeparatorCompletion.tlsp">
-      <CopyToOutputDirectory>PreserveNewest</CopyToOutputDirectory>
-    </None>
-    <None Include="LSRTests\VariableQualifiedNameCompletion\output_expected\VariableQualifiedSeparatorCompletion.rlsp">
-=======
     <None Include="LSRTests\**">
->>>>>>> 71143a29
       <CopyToOutputDirectory>PreserveNewest</CopyToOutputDirectory>
     </None>
     <None Include="packages.config" />
