--- Diagnostics ---
<<<<<<< HEAD
Line 1[1,24] <37, Warning, General> - Warning: "END PROGRAM" is missing.
Line 17[1,2] <27, Error, Syntax> - Syntax error : extraneous input '01' expecting {separator, numeric literal, character string, symbol, statement starting keyword, keyword, Formalized Comments elements, Sql statement starting keyword} RuleStack=,  OffendingSymbol=[1,2:01]<IntegerLiteral>{1}
Line 18[3,4] <27, Error, Syntax> - Syntax error : extraneous input '02' expecting {separator, numeric literal, character string, symbol, statement starting keyword, keyword, Formalized Comments elements, Sql statement starting keyword} RuleStack=,  OffendingSymbol=[3,4:02]<IntegerLiteral>{2}
=======
Line 17[1,2] <27, Error, Syntax> - Syntax error : extraneous input '01' expecting {separator, numeric literal, symbol, statement starting keyword, keyword, Formalized Comments elements} RuleStack=,  OffendingSymbol=[1,2:01]<IntegerLiteral>{1}
Line 18[3,4] <27, Error, Syntax> - Syntax error : extraneous input '02' expecting {separator, numeric literal, symbol, statement starting keyword, keyword, Formalized Comments elements} RuleStack=,  OffendingSymbol=[3,4:02]<IntegerLiteral>{2}
>>>>>>> 6a553586

--- Program ---
PROGRAM: TypeCobol common:False initial:False recursive:False
 author: ? written: ? compiled: ? installation: ? security: ?
--- Intrinsic:Namespace:Program:Global:Local
-- DATA --------
  MyVar:MyType
-- TYPES -------
  MyType:MyType
--- Intrinsic
-- TYPES -------
  BOOL:BOOL
  DATE:DATE
  CURRENCY:CURRENCY
  STRING:STRING<|MERGE_RESOLUTION|>--- conflicted
+++ resolved
@@ -1,12 +1,6 @@
 --- Diagnostics ---
-<<<<<<< HEAD
-Line 1[1,24] <37, Warning, General> - Warning: "END PROGRAM" is missing.
 Line 17[1,2] <27, Error, Syntax> - Syntax error : extraneous input '01' expecting {separator, numeric literal, character string, symbol, statement starting keyword, keyword, Formalized Comments elements, Sql statement starting keyword} RuleStack=,  OffendingSymbol=[1,2:01]<IntegerLiteral>{1}
 Line 18[3,4] <27, Error, Syntax> - Syntax error : extraneous input '02' expecting {separator, numeric literal, character string, symbol, statement starting keyword, keyword, Formalized Comments elements, Sql statement starting keyword} RuleStack=,  OffendingSymbol=[3,4:02]<IntegerLiteral>{2}
-=======
-Line 17[1,2] <27, Error, Syntax> - Syntax error : extraneous input '01' expecting {separator, numeric literal, symbol, statement starting keyword, keyword, Formalized Comments elements} RuleStack=,  OffendingSymbol=[1,2:01]<IntegerLiteral>{1}
-Line 18[3,4] <27, Error, Syntax> - Syntax error : extraneous input '02' expecting {separator, numeric literal, symbol, statement starting keyword, keyword, Formalized Comments elements} RuleStack=,  OffendingSymbol=[3,4:02]<IntegerLiteral>{2}
->>>>>>> 6a553586
 
 --- Program ---
 PROGRAM: TypeCobol common:False initial:False recursive:False
