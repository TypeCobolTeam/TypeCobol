--- conflicted
+++ resolved
@@ -17,15 +17,11 @@
   MYVar5:DATE
   BooleanVar:BOOL
   WrongVarHere:BOOL
-<<<<<<< HEAD
---- Intrinsic:Namespace:GlobalStorage:Global:Declarations
-=======
   len:Numeric
   MyLevel1Test:Alphanumeric
   buf:Alphanumeric
   char:Alphanumeric
---- Intrinsic:Namespace:Global:Declarations
->>>>>>> d80581cb
+--- Intrinsic:Namespace:GlobalStorage:Global:Declarations
 -- TYPES -------
   myPic:myPic
   myType:myType
