--- conflicted
+++ resolved
@@ -2,13 +2,8 @@
        PROGRAM-ID. MyPGM2.
        procedure division.
       * KO
-<<<<<<< HEAD
-Line 5[20,82] <27, Error, Syntax> - Syntax error : Literal is not correctly delimited.
+Line 5[13,75] <27, Error, Syntax> - Syntax error : Literal is not correctly delimited.
            display "aaaaaaaaaaaaaaaaaaaaaaaaaaaaaaaaaaa
-=======
-Line 5[17,75] <27, Error, Syntax> - Syntax error : Literal is not correctly delimited.
-               display "aaaaaaaaaaaaaaaaaaaaaaaaaaaaaaaaaaa
->>>>>>> cb97855b
 Line 6[17,18] <21, Error, Tokens> - The delimiter character of this continuation line is different from the initial delimiter of the alphanumeric literal
       -          ' er zer '
            .
