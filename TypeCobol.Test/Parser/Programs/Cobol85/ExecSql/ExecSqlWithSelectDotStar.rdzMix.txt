﻿       IDENTIFICATION DIVISION.
       PROGRAM-ID. DVZZMFT3.
       DATA DIVISION.
       WORKING-STORAGE SECTION.
         EXEC SQL 
<<<<<<< HEAD
        SELECT ensi.hend.laabidi.* , khaled.* FROM a
=======
        SELECT ensi.hend.laabidi.* , khaled.ayech.*
>>>>>>> 4571339c
         END-EXEC.
       PROCEDURE DIVISION.
           GOBACK
           .
       END PROGRAM DVZZMFT3.<|MERGE_RESOLUTION|>--- conflicted
+++ resolved
@@ -3,11 +3,8 @@
        DATA DIVISION.
        WORKING-STORAGE SECTION.
          EXEC SQL 
-<<<<<<< HEAD
         SELECT ensi.hend.laabidi.* , khaled.* FROM a
-=======
         SELECT ensi.hend.laabidi.* , khaled.ayech.*
->>>>>>> 4571339c
          END-EXEC.
        PROCEDURE DIVISION.
            GOBACK
