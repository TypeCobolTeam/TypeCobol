--- Diagnostics ---
Line 1[1,22] <37, Warning, General> - Warning: "END PROGRAM" is missing.
<<<<<<< HEAD
Line 1[6,6] <30, Error, Semantics> - Semantic error: Symbol c is not referenced OffendingSymbol=[6,6:c]<UserDefinedWord> in COPY CPYProc
Line 1[11,11] <30, Error, Semantics> - Semantic error: Symbol d is not referenced OffendingSymbol=[11,11:d]<UserDefinedWord> in COPY CPYProc
=======
Line 4[6,6] <27, Error, Syntax> - Error in copy 'CPYProc' at line 1 : Syntax error : Symbol a is not referenced OffendingSymbol=[6,6:a]<UserDefinedWord> in COPY CPYProc
Line 4[11,11] <27, Error, Syntax> - Error in copy 'CPYProc' at line 1 : Syntax error : Symbol b is not referenced OffendingSymbol=[11,11:b]<UserDefinedWord> in COPY CPYProc
Line 4[6,6] <27, Error, Syntax> - Error in copy 'CPYProc' at line 2 : Syntax error : Symbol a is not referenced OffendingSymbol=[6,6:a]<UserDefinedWord> in COPY CPYProc
Line 4[11,11] <27, Error, Syntax> - Error in copy 'CPYProc' at line 2 : Syntax error : Symbol c is not referenced OffendingSymbol=[11,11:c]<UserDefinedWord> in COPY CPYProc
Line 4[6,6] <27, Error, Syntax> - Error in copy 'CPYProc' at line 3 : Syntax error : Symbol a is not referenced OffendingSymbol=[6,6:a]<UserDefinedWord> in COPY CPYProc
Line 4[11,11] <27, Error, Syntax> - Error in copy 'CPYProc' at line 3 : Syntax error : Symbol d is not referenced OffendingSymbol=[11,11:d]<UserDefinedWord> in COPY CPYProc
>>>>>>> 97173b57

--- Program ---
PROGRAM: TypeCobol common:False initial:False recursive:False
 author: ? written: ? compiled: ? installation: ? security: ?
--- Intrinsic
-- TYPES -------
  BOOL:BOOL
  DATE:DATE
  CURRENCY:CURRENCY
  STRING:STRING<|MERGE_RESOLUTION|>--- conflicted
+++ resolved
@@ -1,16 +1,11 @@
 --- Diagnostics ---
 Line 1[1,22] <37, Warning, General> - Warning: "END PROGRAM" is missing.
-<<<<<<< HEAD
-Line 1[6,6] <30, Error, Semantics> - Semantic error: Symbol c is not referenced OffendingSymbol=[6,6:c]<UserDefinedWord> in COPY CPYProc
-Line 1[11,11] <30, Error, Semantics> - Semantic error: Symbol d is not referenced OffendingSymbol=[11,11:d]<UserDefinedWord> in COPY CPYProc
-=======
 Line 4[6,6] <27, Error, Syntax> - Error in copy 'CPYProc' at line 1 : Syntax error : Symbol a is not referenced OffendingSymbol=[6,6:a]<UserDefinedWord> in COPY CPYProc
 Line 4[11,11] <27, Error, Syntax> - Error in copy 'CPYProc' at line 1 : Syntax error : Symbol b is not referenced OffendingSymbol=[11,11:b]<UserDefinedWord> in COPY CPYProc
 Line 4[6,6] <27, Error, Syntax> - Error in copy 'CPYProc' at line 2 : Syntax error : Symbol a is not referenced OffendingSymbol=[6,6:a]<UserDefinedWord> in COPY CPYProc
 Line 4[11,11] <27, Error, Syntax> - Error in copy 'CPYProc' at line 2 : Syntax error : Symbol c is not referenced OffendingSymbol=[11,11:c]<UserDefinedWord> in COPY CPYProc
 Line 4[6,6] <27, Error, Syntax> - Error in copy 'CPYProc' at line 3 : Syntax error : Symbol a is not referenced OffendingSymbol=[6,6:a]<UserDefinedWord> in COPY CPYProc
 Line 4[11,11] <27, Error, Syntax> - Error in copy 'CPYProc' at line 3 : Syntax error : Symbol d is not referenced OffendingSymbol=[11,11:d]<UserDefinedWord> in COPY CPYProc
->>>>>>> 97173b57
 
 --- Program ---
 PROGRAM: TypeCobol common:False initial:False recursive:False
