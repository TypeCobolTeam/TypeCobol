--- conflicted
+++ resolved
@@ -1,20 +1,10 @@
 --- Diagnostics ---
-<<<<<<< HEAD
-Line 1[1,22] <37, Warning, General> - Warning: "END PROGRAM" is missing.
 Line 4[1,13] <30, Error, Semantics> - Error in copy 'CPYProc' at line 1 : Semantic error: Symbol a is not referenced OffendingSymbol=[6,6:a]<UserDefinedWord> in COPY CPYProc
 Line 4[1,13] <30, Error, Semantics> - Error in copy 'CPYProc' at line 1 : Semantic error: Symbol b is not referenced OffendingSymbol=[11,11:b]<UserDefinedWord> in COPY CPYProc
 Line 4[1,13] <30, Error, Semantics> - Error in copy 'CPYProc' at line 2 : Semantic error: Symbol a is not referenced OffendingSymbol=[6,6:a]<UserDefinedWord> in COPY CPYProc
 Line 4[1,13] <30, Error, Semantics> - Error in copy 'CPYProc' at line 2 : Semantic error: Symbol c is not referenced OffendingSymbol=[11,11:c]<UserDefinedWord> in COPY CPYProc
 Line 4[1,13] <30, Error, Semantics> - Error in copy 'CPYProc' at line 3 : Semantic error: Symbol a is not referenced OffendingSymbol=[6,6:a]<UserDefinedWord> in COPY CPYProc
 Line 4[1,13] <30, Error, Semantics> - Error in copy 'CPYProc' at line 3 : Semantic error: Symbol d is not referenced OffendingSymbol=[11,11:d]<UserDefinedWord> in COPY CPYProc
-=======
-Line 4[6,6] <30, Error, Semantics> - Error in copy 'CPYProc' at line 1 : Semantic error: Symbol a is not referenced OffendingSymbol=[6,6:a]<UserDefinedWord> in COPY CPYProc
-Line 4[11,11] <30, Error, Semantics> - Error in copy 'CPYProc' at line 1 : Semantic error: Symbol b is not referenced OffendingSymbol=[11,11:b]<UserDefinedWord> in COPY CPYProc
-Line 4[6,6] <30, Error, Semantics> - Error in copy 'CPYProc' at line 2 : Semantic error: Symbol a is not referenced OffendingSymbol=[6,6:a]<UserDefinedWord> in COPY CPYProc
-Line 4[11,11] <30, Error, Semantics> - Error in copy 'CPYProc' at line 2 : Semantic error: Symbol c is not referenced OffendingSymbol=[11,11:c]<UserDefinedWord> in COPY CPYProc
-Line 4[6,6] <30, Error, Semantics> - Error in copy 'CPYProc' at line 3 : Semantic error: Symbol a is not referenced OffendingSymbol=[6,6:a]<UserDefinedWord> in COPY CPYProc
-Line 4[11,11] <30, Error, Semantics> - Error in copy 'CPYProc' at line 3 : Semantic error: Symbol d is not referenced OffendingSymbol=[11,11:d]<UserDefinedWord> in COPY CPYProc
->>>>>>> a1035bb9
 
 --- Program ---
 PROGRAM: TypeCobol common:False initial:False recursive:False
