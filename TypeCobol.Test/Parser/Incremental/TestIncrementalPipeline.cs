﻿using System;
using System.Diagnostics;
using System.IO;
using System.Runtime.CompilerServices;
<<<<<<< HEAD
using System.Linq;
using System.Text;
=======
>>>>>>> e33a8ee2
using Microsoft.VisualStudio.TestTools.UnitTesting;
using TypeCobol.Test.Utils;

namespace TypeCobol.Test.Parser.Incremental
{
    /// <summary>
    /// These tests are going to check if the document's line update works fine. 
    /// </summary>
    [TestClass]
    public class IncrementalTextLineChanges
    {
        private static readonly string _Root = PlatformUtils.GetPathForProjectFile(@"Parser\Incremental");

        private static void TestFolder([CallerMemberName] string folder = null)
        {
            Debug.Assert(folder != null);
            string path = Path.Combine(_Root, folder);
            string[] sourceExtensions = { ".tcbl", ".cbl" };
<<<<<<< HEAD
            var folderTester = new TypeCobol.Test.UtilsNew.FolderTester(path, sourceExtensions);
=======
            var folderTester = new FolderTester(path, sourceExtensions);
>>>>>>> e33a8ee2
            int testCount = folderTester.Test();
            Console.WriteLine("Number of tests: " + testCount);
        }

        [TestMethod]
        [TestCategory("Incremental")]
        [TestProperty("Time", "fast")]
        public void TextLineChanges() => TestFolder();

        [TestMethod]
        [TestCategory("Incremental")]
        [TestProperty("Time", "fast")]
        public void BasicEdits() => TestFolder();

        [TestMethod]
        [TestCategory("Incremental")]
        [TestProperty("Time", "fast")]
        public void Structural() => TestFolder();
    }
}<|MERGE_RESOLUTION|>--- conflicted
+++ resolved
@@ -2,11 +2,6 @@
 using System.Diagnostics;
 using System.IO;
 using System.Runtime.CompilerServices;
-<<<<<<< HEAD
-using System.Linq;
-using System.Text;
-=======
->>>>>>> e33a8ee2
 using Microsoft.VisualStudio.TestTools.UnitTesting;
 using TypeCobol.Test.Utils;
 
@@ -25,11 +20,7 @@
             Debug.Assert(folder != null);
             string path = Path.Combine(_Root, folder);
             string[] sourceExtensions = { ".tcbl", ".cbl" };
-<<<<<<< HEAD
-            var folderTester = new TypeCobol.Test.UtilsNew.FolderTester(path, sourceExtensions);
-=======
             var folderTester = new FolderTester(path, sourceExtensions);
->>>>>>> e33a8ee2
             int testCount = folderTester.Test();
             Console.WriteLine("Number of tests: " + testCount);
         }
