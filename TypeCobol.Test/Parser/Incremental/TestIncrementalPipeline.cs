﻿using System;
using System.Diagnostics;
using System.IO;
using System.Runtime.CompilerServices;
using System.Linq;
using System.Text;
using Microsoft.VisualStudio.TestTools.UnitTesting;
using TypeCobol.Test.Utils;

namespace TypeCobol.Test.Parser.Incremental
{
    /// <summary>
    /// These tests are going to check if the document's line update works fine. 
    /// </summary>
    [TestClass]
    public class IncrementalTextLineChanges
    {
        private static readonly string _Root = PlatformUtils.GetPathForProjectFile(@"Parser\Incremental");

        private static void TestFolder([CallerMemberName] string folder = null)
        {
            Debug.Assert(folder != null);
            string path = Path.Combine(_Root, folder);
            string[] sourceExtensions = { ".tcbl", ".cbl" };
<<<<<<< HEAD
            var folderTester = new FolderTester(rootFolder, sourceExtensions);
=======
            var folderTester = new TypeCobol.Test.UtilsNew.FolderTester(path, sourceExtensions);
>>>>>>> bb919a58
            int testCount = folderTester.Test();
            Console.WriteLine("Number of tests: " + testCount);
        }

        [TestMethod]
        [TestCategory("Incremental")]
        [TestProperty("Time", "fast")]
        public void TextLineChanges() => TestFolder();

        [TestMethod]
        [TestCategory("Incremental")]
        [TestProperty("Time", "fast")]
        public void BasicEdits() => TestFolder();

        [TestMethod]
        [TestCategory("Incremental")]
        [TestProperty("Time", "fast")]
        public void Structural() => TestFolder();
    }
}<|MERGE_RESOLUTION|>--- conflicted
+++ resolved
@@ -2,8 +2,6 @@
 using System.Diagnostics;
 using System.IO;
 using System.Runtime.CompilerServices;
-using System.Linq;
-using System.Text;
 using Microsoft.VisualStudio.TestTools.UnitTesting;
 using TypeCobol.Test.Utils;
 
@@ -22,11 +20,7 @@
             Debug.Assert(folder != null);
             string path = Path.Combine(_Root, folder);
             string[] sourceExtensions = { ".tcbl", ".cbl" };
-<<<<<<< HEAD
-            var folderTester = new FolderTester(rootFolder, sourceExtensions);
-=======
-            var folderTester = new TypeCobol.Test.UtilsNew.FolderTester(path, sourceExtensions);
->>>>>>> bb919a58
+            var folderTester = new FolderTester(path, sourceExtensions);
             int testCount = folderTester.Test();
             Console.WriteLine("Number of tests: " + testCount);
         }
