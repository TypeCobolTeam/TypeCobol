﻿using System;
<<<<<<< HEAD
using System.Diagnostics;
using System.IO;
using System.Runtime.CompilerServices;
=======
>>>>>>> 59cc5fde
using Microsoft.VisualStudio.TestTools.UnitTesting;

namespace TypeCobol.Test.Parser.Incremental
{
    /// <summary>
    /// These tests are going to check if the document's line update works fine. 
    /// </summary>
    [TestClass]
    public class IncrementalTextLineChanges
    {
<<<<<<< HEAD
        private static readonly string _Root = PlatformUtils.GetPathForProjectFile(@"Parser\Incremental");

        private static void TestFolder([CallerMemberName] string folder = null)
        {
            Debug.Assert(folder != null);
            string path = Path.Combine(_Root, folder);
            string[] sourceExtensions = { ".tcbl", ".cbl" };
            var folderTester = new TypeCobol.Test.UtilsNew.FolderTester(path, sourceExtensions);
            int testCount = folderTester.Test();
            Console.WriteLine("Number of tests: " + testCount);
        }

        [TestMethod]
        [TestCategory("Incremental")]
        [TestProperty("Time", "fast")]
        public void TextLineChanges() => TestFolder();

        [TestMethod]
        [TestCategory("Incremental")]
        [TestProperty("Time", "fast")]
        public void BasicEdits() => TestFolder();

        [TestMethod]
        [TestCategory("Incremental")]
        [TestProperty("Time", "fast")]
        public void Structural() => TestFolder();
=======
        [TestMethod]
        [TestCategory("Incremental")]
        [TestProperty("Time", "fast")]
        public void TestFolder()
        {
            string rootFolder = PlatformUtils.GetPathForProjectFile(@"Parser\Incremental\TextLineChanges");
            string[] sourceExtensions = { ".tcbl", ".cbl" };
            var folderTester = new TypeCobol.Test.UtilsNew.FolderTester(rootFolder, sourceExtensions);
            int testCount = folderTester.Test();
            Console.WriteLine("Number of tests: " + testCount);
        }
>>>>>>> 59cc5fde
    }
}<|MERGE_RESOLUTION|>--- conflicted
+++ resolved
@@ -1,10 +1,9 @@
 ﻿using System;
-<<<<<<< HEAD
 using System.Diagnostics;
 using System.IO;
 using System.Runtime.CompilerServices;
-=======
->>>>>>> 59cc5fde
+using System.Linq;
+using System.Text;
 using Microsoft.VisualStudio.TestTools.UnitTesting;
 
 namespace TypeCobol.Test.Parser.Incremental
@@ -15,7 +14,6 @@
     [TestClass]
     public class IncrementalTextLineChanges
     {
-<<<<<<< HEAD
         private static readonly string _Root = PlatformUtils.GetPathForProjectFile(@"Parser\Incremental");
 
         private static void TestFolder([CallerMemberName] string folder = null)
@@ -42,18 +40,5 @@
         [TestCategory("Incremental")]
         [TestProperty("Time", "fast")]
         public void Structural() => TestFolder();
-=======
-        [TestMethod]
-        [TestCategory("Incremental")]
-        [TestProperty("Time", "fast")]
-        public void TestFolder()
-        {
-            string rootFolder = PlatformUtils.GetPathForProjectFile(@"Parser\Incremental\TextLineChanges");
-            string[] sourceExtensions = { ".tcbl", ".cbl" };
-            var folderTester = new TypeCobol.Test.UtilsNew.FolderTester(rootFolder, sourceExtensions);
-            int testCount = folderTester.Test();
-            Console.WriteLine("Number of tests: " + testCount);
-        }
->>>>>>> 59cc5fde
     }
 }