﻿using System;
using System.Collections.Generic;
using System.IO;
using System.Linq;
using Microsoft.VisualStudio.TestTools.UnitTesting;
using TypeCobol.Analysis;
using TypeCobol.Compiler;
using TypeCobol.Compiler.Diagnostics;
using TypeCobol.Compiler.Directives;
using TypeCobol.Compiler.Text;

namespace TypeCobol.Test.Parser.Performance
{
    [TestClass]
    [Ignore]
    public class Performance
    {
        static readonly string AntlrFolder = PlatformUtils.GetPathForProjectFile("Parser") + Path.DirectorySeparatorChar + "Performance";

        private static readonly string CNAF_FOLDER = "TypeCobol.Test" + Path.DirectorySeparatorChar + "ThirdParty" + Path.DirectorySeparatorChar + "CNAF" + Path.DirectorySeparatorChar + "Batch" + Path.DirectorySeparatorChar;
        private static readonly string CNAF_TC_FOLDER = "TypeCobol.Test" + Path.DirectorySeparatorChar + "ThirdParty" + Path.DirectorySeparatorChar + "CNAF_TypeCobol" + Path.DirectorySeparatorChar;

        /// <summary>
        /// It's under CNAF_TC_FOLDER because the file was modified for the performance test.
        /// All redefines have been removed.
        ///
        /// It's because others test need to simulate the same code with 
        /// typedef but redefines is forbidden under typedef.
        /// 
        /// With this program we can compare performance pure Cobol85 and a program written with
        /// TypeCobol features(typedef, procedure, global-storage, operator ::, ...)
        /// </summary>
        private static readonly string Cobol85_NoRedefines = CNAF_TC_FOLDER + "CGMV01-Cobol85-NoRedefines.cbl";

        /// <summary>
        /// Almost like Cobol85_NoRedefines file but replace almost level 01 declaration with a typedef.
        /// It's like replacing COPY with typedef
        ///
        /// Performance should be similar to Cobol85_NoRedefines
        /// </summary>
        private static readonly string BigTypes_NoProcedure = CNAF_TC_FOLDER + "CGMV01-BigTypes.tcbl";

        /// <summary>
        /// This file is almost like BigTypes_NoProcedure except all the code is put in a procedure/function instead of the
        /// procedure division of the program.
        ///
        /// The goal is to be sure that no checkers (or any code) make extra works when we are under a procedure/function.
        ///
        /// Performance should be similar to BigTypes_NoProcedure
        /// 
        /// </summary>
        private static readonly string BigTypes_1Procedure = CNAF_TC_FOLDER + "CGMV01-BigTypes-1Procedure.tcbl";

        /// <summary>
        /// Performance should be similar to BigTypes_NoProcedure
        ///
        /// This file is almost like Cobol85_NoRedefines except all variables are declared in Global-storage.
        /// Linkage section is still here
        ///
        /// The goal is to be sure that no checkers (or any code) make extra works when we are under the global-storage
        ///
        /// Performance should be similar to Cobol85_NoRedefines
        /// </summary>
        private static readonly string GlobalStorage = CNAF_TC_FOLDER + "CGMV01-GlobalStorage.tcbl";

        /// <summary>
        /// With TypeCobol, the goal is to have a lot of small procedures that communicates with variable declared in type.
        /// We'll then have the same type use a lot of times in different procedures.
        ///
        /// The goal of this file is to check that there is no performance penalty by declaring a lot of variable with a type
        /// The code doesn't use the variable, we just check the declaration part
        ///
        /// This file only 1 time the type.
        /// It serves as a reference for the other test
        /// </summary>
        private static readonly string UseALotOfTypes_1Times_Reference = CNAF_TC_FOLDER + "CGMV01-UseAlotOfTypes-1Times.tcbl";

        /// <summary>
        /// Same as UseALotOfTypes_1Times_Reference but declare a variable with a type 100 times
        ///
        /// Performance should be similar to UseALotOfTypes_1Times_Reference
        /// </summary>
        private static readonly string UseALotOfTypes_100Times = CNAF_TC_FOLDER + "CGMV01-UseAlotOfTypes-100Times.tcbl";

        /// <summary>
        /// Same as UseALotOfTypes_100Times but the type are used as parameter of a procedure.
        /// 
        /// Performance should be similar to UseALotOfTypes_1Times_Reference
        /// </summary>
        private static readonly string UseALotOfTypes_WithProc_100Times = CNAF_TC_FOLDER + "CGMV01-UseAlotOfTypes-WithProc-100Times.tcbl";

        /// <summary>
        /// Cobol85 with deep variables declaration
        ///
        /// The goal is to see if variable resolution is fast.
        ///
        /// All variables referenced are from the last part (which is the deepest type of DeepTypes TC file).
        /// 
        /// </summary>
        private static readonly string DeepVariables = CNAF_TC_FOLDER + "CGMV01-DeepVariables.cbl";

        /// <summary>
        /// TypeCobol with deep types linked between each other.
        /// This is the TypeCobol version of DeppVariables.
        ///
        /// The goal is to see if type linking, type max depth checking and variable resolution is fast.
        /// All variable resolution are the same that DeppVariables.
        ///
        /// All variables referenced are from the deepest type.
        /// 
        /// </summary>
        private static readonly string DeepTypes = CNAF_TC_FOLDER + "CGMV01-DeepTypes.tcbl";

<<<<<<< HEAD
        /// <summary>
        /// Large Cobol 85 file (more than 200k lines)
        /// </summary>
        private static readonly string LargeFile = CNAF_FOLDER + "CGMX02.COB";

=======
>>>>>>> bb919a58
        [TestMethod]
        [TestCategory("Performance")]
        [TestProperty("Time", "fast")]
        //[Ignore]
        public void AntlrPerformanceProfiler()
        {
            var sourceFilePath = Path.Combine(AntlrFolder, "AntlrTest.rdz.pgm");
            var unitTest = new TypeCobol.Test.UtilsNew.TestUnit(sourceFilePath, antlrProfiling: true);
<<<<<<< HEAD
            var expectedResultPath = Path.Combine(AntlrFolder, "AntlrTest.rdzANTLR.txt");
=======
            var expectedResultPath = Path.Combine(AntlrFolder, "AntlrTest.ANTLR.txt");
>>>>>>> bb919a58
            unitTest.AddComparison(new TypeCobol.Test.UtilsNew.Comparison(null, expectedResultPath, new TypeCobol.Test.UtilsNew.AntlrProfiling()));
            unitTest.Run();
        }

        [TestMethod]
        [TestCategory("Performance")]
        [TestProperty("Time", "long")]
        //[Ignore]
        public void Part1_Incremental_Cobol85_NoRedefines()
        {
            // Duplicate a MOVE near the end of source
            var rangeUpdate = new RangeUpdate(65808, 80, 65808, 80, Environment.NewLine + "           MOVE WS-CMM010-MOIS-BIN TO WS-CMM010-MM       ");
            IncrementalPerformance2(Cobol85_NoRedefines, rangeUpdate);
        }

        [TestMethod]
        [TestCategory("Performance")]
        [TestProperty("Time", "long")]
        //[Ignore]
        public void Part1_Incremental_TC_BigTypesNoProcedure()
        {
            // Duplicate a MOVE near the end of source
            var rangeUpdate = new RangeUpdate(65896, 80, 65896, 80, Environment.NewLine + "           MOVE WS-CMM010-MOIS-BIN TO WS-CMM010-MM                      CMM010AK");
            IncrementalPerformance2(BigTypes_NoProcedure, rangeUpdate);
        }

        [TestMethod]
        [TestCategory("Performance")]
        [TestProperty("Time", "long")]
        //[Ignore]
        public void Part1_Incremental_TC_BigTypesWithProcedure()
        {
            // Duplicate a MOVE near the end of source
            var rangeUpdate = new RangeUpdate(65899, 80, 65899, 80, Environment.NewLine + "           MOVE WS-CMM010-MOIS-BIN TO WS-CMM010-MM                      CMM010AK");
            IncrementalPerformance2(BigTypes_1Procedure, rangeUpdate);
        }

        [TestMethod]
        [TestCategory("Performance")]
        [TestProperty("Time", "long")]
        //[Ignore]
        public void Part1_Incremental_TC_GlobalStorage()
        {
            // Duplicate a MOVE near the end of source
            var rangeUpdate = new RangeUpdate(65804, 80, 65804, 80, Environment.NewLine + "           MOVE WS-CMM010-MOIS-BIN TO WS-CMM010-MM                      CMM010AK");
            IncrementalPerformance2(GlobalStorage, rangeUpdate);
        }

        [TestMethod]
        [TestCategory("Performance")]
        [TestProperty("Time", "long")]
        //[Ignore]
        public void Part2_Incremental_TC_UseALotOfTypes_001Time()
        {
            // Insert a blank line at the beginning of the file
            var rangeUpdate = new RangeUpdate(50, 0, 50, 0, Environment.NewLine + "                                                                                ");
            IncrementalPerformance2(UseALotOfTypes_1Times_Reference, rangeUpdate);
        }

        [TestMethod]
        [TestCategory("Performance")]
        [TestProperty("Time", "long")]
        //[Ignore]
        public void Part2_Incremental_TC_UseALotOfTypes_100Times()
        {
            // Insert a blank line at the beginning of the file
            var rangeUpdate = new RangeUpdate(50, 0, 50, 0, Environment.NewLine + "                                                                                ");
            IncrementalPerformance2(UseALotOfTypes_100Times, rangeUpdate);
        }

        [TestMethod]
        [TestCategory("Performance")]
        [TestProperty("Time", "long")]
        //[Ignore]
        public void Part2_Incremental_TC_UseALotOfTypes_WithProc_100Times()
        {
            // Insert a blank line at the beginning of the file
            var rangeUpdate = new RangeUpdate(50, 0, 50, 0, Environment.NewLine + "                                                                                ");
            IncrementalPerformance2(UseALotOfTypes_WithProc_100Times, rangeUpdate);
        }

        [TestMethod]
        [TestCategory("Performance")]
        [TestProperty("Time", "long")]
        //[Ignore]
        public void Part3_Incremental_Cobol85_DeepVariables()
        {
            // Insert blank line right before PROCEDURE DIVISION
            var rangeUpdate = new RangeUpdate(20534, 0, 20534, 0, Environment.NewLine + "                                                                                ");
            IncrementalPerformance2(DeepVariables, rangeUpdate);
        }

        [TestMethod]
        [TestCategory("Performance")]
        [TestProperty("Time", "long")]
        //[Ignore]
        public void Part3_Incremental_TC_DeepTypes()
        {
            // Insert blank line right before PROCEDURE DIVISION
            var rangeUpdate = new RangeUpdate(20692, 0, 20692, 0, Environment.NewLine + "                                                                                ");
            IncrementalPerformance2(DeepTypes, rangeUpdate);
        }

        [TestMethod]
        [TestCategory("Performance")]
        [TestProperty("Time", "long")]
        //[Ignore]
        public void Part4_Incremental_LargeFile_LineUpdateAtBeginning()
        {
            /*
             * Line 352, we are renaming 88-level 'CEA-TP-RETURN-DUPKEY' to 'CEA-TP-RETURN-DUPLICATE-KEY'
             * and then readjust the end of the line to match 80 chars.
             */
            var rename = new RangeUpdate(351, 34, 351, 34, "LICATE-");
            var adjust = new RangeUpdate(351, 49, 351, 56, string.Empty);
            IncrementalPerformance2(LargeFile, rename, adjust);
        }

        [TestMethod]
        [TestCategory("Performance")]
        [TestProperty("Time", "long")]
        //[Ignore]
        public void Part4_Incremental_LargeFile_LineUpdateAtEnd()
        {
            /*
             * Line 211758, we are changing the sending value of MOVE instruction
             * from '0000' to '1234'.
             */
            var update = new RangeUpdate(211757, 17, 211757, 21, "1234");
            IncrementalPerformance2(LargeFile, update);
        }

        [TestMethod]
        [TestCategory("Performance")]
        [TestProperty("Time", "long")]
        //[Ignore]
        public void Part4_Incremental_LargeFile_LineInsertAtBeginning()
        {
            /*
             * Line 352, we are adding a new 88-level definition 'CEA-TP-RETURN-DUPLABEL'
             * right after 'CEA-TP-RETURN-DUPKEY'
             */
            string text = "              88 CEA-TP-RETURN-DUPLABEL          VALUE +145.            WSHWZ007";
            var insert = new RangeUpdate(351, 80, 351, 80, Environment.NewLine + text);
            IncrementalPerformance2(LargeFile, insert);
        }

        [TestMethod]
        [TestCategory("Performance")]
        [TestProperty("Time", "long")]
        //[Ignore]
        public void Part4_Incremental_LargeFile_LineInsertAtEnd()
        {
            // Line 211758, we are adding a dummy DISPLAY right after the MOVE instruction.
            string text = "           DISPLAY DTOT-PCDRET                                          CMM010AK";
            var insert = new RangeUpdate(211757, 80, 211757, 80, Environment.NewLine + text);
            IncrementalPerformance2(LargeFile, insert);
        }

        /// <summary>
        /// Creates the AnalyzerProvider to be used.
        /// </summary>
        /// <returns></returns>
        protected virtual IAnalyzerProvider CreateAnalyzerProvider()
        {
            return null;
        }

        private void IncrementalPerformance2(string relativePath, params RangeUpdate[] updates)
        {
            DocumentFormat documentFormat = DocumentFormat.RDZReferenceFormat;
            string fullPath = Directory.GetParent(Directory.GetCurrentDirectory())?.Parent?.FullName + "\\" + relativePath;

            // Create a FileCompiler for this program
            string filename = Path.GetFileName(fullPath);
            var root = new DirectoryInfo(Directory.GetParent(fullPath).FullName);

            CompilationProject project = new CompilationProject("test",
                root.FullName, new[] { ".cbl", ".cpy" },
                documentFormat, new TypeCobolOptions(), CreateAnalyzerProvider());
            FileCompiler compiler = new FileCompiler(null, filename, documentFormat.ColumnsLayout, false, project.SourceFileProvider, project, new TypeCobolOptions(), null, project);
            //Make an incremental change to the source code
            TestUtils.CompilationStats stats = new TestUtils.CompilationStats();
            ExecuteIncremental(compiler, stats, updates);

            // Display a performance report
            TestUtils.CreateRunReport("Incremental", TestUtils.GetReportDirectoryPath(), filename, stats, compiler.CompilationResultsForProgram);
        }

        private void ExecuteIncremental(FileCompiler compiler, TestUtils.CompilationStats stats, RangeUpdate[] updates)
        {
            // Execute a first (complete) compilation
            compiler.CompileOnce();

            //Iterate multiple times over an incremental change
            stats.IterationNumber = 40;
            for (int i = 0; i < stats.IterationNumber; i++)
            {
<<<<<<< HEAD
                // Apply range updates
                compiler.CompilationResultsForProgram.UpdateTextLines(updates);
=======
                // Append one line in the middle of the program
                var lineBefore = compiler.CompilationResultsForProgram.CobolTextLines[newLineIndex - 1];
                var rangeUpdate = new RangeUpdate(lineBefore.LineIndex, lineBefore.Length, lineBefore.LineIndex, lineBefore.Length, Environment.NewLine + newLineText);
                compiler.CompilationResultsForProgram.UpdateTextLines(new [] { rangeUpdate });
>>>>>>> bb919a58

                // Execute a second (incremental) compilation
                compiler.CompileOnce();
                //Be sure that there is no error, otherwise parsing can be incomplete
                var diagnosticCollectionTime = CheckThatThereIsNoError(compiler.CompilationResultsForProgram);

                //Accumulate results
                stats.AverageTextUpdateTime += compiler.CompilationResultsForProgram.PerfStatsForText.LastRefreshTime;
                stats.AverageScannerTime += compiler.CompilationResultsForProgram.PerfStatsForScanner.LastRefreshTime;
                stats.AveragePreprocessorTime += compiler.CompilationResultsForProgram.PerfStatsForPreprocessor.LastRefreshTime;
                stats.AverageCodeElementParserTime += compiler.CompilationResultsForProgram.PerfStatsForCodeElementsParser.LastRefreshTime;
                stats.AverateTemporarySemanticsParserTime += compiler.CompilationResultsForProgram.PerfStatsForTemporarySemantic.LastRefreshTime;
                stats.AverageCrossCheckerParserTime += compiler.CompilationResultsForProgram.PerfStatsForProgramCrossCheck.LastRefreshTime;
                stats.AverageQualityCheckerParserTime += compiler.CompilationResultsForProgram.PerfStatsForCodeQualityCheck.LastRefreshTime;
                stats.AverageDiagnosticCollectionTime += (float)diagnosticCollectionTime.TotalMilliseconds;
            }
            //Compute average time needed for each phase
            stats.AverageTextUpdateTime = (int)stats.AverageTextUpdateTime / stats.IterationNumber;
            stats.AverageScannerTime = (int)stats.AverageScannerTime / stats.IterationNumber;
            stats.AveragePreprocessorTime = (int)stats.AveragePreprocessorTime / stats.IterationNumber;
            stats.AverageCodeElementParserTime = (int)stats.AverageCodeElementParserTime / stats.IterationNumber;
            stats.AverateTemporarySemanticsParserTime = (int)stats.AverateTemporarySemanticsParserTime / stats.IterationNumber;
            stats.AverageCrossCheckerParserTime = (int)stats.AverageCrossCheckerParserTime / stats.IterationNumber;
            stats.AverageQualityCheckerParserTime = (int)stats.AverageQualityCheckerParserTime / stats.IterationNumber;
            stats.AverageDiagnosticCollectionTime = (int)stats.AverageDiagnosticCollectionTime / stats.IterationNumber;
            stats.AverageTotalProcessingTime = stats.AverageTextUpdateTime +
                                               stats.AverageScannerTime +
                                               stats.AveragePreprocessorTime +
                                               stats.AverageCodeElementParserTime +
                                               stats.AverateTemporarySemanticsParserTime +
                                               stats.AverageCrossCheckerParserTime +
                                               stats.AverageQualityCheckerParserTime +
                                               stats.AverageDiagnosticCollectionTime;
        }

        [TestMethod]
        [TestCategory("Performance")]
        [TestProperty("Time", "long")]
        //[Ignore]
        public void Part1_FullParsing_Cobol85_NoRedefines()
        {
            FullParsing(Cobol85_NoRedefines);
        }

        [TestMethod]
        [TestCategory("Performance")]
        [TestProperty("Time", "long")]
        //[Ignore]
        public void Part1_FullParsing_TC_BigTypesNoProcedure()
        {
            FullParsing(BigTypes_NoProcedure);
        }

        [TestMethod]
        [TestCategory("Performance")]
        [TestProperty("Time", "long")]
        //[Ignore]
        public void Part1_FullParsing_TC_BigTypesWithProcedure()
        {
            FullParsing(BigTypes_1Procedure);
        }

        [TestMethod]
        [TestCategory("Performance")]
        [TestProperty("Time", "long")]
        //[Ignore]
        public void Part1_FullParsing_TC_GlobalStorage()
        {
            FullParsing(GlobalStorage);
        }

        [TestMethod]
        [TestCategory("Performance")]
        [TestProperty("Time", "long")]
        //[Ignore]
        public void Part2_FullParsing_TC_UseALotOfTypes_001Time()
        {
            FullParsing(UseALotOfTypes_1Times_Reference);
        }

        [TestMethod]
        [TestCategory("Performance")]
        [TestProperty("Time", "long")]
        //[Ignore]
        public void Part2_FullParsing_TC_UseALotOfTypes_100Times()
        {
            FullParsing(UseALotOfTypes_100Times);
        }

        [TestMethod]
        [TestCategory("Performance")]
        [TestProperty("Time", "long")]
        //[Ignore]
        public void Part2_FullParsing_TC_UseALotOfTypes_WithProc_100Times()
        {
            FullParsing(UseALotOfTypes_WithProc_100Times);
        }

        [TestMethod]
        [TestCategory("Performance")]
        [TestProperty("Time", "long")]
        //[Ignore]
        public void Part3_FullParsing_Cobol85_DeepVariables()
        {
            FullParsing(DeepVariables);
        }

        [TestMethod]
        [TestCategory("Performance")]
        [TestProperty("Time", "long")]
        //[Ignore]
        public void Part3_FullParsing_TC_DeepTypes()
        {
            FullParsing(DeepTypes);
        }

        /// <summary>
        /// Method for parsinga document.
        /// </summary>
        /// <param name="fullPath"></param>
        /// <param name="options"></param>
        /// <param name="format"></param>
        /// <param name="copiesFolder"></param>
        /// <returns></returns>
        protected virtual TypeCobol.Parser ParseDocument(string fullPath, TypeCobolOptions options, TypeCobol.Compiler.DocumentFormat format, string[] copiesFolder)
        {
            var document = new TypeCobol.Parser();
            document.Init(fullPath, false, options, format, copiesFolder, CreateAnalyzerProvider());
            document.Parse(fullPath);
            return document;
        }

        private void FullParsing(string relativePath, params string[] copiesFolder)
        {
            string fullPath = Directory.GetParent(Directory.GetCurrentDirectory())?.Parent?.FullName + "\\" + relativePath;
            var format = TypeCobol.Compiler.DocumentFormat.RDZReferenceFormat;

            TestUtils.CompilationStats stats = new TestUtils.CompilationStats();
            stats.IterationNumber = 20;

            //Warmup before measurement
            var options = new TypeCobolOptions { ExecToStep = ExecutionStep.CrossCheck };
            var documentWarmup = ParseDocument(fullPath, options, format, copiesFolder);
            //Be sure that there is no error, otherwise parsing can be incomplete
            CheckThatThereIsNoError(documentWarmup.Results); //Discard diagnostics collection time for this warmup run

            for (int i = 0; i < stats.IterationNumber; i++)
            {
                var document = ParseDocument(fullPath, options, format, copiesFolder);
                AllDiagnostics(document.Results, out var diagnosticCollectionTime);

                stats.AverageTextUpdateTime += document.Results.PerfStatsForText.FirstCompilationTime;
                stats.AverageScannerTime += document.Results.PerfStatsForScanner.FirstCompilationTime;
                stats.AveragePreprocessorTime += document.Results.PerfStatsForPreprocessor.FirstCompilationTime;
                stats.AverageCodeElementParserTime += document.Results.PerfStatsForCodeElementsParser.FirstCompilationTime;
                stats.AverateTemporarySemanticsParserTime += document.Results.PerfStatsForTemporarySemantic.FirstCompilationTime;
                stats.AverageCrossCheckerParserTime += document.Results.PerfStatsForProgramCrossCheck.FirstCompilationTime;
                stats.AverageQualityCheckerParserTime += document.Results.PerfStatsForCodeQualityCheck.FirstCompilationTime;
                stats.AverageDiagnosticCollectionTime += (float)diagnosticCollectionTime.TotalMilliseconds;
            }

            //Compute average time needed for each phase
            stats.AverageTextUpdateTime = (int)stats.AverageTextUpdateTime / stats.IterationNumber;
            stats.AverageScannerTime = (int)stats.AverageScannerTime / stats.IterationNumber;
            stats.AveragePreprocessorTime = (int)stats.AveragePreprocessorTime / stats.IterationNumber;
            stats.AverageCodeElementParserTime = (int)stats.AverageCodeElementParserTime / stats.IterationNumber;
            stats.AverateTemporarySemanticsParserTime = (int)stats.AverateTemporarySemanticsParserTime / stats.IterationNumber;
            stats.AverageCrossCheckerParserTime = (int)stats.AverageCrossCheckerParserTime / stats.IterationNumber;
            stats.AverageQualityCheckerParserTime = (int)stats.AverageQualityCheckerParserTime / stats.IterationNumber;
            stats.AverageDiagnosticCollectionTime = (int)stats.AverageDiagnosticCollectionTime / stats.IterationNumber;
            stats.AverageTotalProcessingTime = stats.AverageTextUpdateTime +
                                               stats.AverageScannerTime +
                                               stats.AveragePreprocessorTime +
                                               stats.AverageCodeElementParserTime +
                                               stats.AverateTemporarySemanticsParserTime +
                                               stats.AverageCrossCheckerParserTime +
                                               stats.AverageQualityCheckerParserTime +
                                               stats.AverageDiagnosticCollectionTime;
            stats.Line = documentWarmup.Results.CobolTextLines.Count;
            stats.TotalCodeElements = documentWarmup.Results.CodeElementsDocumentSnapshot.CodeElements.Count();


            TestUtils.CreateRunReport("FullParsing", TestUtils.GetReportDirectoryPath(), Path.GetFileNameWithoutExtension(fullPath), stats);
        }

        /// <summary>
        ///Be sure that there is no error, otherwise parsing can be incomplete
        ///
        ///We want to be sure that all steps of the parsing are done correctly, otherwise performance
        ///cannot be compared
        /// </summary>
        private TimeSpan CheckThatThereIsNoError(CompilationUnit compilationUnit)
        {
            var diags = AllDiagnostics(compilationUnit, out var duration);
            if (diags.Any(d => d.Info.Severity == Severity.Error))
            {
                throw new Exception("Error diagnostics Detected");
            }

            return duration;
        }

        private static IList<Diagnostic> AllDiagnostics(CompilationUnit compilationUnit, out TimeSpan duration)
        {
            var start = DateTime.Now;
            var result = compilationUnit.AllDiagnostics();
            duration = DateTime.Now - start;
            return result;
        }
    }
}<|MERGE_RESOLUTION|>--- conflicted
+++ resolved
@@ -111,14 +111,11 @@
         /// </summary>
         private static readonly string DeepTypes = CNAF_TC_FOLDER + "CGMV01-DeepTypes.tcbl";
 
-<<<<<<< HEAD
         /// <summary>
         /// Large Cobol 85 file (more than 200k lines)
         /// </summary>
         private static readonly string LargeFile = CNAF_FOLDER + "CGMX02.COB";
 
-=======
->>>>>>> bb919a58
         [TestMethod]
         [TestCategory("Performance")]
         [TestProperty("Time", "fast")]
@@ -127,11 +124,7 @@
         {
             var sourceFilePath = Path.Combine(AntlrFolder, "AntlrTest.rdz.pgm");
             var unitTest = new TypeCobol.Test.UtilsNew.TestUnit(sourceFilePath, antlrProfiling: true);
-<<<<<<< HEAD
-            var expectedResultPath = Path.Combine(AntlrFolder, "AntlrTest.rdzANTLR.txt");
-=======
             var expectedResultPath = Path.Combine(AntlrFolder, "AntlrTest.ANTLR.txt");
->>>>>>> bb919a58
             unitTest.AddComparison(new TypeCobol.Test.UtilsNew.Comparison(null, expectedResultPath, new TypeCobol.Test.UtilsNew.AntlrProfiling()));
             unitTest.Run();
         }
@@ -330,15 +323,8 @@
             stats.IterationNumber = 40;
             for (int i = 0; i < stats.IterationNumber; i++)
             {
-<<<<<<< HEAD
                 // Apply range updates
                 compiler.CompilationResultsForProgram.UpdateTextLines(updates);
-=======
-                // Append one line in the middle of the program
-                var lineBefore = compiler.CompilationResultsForProgram.CobolTextLines[newLineIndex - 1];
-                var rangeUpdate = new RangeUpdate(lineBefore.LineIndex, lineBefore.Length, lineBefore.LineIndex, lineBefore.Length, Environment.NewLine + newLineText);
-                compiler.CompilationResultsForProgram.UpdateTextLines(new [] { rangeUpdate });
->>>>>>> bb919a58
 
                 // Execute a second (incremental) compilation
                 compiler.CompileOnce();
