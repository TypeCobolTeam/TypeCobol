﻿using System;
using System.Collections.Generic;
using System.IO;
using System.Linq;
using Microsoft.VisualStudio.TestTools.UnitTesting;
using TypeCobol.Analysis;
using TypeCobol.Compiler;
using TypeCobol.Compiler.Diagnostics;
using TypeCobol.Compiler.Directives;
using TypeCobol.Compiler.Text;

namespace TypeCobol.Test.Parser.Performance
{
    [TestClass]
    [Ignore]
    public class Performance
    {
        static readonly string AntlrFolder = PlatformUtils.GetPathForProjectFile("Parser") + Path.DirectorySeparatorChar + "Performance";


        private static readonly string CNAF_FOLDER = "TypeCobol.Test" + Path.DirectorySeparatorChar + "ThirdParty" + Path.DirectorySeparatorChar + "CNAF" + Path.DirectorySeparatorChar + "Batch" + Path.DirectorySeparatorChar;
        private static readonly string CNAF_TC_FOLDER = "TypeCobol.Test" + Path.DirectorySeparatorChar + "ThirdParty" + Path.DirectorySeparatorChar + "CNAF_TypeCobol" + Path.DirectorySeparatorChar;


        /// <summary>
        /// It's under CNAF_TC_FOLDER because the file was modified for the performance test.
        /// All redefines have been removed.
        ///
        /// It's because others test need to simulate the same code with 
        /// typedef but redefines is forbidden under typedef.
        /// 
        /// With this program we can compare performance pure Cobol85 and a program written with
        /// TypeCobol features(typedef, procedure, global-storage, operator ::, ...)
        /// </summary>
        private static readonly string Cobol85_NoRedefines = CNAF_TC_FOLDER + "CGMV01-Cobol85-NoRedefines.cbl";

        /// <summary>
        /// Almost like Cobol85_NoRedefines file but replace almost level 01 declaration with a typedef.
        /// It's like replacing COPY with typedef
        ///
        /// Performance should be similar to Cobol85_NoRedefines
        /// </summary>
        private static readonly string BigTypes_NoProcedure = CNAF_TC_FOLDER + "CGMV01-BigTypes.tcbl";

        /// <summary>
        /// This file is almost like BigTypes_NoProcedure except all the code is put in a procedure/function instead of the
        /// procedure division of the program.
        ///
        /// The goal is to be sure that no checkers (or any code) make extra works when we are under a procedure/function.
        ///
        /// Performance should be similar to BigTypes_NoProcedure
        /// 
        /// </summary>
        private static readonly string BigTypes_1Procedure = CNAF_TC_FOLDER + "CGMV01-BigTypes-1Procedure.tcbl";

        /// <summary>
        /// Performance should be similar to BigTypes_NoProcedure
        ///
        /// This file is almost like Cobol85_NoRedefines except all variables are declared in Global-storage.
        /// Linkage section is still here
        ///
        /// The goal is to be sure that no checkers (or any code) make extra works when we are under the global-storage
        ///
        /// Performance should be similar to Cobol85_NoRedefines
        /// </summary>
        private static readonly string GlobalStorage = CNAF_TC_FOLDER + "CGMV01-GlobalStorage.tcbl";

        /// <summary>
        /// With TypeCobol, the goal is to have a lot of small procedures that communicates with variable declared in type.
        /// We'll then have the same type use a lot of times in different procedures.
        ///
        /// The goal of this file is to check that there is no performance penalty by declaring a lot of variable with a type
        /// The code doesn't use the variable, we just check the declaration part
        ///
        /// This file only 1 time the type.
        /// It serves as a reference for the other test
        /// </summary>
        private static readonly string UseALotOfTypes_1Times_Reference = CNAF_TC_FOLDER + "CGMV01-UseAlotOfTypes-1Times.tcbl";

        /// <summary>
        /// Same as UseALotOfTypes_1Times_Reference but declare a variable with a type 100 times
        ///
        /// Performance should be similar to UseALotOfTypes_1Times_Reference
        /// </summary>
        private static readonly string UseALotOfTypes_100Times = CNAF_TC_FOLDER + "CGMV01-UseAlotOfTypes-100Times.tcbl";

        /// <summary>
        /// Same as UseALotOfTypes_100Times but the type are used as parameter of a procedure.

        /// Performance should be similar to UseALotOfTypes_1Times_Reference
        /// </summary>
        private static readonly string UseALotOfTypes_WithProc_100Times = CNAF_TC_FOLDER + "CGMV01-UseAlotOfTypes-WithProc-100Times.tcbl";



        /// <summary>
        /// Cobol85 with deep variables declaration
        ///
        /// The goal is to see if variable resolution is fast.
        ///
        /// All variables referenced are from the last part (which is the deepest type of DeepTypes TC file).
        /// 
        /// </summary>
        private static readonly string DeepVariables = CNAF_TC_FOLDER + "CGMV01-DeepVariables.cbl";
        /// <summary>
        /// TypeCobol with deep types linked between each other.
        /// This is the TypeCobol version of DeppVariables.
        ///
        /// The goal is to see if type linking, type max depth checking and variable resolution is fast.
        /// All variable resolution are the same that DeppVariables.
        ///
        /// All variables referenced are from the deepest type.
        /// 
        /// </summary>
        private static readonly string DeepTypes = CNAF_TC_FOLDER + "CGMV01-DeepTypes.tcbl";

        [TestMethod]
        [TestCategory("Performance")]
        [TestProperty("Time", "fast")]
        //[Ignore]
        public void AntlrPerformanceProfiler()
        {
            var sourceFilePath = Path.Combine(AntlrFolder, "AntlrTest.rdz.pgm");
            var unitTest = new TypeCobol.Test.UtilsNew.TestUnit(sourceFilePath, antlrProfiling: true);
<<<<<<< HEAD
            var expectedResultPath = Path.Combine(AntlrFolder, "AntlrTest.rdzANTLR.txt");
=======
            var expectedResultPath = Path.Combine(AntlrFolder, "AntlrTest.ANTLR.txt");
>>>>>>> bb919a58
            unitTest.AddComparison(new TypeCobol.Test.UtilsNew.Comparison(null, expectedResultPath, new TypeCobol.Test.UtilsNew.AntlrProfiling()));
            unitTest.Run();
        }


        [TestMethod]
        [TestCategory("Performance")]
        [TestProperty("Time", "long")]
        //[Ignore]
        public void Part1_Incremental_Cobol85_NoRedefines()
        {
            IncrementalPerformance2(Cobol85_NoRedefines, 65809, "           MOVE WS-CMM010-MOIS-BIN TO WS-CMM010-MM       ");
        }

        [TestMethod]
        [TestCategory("Performance")]
        [TestProperty("Time", "long")]
        //[Ignore]
        public void Part1_Incremental_TC_BigTypesNoProcedure()
        {
            IncrementalPerformance2(BigTypes_NoProcedure, 65897, "           MOVE WS-CMM010-MOIS-BIN TO WS-CMM010-MM                      CMM010AK");
        }

        [TestMethod]
        [TestCategory("Performance")]
        [TestProperty("Time", "long")]
        //[Ignore]
        public void Part1_Incremental_TC_BigTypesWithProcedure()
        {
            IncrementalPerformance2(BigTypes_1Procedure, 65899, "           MOVE WS-CMM010-MOIS-BIN TO WS-CMM010-MM                      CMM010AK");
        }

        [TestMethod]
        [TestCategory("Performance")]
        [TestProperty("Time", "long")]
        //[Ignore]
        public void Part1_Incremental_TC_GlobalStorage()
        {
            IncrementalPerformance2(GlobalStorage, 65805, "           MOVE WS-CMM010-MOIS-BIN TO WS-CMM010-MM                      CMM010AK");
        }

        [TestMethod]
        [TestCategory("Performance")]
        [TestProperty("Time", "long")]
        //[Ignore]
        public void Part2_Incremental_TC_UseALotOfTypes_001Time()
        {
            IncrementalPerformance2(UseALotOfTypes_1Times_Reference, 50, "                                                                                ");
        }

        [TestMethod]
        [TestCategory("Performance")]
        [TestProperty("Time", "long")]
        //[Ignore]
        public void Part2_Incremental_TC_UseALotOfTypes_100Times()
        {
            IncrementalPerformance2(UseALotOfTypes_100Times, 50, "                                                                                ");
        }
        [TestMethod]
        [TestCategory("Performance")]
        [TestProperty("Time", "long")]
        //[Ignore]
        public void Part2_Incremental_TC_UseALotOfTypes_WithProc_100Times()
        {
            IncrementalPerformance2(UseALotOfTypes_WithProc_100Times, 50, "                                                                                ");
        }

        [TestMethod]
        [TestCategory("Performance")]
        [TestProperty("Time", "long")]
        //[Ignore]
        public void Part3_Incremental_Cobol85_DeepVariables()
        {
            IncrementalPerformance2(DeepVariables, 20535, "                                                                                ");
        }

        [TestMethod]
        [TestCategory("Performance")]
        [TestProperty("Time", "long")]
        //[Ignore]
        public void Part3_Incremental_TC_DeepTypes()
        {
            IncrementalPerformance2(DeepTypes, 20692, "                                                                                ");
        }

        /// <summary>
        /// Creates the AnalyzerProvider to be used.
        /// </summary>
        /// <returns></returns>
        protected virtual IAnalyzerProvider CreateAnalyzerProvider()
        {
            return null;
        }

        private void IncrementalPerformance2(string relativePath, int newLineIndex, string newLineText)
        {
            DocumentFormat documentFormat = DocumentFormat.RDZReferenceFormat;
            string fullPath = Directory.GetParent(Directory.GetCurrentDirectory())?.Parent?.FullName + "\\" + relativePath;

            // Create a FileCompiler for this program
            string filename = Path.GetFileName(fullPath);
            var root = new DirectoryInfo(Directory.GetParent(fullPath).FullName);

            CompilationProject project = new CompilationProject("test",
                root.FullName, new[] { ".cbl", ".cpy" },
                documentFormat, new TypeCobolOptions(), CreateAnalyzerProvider());
            FileCompiler compiler = new FileCompiler(null, filename, documentFormat.ColumnsLayout, false, project.SourceFileProvider, project, new TypeCobolOptions(), null, project);
            //Make an incremental change to the source code
            TestUtils.CompilationStats stats = new TestUtils.CompilationStats();
            ExecuteIncremental(compiler, stats, newLineIndex, newLineText);

            // Display a performance report
            TestUtils.CreateRunReport("Incremental", TestUtils.GetReportDirectoryPath(), filename, stats, compiler.CompilationResultsForProgram);
        }

        private void ExecuteIncremental(FileCompiler compiler, TestUtils.CompilationStats stats, int newLineIndex, string newLineText)
        {
            // Execute a first (complete) compilation
            compiler.CompileOnce();
            //Iterate multiple times over an incremental change
            stats.IterationNumber = 40;
            for (int i = 0; i < stats.IterationNumber; i++)
            {
                // Append one line in the middle of the program
                var lineBefore = compiler.CompilationResultsForProgram.CobolTextLines[newLineIndex - 1];
                var rangeUpdate = new RangeUpdate(lineBefore.LineIndex, lineBefore.Length, lineBefore.LineIndex, lineBefore.Length, Environment.NewLine + newLineText);
                compiler.CompilationResultsForProgram.UpdateTextLines(new [] { rangeUpdate });

                // Execute a second (incremental) compilation
                compiler.CompileOnce();
                //Be sure that there is no error, otherwise parsing can be incomplete
                var diagnosticCollectionTime = CheckThatThereIsNoError(compiler.CompilationResultsForProgram);

                //Accumulate results
                stats.AverageTextUpdateTime += compiler.CompilationResultsForProgram.PerfStatsForText.LastRefreshTime;
                stats.AverageScannerTime += compiler.CompilationResultsForProgram.PerfStatsForScanner.LastRefreshTime;
                stats.AveragePreprocessorTime += compiler.CompilationResultsForProgram.PerfStatsForPreprocessor.LastRefreshTime;
                stats.AverageCodeElementParserTime += compiler.CompilationResultsForProgram.PerfStatsForCodeElementsParser.LastRefreshTime;
                stats.AverateTemporarySemanticsParserTime += compiler.CompilationResultsForProgram.PerfStatsForTemporarySemantic.LastRefreshTime;
                stats.AverageCrossCheckerParserTime += compiler.CompilationResultsForProgram.PerfStatsForProgramCrossCheck.LastRefreshTime;
                stats.AverageQualityCheckerParserTime += compiler.CompilationResultsForProgram.PerfStatsForCodeQualityCheck.LastRefreshTime;
                stats.AverageDiagnosticCollectionTime += (float)diagnosticCollectionTime.TotalMilliseconds;
            }
            //Compute average time needed for each phase
            stats.AverageTextUpdateTime = (int)stats.AverageTextUpdateTime / stats.IterationNumber;
            stats.AverageScannerTime = (int)stats.AverageScannerTime / stats.IterationNumber;
            stats.AveragePreprocessorTime = (int)stats.AveragePreprocessorTime / stats.IterationNumber;
            stats.AverageCodeElementParserTime = (int)stats.AverageCodeElementParserTime / stats.IterationNumber;
            stats.AverateTemporarySemanticsParserTime = (int)stats.AverateTemporarySemanticsParserTime / stats.IterationNumber;
            stats.AverageCrossCheckerParserTime = (int)stats.AverageCrossCheckerParserTime / stats.IterationNumber;
            stats.AverageQualityCheckerParserTime = (int)stats.AverageQualityCheckerParserTime / stats.IterationNumber;
            stats.AverageDiagnosticCollectionTime = (int)stats.AverageDiagnosticCollectionTime / stats.IterationNumber;
            stats.AverageTotalProcessingTime = stats.AverageTextUpdateTime +
                                               stats.AverageScannerTime +
                                               stats.AveragePreprocessorTime +
                                               stats.AverageCodeElementParserTime +
                                               stats.AverateTemporarySemanticsParserTime +
                                               stats.AverageCrossCheckerParserTime +
                                               stats.AverageQualityCheckerParserTime +
                                               stats.AverageDiagnosticCollectionTime;
        }


        [TestMethod]
        [TestCategory("Performance")]
        [TestProperty("Time", "long")]
        //[Ignore]
        public void Part1_FullParsing_Cobol85_NoRedefines()
        {
            FullParsing(Cobol85_NoRedefines);
        }

        [TestMethod]
        [TestCategory("Performance")]
        [TestProperty("Time", "long")]
        //[Ignore]
        public void Part1_FullParsing_TC_BigTypesNoProcedure()
        {
            FullParsing(BigTypes_NoProcedure);
        }
        [TestMethod]
        [TestCategory("Performance")]
        [TestProperty("Time", "long")]
        //[Ignore]
        public void Part1_FullParsing_TC_BigTypesWithProcedure()
        {
            FullParsing(BigTypes_1Procedure);
        }

        [TestMethod]
        [TestCategory("Performance")]
        [TestProperty("Time", "long")]
        //[Ignore]
        public void Part1_FullParsing_TC_GlobalStorage()
        {
            FullParsing(GlobalStorage);
        }

        [TestMethod]
        [TestCategory("Performance")]
        [TestProperty("Time", "long")]
        //[Ignore]
        public void Part2_FullParsing_TC_UseALotOfTypes_001Time()
        {
            FullParsing(UseALotOfTypes_1Times_Reference);
        }

        [TestMethod]
        [TestCategory("Performance")]
        [TestProperty("Time", "long")]
        //[Ignore]
        public void Part2_FullParsing_TC_UseALotOfTypes_100Times()
        {
            FullParsing(UseALotOfTypes_100Times);
        }

        [TestMethod]
        [TestCategory("Performance")]
        [TestProperty("Time", "long")]
        //[Ignore]
        public void Part2_FullParsing_TC_UseALotOfTypes_WithProc_100Times()
        {
            FullParsing(UseALotOfTypes_WithProc_100Times);
        }

        [TestMethod]
        [TestCategory("Performance")]
        [TestProperty("Time", "long")]
        //[Ignore]
        public void Part3_FullParsing_Cobol85_DeepVariables()
        {
            FullParsing(DeepVariables);
        }

        [TestMethod]
        [TestCategory("Performance")]
        [TestProperty("Time", "long")]
        //[Ignore]
        public void Part3_FullParsing_TC_DeepTypes()
        {
            FullParsing(DeepTypes);
        }




        /// <summary>
        /// Method for parsinga document.
        /// </summary>
        /// <param name="fullPath"></param>
        /// <param name="options"></param>
        /// <param name="format"></param>
        /// <param name="copiesFolder"></param>
        /// <returns></returns>
        protected virtual TypeCobol.Parser ParseDocument(string fullPath, TypeCobolOptions options, TypeCobol.Compiler.DocumentFormat format, string[] copiesFolder)
        {
            var document = new TypeCobol.Parser();
            document.Init(fullPath, false, options, format, copiesFolder, CreateAnalyzerProvider());
            document.Parse(fullPath);
            return document;
        }

        private void FullParsing(string relativePath, params string[] copiesFolder)
        {
            string fullPath = Directory.GetParent(Directory.GetCurrentDirectory())?.Parent?.FullName + "\\" + relativePath;
            var format = TypeCobol.Compiler.DocumentFormat.RDZReferenceFormat;

            TestUtils.CompilationStats stats = new TestUtils.CompilationStats();
            stats.IterationNumber = 20;
            //Warmup before measurement
            var documentWarmup = new TypeCobol.Parser();
            var options = new TypeCobolOptions { ExecToStep = ExecutionStep.CrossCheck };

            //Warmup
            documentWarmup = ParseDocument(fullPath, options, format, copiesFolder);
            //Be sure that there is no error, otherwise parsing can be incomplete
            CheckThatThereIsNoError(documentWarmup.Results); //Discard diagnostics collection time for this warmup run

            for (int i = 0; i < stats.IterationNumber; i++)
            {
                var document = ParseDocument(fullPath, options, format, copiesFolder);
                AllDiagnostics(document.Results, out var diagnosticCollectionTime);

                stats.AverageTextUpdateTime += document.Results.PerfStatsForText.FirstCompilationTime;
                stats.AverageScannerTime += document.Results.PerfStatsForScanner.FirstCompilationTime;
                stats.AveragePreprocessorTime += document.Results.PerfStatsForPreprocessor.FirstCompilationTime;
                stats.AverageCodeElementParserTime += document.Results.PerfStatsForCodeElementsParser.FirstCompilationTime;
                stats.AverateTemporarySemanticsParserTime += document.Results.PerfStatsForTemporarySemantic.FirstCompilationTime;
                stats.AverageCrossCheckerParserTime += document.Results.PerfStatsForProgramCrossCheck.FirstCompilationTime;
                stats.AverageQualityCheckerParserTime += document.Results.PerfStatsForCodeQualityCheck.FirstCompilationTime;
                stats.AverageDiagnosticCollectionTime += (float)diagnosticCollectionTime.TotalMilliseconds;
            }

            //Compute average time needed for each phase
            stats.AverageTextUpdateTime = (int)stats.AverageTextUpdateTime / stats.IterationNumber;
            stats.AverageScannerTime = (int)stats.AverageScannerTime / stats.IterationNumber;
            stats.AveragePreprocessorTime = (int)stats.AveragePreprocessorTime / stats.IterationNumber;
            stats.AverageCodeElementParserTime = (int)stats.AverageCodeElementParserTime / stats.IterationNumber;
            stats.AverateTemporarySemanticsParserTime = (int)stats.AverateTemporarySemanticsParserTime / stats.IterationNumber;
            stats.AverageCrossCheckerParserTime = (int)stats.AverageCrossCheckerParserTime / stats.IterationNumber;
            stats.AverageQualityCheckerParserTime = (int)stats.AverageQualityCheckerParserTime / stats.IterationNumber;
            stats.AverageDiagnosticCollectionTime = (int)stats.AverageDiagnosticCollectionTime / stats.IterationNumber;
            stats.AverageTotalProcessingTime = stats.AverageTextUpdateTime +
                                               stats.AverageScannerTime +
                                               stats.AveragePreprocessorTime +
                                               stats.AverageCodeElementParserTime +
                                               stats.AverateTemporarySemanticsParserTime +
                                               stats.AverageCrossCheckerParserTime +
                                               stats.AverageQualityCheckerParserTime +
                                               stats.AverageDiagnosticCollectionTime;
            stats.Line = documentWarmup.Results.CobolTextLines.Count;
            stats.TotalCodeElements = documentWarmup.Results.CodeElementsDocumentSnapshot.CodeElements.Count();


            TestUtils.CreateRunReport("FullParsing", TestUtils.GetReportDirectoryPath(), Path.GetFileNameWithoutExtension(fullPath), stats);
        }

        /// <summary>
        ///Be sure that there is no error, otherwise parsing can be incomplete
        ///
        ///We want to be sure that all steps of the parsing are done correctly, otherwise performance
        ///cannot be compared
        /// </summary>
        private TimeSpan CheckThatThereIsNoError(CompilationUnit compilationUnit)
        {
            var diags = AllDiagnostics(compilationUnit, out var duration);
            if (diags.Any(d => d.Info.Severity == Severity.Error))
            {
                throw new Exception("Error diagnostics Detected");
            }

            return duration;
        }

        private static IList<Diagnostic> AllDiagnostics(CompilationUnit compilationUnit, out TimeSpan duration)
        {
            var start = DateTime.Now;
            var result = compilationUnit.AllDiagnostics();
            duration = DateTime.Now - start;
            return result;
        }
    }
}<|MERGE_RESOLUTION|>--- conflicted
+++ resolved
@@ -122,11 +122,7 @@
         {
             var sourceFilePath = Path.Combine(AntlrFolder, "AntlrTest.rdz.pgm");
             var unitTest = new TypeCobol.Test.UtilsNew.TestUnit(sourceFilePath, antlrProfiling: true);
-<<<<<<< HEAD
-            var expectedResultPath = Path.Combine(AntlrFolder, "AntlrTest.rdzANTLR.txt");
-=======
             var expectedResultPath = Path.Combine(AntlrFolder, "AntlrTest.ANTLR.txt");
->>>>>>> bb919a58
             unitTest.AddComparison(new TypeCobol.Test.UtilsNew.Comparison(null, expectedResultPath, new TypeCobol.Test.UtilsNew.AntlrProfiling()));
             unitTest.Run();
         }
