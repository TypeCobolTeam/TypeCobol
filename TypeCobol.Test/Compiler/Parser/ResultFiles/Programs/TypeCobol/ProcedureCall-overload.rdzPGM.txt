﻿--- Diagnostics ---
Line 227[12,39] <27, Error, Syntax> - Syntax error : Function not found 'case2' input(DATE, Alphanumeric) output(BOOL)
Line 232[12,48] <27, Error, Syntax> - Syntax error : Function 'case3' only takes 3 parameter(s)
<<<<<<< HEAD
Line 232[12,48] <27, Error, Syntax> - Syntax error : Function 'case3' expected parameter 'mydate' of type DATE and received 'fakeDate' of type Alphanumeric 
Line 232[12,48] <27, Error, Syntax> - Syntax error : Function 'case3' expected parameter 'fakeDate' of type Alphanumeric and received 'myDate' of type DATE 
Line 232[12,48] <27, Error, Syntax> - Syntax error : Function 'case3' expected parameter 'result' of type BOOL and received 'fakeDate' of type Alphanumeric 
Line 237[12,48] <27, Error, Syntax> - Syntax error : No suitable function signature found for 'case4'
Line 248[12,22] <27, Error, Syntax> - Syntax error : Call to 'case61' is ambigous. 'case61' is defined 3 times
Line 250[12,22] <27, Error, Syntax> - Syntax error : Call to 'case62' is ambigous. 'case62' is defined 4 times
Line 252[12,22] <27, Error, Syntax> - Syntax error : Call to 'case63' is ambigous. 'case63' is defined 5 times
Line 255[12,21] <27, Error, Syntax> - Syntax error : No function found for 'case7'
Line 261[12,21] <27, Error, Syntax> - Syntax error : Call to 'case9' is ambigous. 'case9' is defined 2 times
=======
Line 232[12,48] <27, Error, Syntax> - Syntax error : Function 'case3' expected parameter 'mydate' of type DATE and length 1 and received 'fakeDate' of type Alphanumeric and length 8
Line 232[12,48] <27, Error, Syntax> - Syntax error : Function 'case3' expected parameter 'fakeDate' of type Alphanumeric and length 8 and received 'myDate' of type DATE and length 1
Line 232[12,48] <27, Error, Syntax> - Syntax error : Function 'case3' expected parameter 'result' of type BOOL and length 1 and received 'fakeDate' of type Alphanumeric and length 8
Line 237[12,48] <27, Error, Syntax> - Syntax error : No suitable function signature found for 'case4' input(Alphanumeric, DATE, Alphanumeric) output(Alphanumeric, BOOL)
Line 248[12,22] <27, Error, Syntax> - Syntax error : Call to 'case61'(no arguments) is ambigous. 'case61' is defined 3 times
Line 250[12,22] <27, Error, Syntax> - Syntax error : Call to 'case62'(no arguments) is ambigous. 'case62' is defined 4 times
Line 252[12,22] <27, Error, Syntax> - Syntax error : Call to 'case63'(no arguments) is ambigous. 'case63' is defined 5 times
Line 255[12,21] <27, Error, Syntax> - Syntax error : No function or variable found for 'case7'(no arguments)
Line 261[12,21] <27, Error, Syntax> - Syntax error : Call to 'case9'(no arguments) is ambigous. 'case9' is defined 2 times
>>>>>>> 3cf46724
Line 265[12,48] <27, Error, Syntax> - Syntax error : Function 'case10' only takes 0 parameter(s)
Line 269[12,22] <27, Error, Syntax> - Syntax error : Warning: Risk of confusion in call of 'case11'
Line 272[12,22] <27, Error, Syntax> - Syntax error : Call to 'case12'(no arguments) is ambigous. 'case12' is defined 3 times
Line 275[12,22] <27, Error, Syntax> - Syntax error : No suitable function signature found for 'case13(no arguments)'
Line 278[12,22] <27, Error, Syntax> - Syntax error : Warning: Risk of confusion in call of 'case14'
Line 281[12,22] <27, Error, Syntax> - Syntax error : Call to 'case15'(no arguments) is ambigous. 'case15' is defined 4 times

--- Program ---
PROGRAM: ProcedureCallOverload common:False initial:False recursive:False
 author: ? written: ? compiled: ? installation: ? security: ?
--- Intrinsic:Namespace:Global:Declarations:Program
-- DATA --------
  myDate:DATE
  fakeDate:Alphanumeric
  result:BOOL
  realfakeDate:Alphanumeric
  case1:Alphanumeric
  case1:Alphanumeric
  case2:Alphanumeric
  case2:Alphanumeric
  case3:Alphanumeric
  case3:Alphanumeric
  case4:Alphanumeric
  case4:Alphanumeric
  case61:Alphanumeric
  case61:Alphanumeric
  case62:Alphanumeric
  case62:Alphanumeric
  case63:Alphanumeric
  case63:Alphanumeric
  case8:Alphanumeric
  case9:Alphanumeric
  case9:Alphanumeric
  case11:Alphanumeric
  case12:Alphanumeric
  case12:Alphanumeric
  case14:Alphanumeric
  case15:Alphanumeric
  case15:Alphanumeric
  group:Alphanumeric
-- PARAGRAPHS --
  TRAITEMENT
-- FUNCTIONS ---
  case1
        in: mydate:DATE
        in: fakeDate:Alphanumeric
       out: result:BOOL
  case3
        in: mydate:DATE
        in: fakeDate:Alphanumeric
       out: result:BOOL
  case4
        in: mydate:DATE
       out: result:BOOL
  case4
        in: mydate:DATE
        in: fakeDate:Alphanumeric
       out: result:BOOL
  case51
  case52
  case52
        in: mydate:DATE
        in: fakeDate:Alphanumeric
       out: result:BOOL
  case53
  case53
        in: mydate:DATE
        in: fakeDate:Alphanumeric
       out: result:BOOL
  case53
        in: mydate:DATE
       out: result:BOOL
  case61
  case62
  case62
        in: mydate:DATE
        in: fakeDate:Alphanumeric
       out: result:BOOL
  case63
  case63
        in: mydate:DATE
        in: fakeDate:Alphanumeric
       out: result:BOOL
  case63
        in: mydate:DATE
       out: result:BOOL
  case10
  case11
        in: mydate:DATE
        in: fakeDate:Alphanumeric
       out: result:BOOL
  case12
        in: mydate:DATE
        in: fakeDate:Alphanumeric
       out: result:BOOL
  case13
        in: mydate:DATE
       out: result:BOOL
  case13
        in: mydate:DATE
        in: fakeDate:Alphanumeric
       out: result:BOOL
  case14
        in: mydate:DATE
       out: result:BOOL
  case14
        in: mydate:DATE
        in: fakeDate:Alphanumeric
       out: result:BOOL
  case15
        in: mydate:DATE
       out: result:BOOL
  case15
        in: mydate:DATE
        in: fakeDate:Alphanumeric
       out: result:BOOL
--- Intrinsic
-- TYPES -------
  BOOL:BOOL
  DATE:DATE<|MERGE_RESOLUTION|>--- conflicted
+++ resolved
@@ -1,27 +1,15 @@
 ﻿--- Diagnostics ---
 Line 227[12,39] <27, Error, Syntax> - Syntax error : Function not found 'case2' input(DATE, Alphanumeric) output(BOOL)
 Line 232[12,48] <27, Error, Syntax> - Syntax error : Function 'case3' only takes 3 parameter(s)
-<<<<<<< HEAD
 Line 232[12,48] <27, Error, Syntax> - Syntax error : Function 'case3' expected parameter 'mydate' of type DATE and received 'fakeDate' of type Alphanumeric 
 Line 232[12,48] <27, Error, Syntax> - Syntax error : Function 'case3' expected parameter 'fakeDate' of type Alphanumeric and received 'myDate' of type DATE 
 Line 232[12,48] <27, Error, Syntax> - Syntax error : Function 'case3' expected parameter 'result' of type BOOL and received 'fakeDate' of type Alphanumeric 
-Line 237[12,48] <27, Error, Syntax> - Syntax error : No suitable function signature found for 'case4'
-Line 248[12,22] <27, Error, Syntax> - Syntax error : Call to 'case61' is ambigous. 'case61' is defined 3 times
-Line 250[12,22] <27, Error, Syntax> - Syntax error : Call to 'case62' is ambigous. 'case62' is defined 4 times
-Line 252[12,22] <27, Error, Syntax> - Syntax error : Call to 'case63' is ambigous. 'case63' is defined 5 times
-Line 255[12,21] <27, Error, Syntax> - Syntax error : No function found for 'case7'
-Line 261[12,21] <27, Error, Syntax> - Syntax error : Call to 'case9' is ambigous. 'case9' is defined 2 times
-=======
-Line 232[12,48] <27, Error, Syntax> - Syntax error : Function 'case3' expected parameter 'mydate' of type DATE and length 1 and received 'fakeDate' of type Alphanumeric and length 8
-Line 232[12,48] <27, Error, Syntax> - Syntax error : Function 'case3' expected parameter 'fakeDate' of type Alphanumeric and length 8 and received 'myDate' of type DATE and length 1
-Line 232[12,48] <27, Error, Syntax> - Syntax error : Function 'case3' expected parameter 'result' of type BOOL and length 1 and received 'fakeDate' of type Alphanumeric and length 8
 Line 237[12,48] <27, Error, Syntax> - Syntax error : No suitable function signature found for 'case4' input(Alphanumeric, DATE, Alphanumeric) output(Alphanumeric, BOOL)
 Line 248[12,22] <27, Error, Syntax> - Syntax error : Call to 'case61'(no arguments) is ambigous. 'case61' is defined 3 times
 Line 250[12,22] <27, Error, Syntax> - Syntax error : Call to 'case62'(no arguments) is ambigous. 'case62' is defined 4 times
 Line 252[12,22] <27, Error, Syntax> - Syntax error : Call to 'case63'(no arguments) is ambigous. 'case63' is defined 5 times
 Line 255[12,21] <27, Error, Syntax> - Syntax error : No function or variable found for 'case7'(no arguments)
 Line 261[12,21] <27, Error, Syntax> - Syntax error : Call to 'case9'(no arguments) is ambigous. 'case9' is defined 2 times
->>>>>>> 3cf46724
 Line 265[12,48] <27, Error, Syntax> - Syntax error : Function 'case10' only takes 0 parameter(s)
 Line 269[12,22] <27, Error, Syntax> - Syntax error : Warning: Risk of confusion in call of 'case11'
 Line 272[12,22] <27, Error, Syntax> - Syntax error : Call to 'case12'(no arguments) is ambigous. 'case12' is defined 3 times
