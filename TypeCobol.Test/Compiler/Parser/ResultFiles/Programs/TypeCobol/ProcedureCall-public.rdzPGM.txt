﻿--- Diagnostics ---
<<<<<<< HEAD
Line 17[12,53] <30, Error, Semantics> - Semantic error: TYPE 'typeOfDays' is not referenced
Line 18[12,64] <30, Error, Semantics> - Semantic error: TYPE 'absentPgm.typeOfDays' is not referenced
Line 71[12,39] <27, Error, Syntax> - Syntax error : No function found for 'case1'
Line 74[12,39] <27, Error, Syntax> - Syntax error : No function found for 'case2'
Line 77[12,48] <27, Error, Syntax> - Syntax error : No function found for 'case3'
Line 80[12,48] <27, Error, Syntax> - Syntax error : No function found for 'case4'
Line 83[12,22] <27, Error, Syntax> - Syntax error : No function found for 'case51'
Line 85[12,22] <27, Error, Syntax> - Syntax error : No function found for 'case52'
Line 87[12,22] <27, Error, Syntax> - Syntax error : No function found for 'case53'
Line 90[12,22] <27, Error, Syntax> - Syntax error : Call to 'case61' is ambigous. 'case61' is defined 2 times
Line 92[12,22] <27, Error, Syntax> - Syntax error : Call to 'case62' is ambigous. 'case62' is defined 2 times
Line 94[12,22] <27, Error, Syntax> - Syntax error : Call to 'case63' is ambigous. 'case63' is defined 2 times
Line 97[12,21] <27, Error, Syntax> - Syntax error : No function found for 'case7'
Line 103[12,21] <27, Error, Syntax> - Syntax error : Call to 'case9' is ambigous. 'case9' is defined 2 times
Line 106[12,48] <27, Error, Syntax> - Syntax error : No function found for 'case10'
Line 113[12,22] <27, Error, Syntax> - Syntax error : Call to 'case12' is ambigous. 'case12' is defined 2 times
Line 116[12,22] <27, Error, Syntax> - Syntax error : No function found for 'case13'
Line 122[12,22] <27, Error, Syntax> - Syntax error : Call to 'case15' is ambigous. 'case15' is defined 2 times
Line 149[12,56] <27, Error, Syntax> - Syntax error : Function 'PublicProcedures.addDaysToDate' expected parameter 'TypeOfDays' of type typeOfDays and received 'W-WrongTypeOfDays2' of type absentPgm.typeOfDays 
Line 161[12,39] <27, Error, Syntax> - Syntax error : No function found for 'PublicProcedures.case2'
Line 166[12,48] <27, Error, Syntax> - Syntax error : Function 'PublicProcedures.case3' only takes 3 parameter(s)
Line 166[12,48] <27, Error, Syntax> - Syntax error : Function 'PublicProcedures.case3' expected parameter 'mydate' of type DATE and received 'fakeDate' of type Alphanumeric 
Line 166[12,48] <27, Error, Syntax> - Syntax error : Function 'PublicProcedures.case3' expected parameter 'fakeDate' of type Alphanumeric and received 'myDate' of type DATE 
Line 166[12,48] <27, Error, Syntax> - Syntax error : Parameter fakeD is not referenced
Line 171[12,48] <27, Error, Syntax> - Syntax error : No suitable function signature found for 'PublicProcedures.case4'
Line 189[12,39] <27, Error, Syntax> - Syntax error : No function found for 'PublicProcedures.case7'
Line 192[12,39] <27, Error, Syntax> - Syntax error : No function found for 'PublicProcedures.case8'
Line 195[12,39] <27, Error, Syntax> - Syntax error : No function found for 'PublicProcedures.case9'
Line 199[12,48] <27, Error, Syntax> - Syntax error : Function 'PublicProcedures.case10' only takes 0 parameter(s)
Line 204[12,40] <27, Error, Syntax> - Syntax error : Function 'PublicProcedures.case11' is missing parameter 'mydate' of type DATE and length 1
Line 204[12,40] <27, Error, Syntax> - Syntax error : Function 'PublicProcedures.case11' is missing parameter 'fakeDate' of type Alphanumeric and length 8
Line 204[12,40] <27, Error, Syntax> - Syntax error : Function 'PublicProcedures.case11' is missing parameter 'result' of type BOOL and length 1
Line 208[12,40] <27, Error, Syntax> - Syntax error : Function 'PublicProcedures.case12' is missing parameter 'mydate' of type DATE and length 1
Line 208[12,40] <27, Error, Syntax> - Syntax error : Function 'PublicProcedures.case12' is missing parameter 'fakeDate' of type Alphanumeric and length 8
Line 208[12,40] <27, Error, Syntax> - Syntax error : Function 'PublicProcedures.case12' is missing parameter 'result' of type BOOL and length 1
Line 211[12,40] <27, Error, Syntax> - Syntax error : No suitable function signature found for 'PublicProcedures.case13'
Line 215[12,40] <27, Error, Syntax> - Syntax error : No suitable function signature found for 'PublicProcedures.case14'
Line 218[12,40] <27, Error, Syntax> - Syntax error : No suitable function signature found for 'PublicProcedures.case15'
=======
Line 58[12,39] <27, Error, Syntax> - Syntax error : Function not found 'case1' input(DATE, Alphanumeric) output(BOOL)
Line 61[12,39] <27, Error, Syntax> - Syntax error : Function not found 'case2' input(DATE, Alphanumeric) output(BOOL)
Line 64[12,48] <27, Error, Syntax> - Syntax error : Function not found 'case3' input(Alphanumeric, DATE, Alphanumeric) output(Alphanumeric, BOOL)
Line 67[12,48] <27, Error, Syntax> - Syntax error : Function not found 'case4' input(Alphanumeric, DATE, Alphanumeric) output(Alphanumeric, BOOL)
Line 70[12,22] <27, Error, Syntax> - Syntax error : No function or variable found for 'case51'(no arguments)
Line 72[12,22] <27, Error, Syntax> - Syntax error : No function or variable found for 'case52'(no arguments)
Line 74[12,22] <27, Error, Syntax> - Syntax error : No function or variable found for 'case53'(no arguments)
Line 77[12,22] <27, Error, Syntax> - Syntax error : Call to 'case61'(no arguments) is ambigous. 'case61' is defined 2 times
Line 79[12,22] <27, Error, Syntax> - Syntax error : Call to 'case62'(no arguments) is ambigous. 'case62' is defined 2 times
Line 81[12,22] <27, Error, Syntax> - Syntax error : Call to 'case63'(no arguments) is ambigous. 'case63' is defined 2 times
Line 84[12,21] <27, Error, Syntax> - Syntax error : No function or variable found for 'case7'(no arguments)
Line 90[12,21] <27, Error, Syntax> - Syntax error : Call to 'case9'(no arguments) is ambigous. 'case9' is defined 2 times
Line 93[12,48] <27, Error, Syntax> - Syntax error : Function not found 'case10' input(Alphanumeric, DATE, Alphanumeric) output(Alphanumeric, BOOL)
Line 100[12,22] <27, Error, Syntax> - Syntax error : Call to 'case12'(no arguments) is ambigous. 'case12' is defined 2 times
Line 103[12,22] <27, Error, Syntax> - Syntax error : No function or variable found for 'case13'(no arguments)
Line 109[12,22] <27, Error, Syntax> - Syntax error : Call to 'case15'(no arguments) is ambigous. 'case15' is defined 2 times
Line 124[12,39] <27, Error, Syntax> - Syntax error : Function not found 'PublicProcedures.case2' input(DATE, Alphanumeric) output(BOOL)
Line 130[12,48] <27, Error, Syntax> - Syntax error : Function 'PublicProcedures.case3' only takes 3 parameter(s)
Line 130[12,48] <27, Error, Syntax> - Syntax error : Function 'PublicProcedures.case3' expected parameter 'mydate' of type DATE and length 1 and received 'fakeDate' of type Alphanumeric and length 8
Line 130[12,48] <27, Error, Syntax> - Syntax error : Function 'PublicProcedures.case3' expected parameter 'fakeDate' of type Alphanumeric and length 8 and received 'myDate' of type DATE and length 1
Line 130[12,48] <27, Error, Syntax> - Syntax error : Function 'PublicProcedures.case3' expected parameter 'result' of type BOOL and length 1 and received 'fakeDate' of type Alphanumeric and length 8
Line 136[12,48] <27, Error, Syntax> - Syntax error : No suitable function signature found for 'PublicProcedures.case4' input(Alphanumeric, DATE, ?) output(Alphanumeric, BOOL)
Line 155[12,39] <27, Error, Syntax> - Syntax error : No function or variable found for 'PublicProcedures.case7'(no arguments)
Line 158[12,39] <27, Error, Syntax> - Syntax error : No function or variable found for 'PublicProcedures.case8'(no arguments)
Line 161[12,39] <27, Error, Syntax> - Syntax error : No function or variable found for 'PublicProcedures.case9'(no arguments)
Line 165[12,48] <27, Error, Syntax> - Syntax error : Function 'PublicProcedures.case10' only takes 0 parameter(s)
Line 171[12,40] <27, Error, Syntax> - Syntax error : Function 'PublicProcedures.case11' is missing parameter 'mydate' of type DATE and length 1
Line 171[12,40] <27, Error, Syntax> - Syntax error : Function 'PublicProcedures.case11' is missing parameter 'fakeDate' of type Alphanumeric and length 8
Line 171[12,40] <27, Error, Syntax> - Syntax error : Function 'PublicProcedures.case11' is missing parameter 'result' of type BOOL and length 1
Line 175[12,40] <27, Error, Syntax> - Syntax error : Function 'PublicProcedures.case12' is missing parameter 'mydate' of type DATE and length 1
Line 175[12,40] <27, Error, Syntax> - Syntax error : Function 'PublicProcedures.case12' is missing parameter 'fakeDate' of type Alphanumeric and length 8
Line 175[12,40] <27, Error, Syntax> - Syntax error : Function 'PublicProcedures.case12' is missing parameter 'result' of type BOOL and length 1
Line 178[12,40] <27, Error, Syntax> - Syntax error : No suitable function signature found for 'PublicProcedures.case13(no arguments)'
Line 182[12,40] <27, Error, Syntax> - Syntax error : No suitable function signature found for 'PublicProcedures.case14(no arguments)'
Line 185[12,40] <27, Error, Syntax> - Syntax error : No suitable function signature found for 'PublicProcedures.case15(no arguments)'
>>>>>>> 3cf46724

--- Program ---
PROGRAM: CallToPublicProcedure common:False initial:False recursive:False
 author: ? written: ? compiled: ? installation: ? security: ?
--- Intrinsic:Namespace:Global:Declarations:Program
-- DATA --------
  myDate:DATE
  fakeDate:Alphanumeric
  result:BOOL
  realfakeDate:Alphanumeric
  W-DATA-DateLibrary:Alphanumeric
  W-Dat:DATE
  W-Date1:DATE
  W-NbOfDays:Numeric
  W-typeOfDays:PublicProcedures.typeOfDays
  W-WrongTypeOfDays:typeOfDays
  W-WrongTypeOfDays2:absentPgm.typeOfDays
  W-RtnCode:returnCode
  case1:Alphanumeric
  case1:Alphanumeric
  case2:Alphanumeric
  case2:Alphanumeric
  case3:Alphanumeric
  case3:Alphanumeric
  case4:Alphanumeric
  case4:Alphanumeric
  case61:Alphanumeric
  case61:Alphanumeric
  case62:Alphanumeric
  case62:Alphanumeric
  case63:Alphanumeric
  case63:Alphanumeric
  case8:Alphanumeric
  case9:Alphanumeric
  case9:Alphanumeric
  case11:Alphanumeric
  case12:Alphanumeric
  case12:Alphanumeric
  case14:Alphanumeric
  case15:Alphanumeric
  case15:Alphanumeric
  group:Alphanumeric
-- PARAGRAPHS --
  TRAITEMENT
--- Intrinsic:Namespace:Global
-- TYPES -------
  ReturnCode:ReturnCode
--- Intrinsic
-- TYPES -------
  BOOL:BOOL
  DATE:DATE<|MERGE_RESOLUTION|>--- conflicted
+++ resolved
@@ -1,80 +1,42 @@
 ﻿--- Diagnostics ---
-<<<<<<< HEAD
 Line 17[12,53] <30, Error, Semantics> - Semantic error: TYPE 'typeOfDays' is not referenced
 Line 18[12,64] <30, Error, Semantics> - Semantic error: TYPE 'absentPgm.typeOfDays' is not referenced
-Line 71[12,39] <27, Error, Syntax> - Syntax error : No function found for 'case1'
-Line 74[12,39] <27, Error, Syntax> - Syntax error : No function found for 'case2'
-Line 77[12,48] <27, Error, Syntax> - Syntax error : No function found for 'case3'
-Line 80[12,48] <27, Error, Syntax> - Syntax error : No function found for 'case4'
-Line 83[12,22] <27, Error, Syntax> - Syntax error : No function found for 'case51'
-Line 85[12,22] <27, Error, Syntax> - Syntax error : No function found for 'case52'
-Line 87[12,22] <27, Error, Syntax> - Syntax error : No function found for 'case53'
-Line 90[12,22] <27, Error, Syntax> - Syntax error : Call to 'case61' is ambigous. 'case61' is defined 2 times
-Line 92[12,22] <27, Error, Syntax> - Syntax error : Call to 'case62' is ambigous. 'case62' is defined 2 times
-Line 94[12,22] <27, Error, Syntax> - Syntax error : Call to 'case63' is ambigous. 'case63' is defined 2 times
-Line 97[12,21] <27, Error, Syntax> - Syntax error : No function found for 'case7'
-Line 103[12,21] <27, Error, Syntax> - Syntax error : Call to 'case9' is ambigous. 'case9' is defined 2 times
-Line 106[12,48] <27, Error, Syntax> - Syntax error : No function found for 'case10'
-Line 113[12,22] <27, Error, Syntax> - Syntax error : Call to 'case12' is ambigous. 'case12' is defined 2 times
-Line 116[12,22] <27, Error, Syntax> - Syntax error : No function found for 'case13'
-Line 122[12,22] <27, Error, Syntax> - Syntax error : Call to 'case15' is ambigous. 'case15' is defined 2 times
+Line 71[12,39] <27, Error, Syntax> - Syntax error : Function not found 'case1' input(DATE, Alphanumeric) output(BOOL)
+Line 74[12,39] <27, Error, Syntax> - Syntax error : Function not found 'case2' input(DATE, Alphanumeric) output(BOOL)
+Line 77[12,48] <27, Error, Syntax> - Syntax error : Function not found 'case3' input(Alphanumeric, DATE, Alphanumeric) output(Alphanumeric, BOOL)
+Line 80[12,48] <27, Error, Syntax> - Syntax error : Function not found 'case4' input(Alphanumeric, DATE, Alphanumeric) output(Alphanumeric, BOOL)
+Line 83[12,22] <27, Error, Syntax> - Syntax error : No function or variable found for 'case51'(no arguments)
+Line 85[12,22] <27, Error, Syntax> - Syntax error : No function or variable found for 'case52'(no arguments)
+Line 87[12,22] <27, Error, Syntax> - Syntax error : No function or variable found for 'case53'(no arguments)
+Line 90[12,22] <27, Error, Syntax> - Syntax error : Call to 'case61'(no arguments) is ambigous. 'case61' is defined 2 times
+Line 92[12,22] <27, Error, Syntax> - Syntax error : Call to 'case62'(no arguments) is ambigous. 'case62' is defined 2 times
+Line 94[12,22] <27, Error, Syntax> - Syntax error : Call to 'case63'(no arguments) is ambigous. 'case63' is defined 2 times
+Line 97[12,21] <27, Error, Syntax> - Syntax error : No function or variable found for 'case7'(no arguments)
+Line 103[12,21] <27, Error, Syntax> - Syntax error : Call to 'case9'(no arguments) is ambigous. 'case9' is defined 2 times
+Line 106[12,48] <27, Error, Syntax> - Syntax error : Function not found 'case10' input(Alphanumeric, DATE, Alphanumeric) output(Alphanumeric, BOOL)
+Line 113[12,22] <27, Error, Syntax> - Syntax error : Call to 'case12'(no arguments) is ambigous. 'case12' is defined 2 times
+Line 116[12,22] <27, Error, Syntax> - Syntax error : No function or variable found for 'case13'(no arguments)
+Line 122[12,22] <27, Error, Syntax> - Syntax error : Call to 'case15'(no arguments) is ambigous. 'case15' is defined 2 times
 Line 149[12,56] <27, Error, Syntax> - Syntax error : Function 'PublicProcedures.addDaysToDate' expected parameter 'TypeOfDays' of type typeOfDays and received 'W-WrongTypeOfDays2' of type absentPgm.typeOfDays 
-Line 161[12,39] <27, Error, Syntax> - Syntax error : No function found for 'PublicProcedures.case2'
-Line 166[12,48] <27, Error, Syntax> - Syntax error : Function 'PublicProcedures.case3' only takes 3 parameter(s)
-Line 166[12,48] <27, Error, Syntax> - Syntax error : Function 'PublicProcedures.case3' expected parameter 'mydate' of type DATE and received 'fakeDate' of type Alphanumeric 
-Line 166[12,48] <27, Error, Syntax> - Syntax error : Function 'PublicProcedures.case3' expected parameter 'fakeDate' of type Alphanumeric and received 'myDate' of type DATE 
-Line 166[12,48] <27, Error, Syntax> - Syntax error : Parameter fakeD is not referenced
-Line 171[12,48] <27, Error, Syntax> - Syntax error : No suitable function signature found for 'PublicProcedures.case4'
-Line 189[12,39] <27, Error, Syntax> - Syntax error : No function found for 'PublicProcedures.case7'
-Line 192[12,39] <27, Error, Syntax> - Syntax error : No function found for 'PublicProcedures.case8'
-Line 195[12,39] <27, Error, Syntax> - Syntax error : No function found for 'PublicProcedures.case9'
-Line 199[12,48] <27, Error, Syntax> - Syntax error : Function 'PublicProcedures.case10' only takes 0 parameter(s)
-Line 204[12,40] <27, Error, Syntax> - Syntax error : Function 'PublicProcedures.case11' is missing parameter 'mydate' of type DATE and length 1
-Line 204[12,40] <27, Error, Syntax> - Syntax error : Function 'PublicProcedures.case11' is missing parameter 'fakeDate' of type Alphanumeric and length 8
-Line 204[12,40] <27, Error, Syntax> - Syntax error : Function 'PublicProcedures.case11' is missing parameter 'result' of type BOOL and length 1
-Line 208[12,40] <27, Error, Syntax> - Syntax error : Function 'PublicProcedures.case12' is missing parameter 'mydate' of type DATE and length 1
-Line 208[12,40] <27, Error, Syntax> - Syntax error : Function 'PublicProcedures.case12' is missing parameter 'fakeDate' of type Alphanumeric and length 8
-Line 208[12,40] <27, Error, Syntax> - Syntax error : Function 'PublicProcedures.case12' is missing parameter 'result' of type BOOL and length 1
-Line 211[12,40] <27, Error, Syntax> - Syntax error : No suitable function signature found for 'PublicProcedures.case13'
-Line 215[12,40] <27, Error, Syntax> - Syntax error : No suitable function signature found for 'PublicProcedures.case14'
-Line 218[12,40] <27, Error, Syntax> - Syntax error : No suitable function signature found for 'PublicProcedures.case15'
-=======
-Line 58[12,39] <27, Error, Syntax> - Syntax error : Function not found 'case1' input(DATE, Alphanumeric) output(BOOL)
-Line 61[12,39] <27, Error, Syntax> - Syntax error : Function not found 'case2' input(DATE, Alphanumeric) output(BOOL)
-Line 64[12,48] <27, Error, Syntax> - Syntax error : Function not found 'case3' input(Alphanumeric, DATE, Alphanumeric) output(Alphanumeric, BOOL)
-Line 67[12,48] <27, Error, Syntax> - Syntax error : Function not found 'case4' input(Alphanumeric, DATE, Alphanumeric) output(Alphanumeric, BOOL)
-Line 70[12,22] <27, Error, Syntax> - Syntax error : No function or variable found for 'case51'(no arguments)
-Line 72[12,22] <27, Error, Syntax> - Syntax error : No function or variable found for 'case52'(no arguments)
-Line 74[12,22] <27, Error, Syntax> - Syntax error : No function or variable found for 'case53'(no arguments)
-Line 77[12,22] <27, Error, Syntax> - Syntax error : Call to 'case61'(no arguments) is ambigous. 'case61' is defined 2 times
-Line 79[12,22] <27, Error, Syntax> - Syntax error : Call to 'case62'(no arguments) is ambigous. 'case62' is defined 2 times
-Line 81[12,22] <27, Error, Syntax> - Syntax error : Call to 'case63'(no arguments) is ambigous. 'case63' is defined 2 times
-Line 84[12,21] <27, Error, Syntax> - Syntax error : No function or variable found for 'case7'(no arguments)
-Line 90[12,21] <27, Error, Syntax> - Syntax error : Call to 'case9'(no arguments) is ambigous. 'case9' is defined 2 times
-Line 93[12,48] <27, Error, Syntax> - Syntax error : Function not found 'case10' input(Alphanumeric, DATE, Alphanumeric) output(Alphanumeric, BOOL)
-Line 100[12,22] <27, Error, Syntax> - Syntax error : Call to 'case12'(no arguments) is ambigous. 'case12' is defined 2 times
-Line 103[12,22] <27, Error, Syntax> - Syntax error : No function or variable found for 'case13'(no arguments)
-Line 109[12,22] <27, Error, Syntax> - Syntax error : Call to 'case15'(no arguments) is ambigous. 'case15' is defined 2 times
-Line 124[12,39] <27, Error, Syntax> - Syntax error : Function not found 'PublicProcedures.case2' input(DATE, Alphanumeric) output(BOOL)
-Line 130[12,48] <27, Error, Syntax> - Syntax error : Function 'PublicProcedures.case3' only takes 3 parameter(s)
-Line 130[12,48] <27, Error, Syntax> - Syntax error : Function 'PublicProcedures.case3' expected parameter 'mydate' of type DATE and length 1 and received 'fakeDate' of type Alphanumeric and length 8
-Line 130[12,48] <27, Error, Syntax> - Syntax error : Function 'PublicProcedures.case3' expected parameter 'fakeDate' of type Alphanumeric and length 8 and received 'myDate' of type DATE and length 1
-Line 130[12,48] <27, Error, Syntax> - Syntax error : Function 'PublicProcedures.case3' expected parameter 'result' of type BOOL and length 1 and received 'fakeDate' of type Alphanumeric and length 8
-Line 136[12,48] <27, Error, Syntax> - Syntax error : No suitable function signature found for 'PublicProcedures.case4' input(Alphanumeric, DATE, ?) output(Alphanumeric, BOOL)
-Line 155[12,39] <27, Error, Syntax> - Syntax error : No function or variable found for 'PublicProcedures.case7'(no arguments)
-Line 158[12,39] <27, Error, Syntax> - Syntax error : No function or variable found for 'PublicProcedures.case8'(no arguments)
-Line 161[12,39] <27, Error, Syntax> - Syntax error : No function or variable found for 'PublicProcedures.case9'(no arguments)
-Line 165[12,48] <27, Error, Syntax> - Syntax error : Function 'PublicProcedures.case10' only takes 0 parameter(s)
-Line 171[12,40] <27, Error, Syntax> - Syntax error : Function 'PublicProcedures.case11' is missing parameter 'mydate' of type DATE and length 1
-Line 171[12,40] <27, Error, Syntax> - Syntax error : Function 'PublicProcedures.case11' is missing parameter 'fakeDate' of type Alphanumeric and length 8
-Line 171[12,40] <27, Error, Syntax> - Syntax error : Function 'PublicProcedures.case11' is missing parameter 'result' of type BOOL and length 1
-Line 175[12,40] <27, Error, Syntax> - Syntax error : Function 'PublicProcedures.case12' is missing parameter 'mydate' of type DATE and length 1
-Line 175[12,40] <27, Error, Syntax> - Syntax error : Function 'PublicProcedures.case12' is missing parameter 'fakeDate' of type Alphanumeric and length 8
-Line 175[12,40] <27, Error, Syntax> - Syntax error : Function 'PublicProcedures.case12' is missing parameter 'result' of type BOOL and length 1
-Line 178[12,40] <27, Error, Syntax> - Syntax error : No suitable function signature found for 'PublicProcedures.case13(no arguments)'
-Line 182[12,40] <27, Error, Syntax> - Syntax error : No suitable function signature found for 'PublicProcedures.case14(no arguments)'
-Line 185[12,40] <27, Error, Syntax> - Syntax error : No suitable function signature found for 'PublicProcedures.case15(no arguments)'
->>>>>>> 3cf46724
+Line 161[12,39] <27, Error, Syntax> - Syntax error : Function not found 'PublicProcedures.case2' input(DATE, Alphanumeric) output(BOOL)
+Line 167[12,48] <27, Error, Syntax> - Syntax error : Function 'PublicProcedures.case3' only takes 3 parameter(s)
+Line 167[12,48] <27, Error, Syntax> - Syntax error : Function 'PublicProcedures.case3' expected parameter 'mydate' of type DATE and received 'fakeDate' of type Alphanumeric 
+Line 167[12,48] <27, Error, Syntax> - Syntax error : Function 'PublicProcedures.case3' expected parameter 'fakeDate' of type Alphanumeric and received 'myDate' of type DATE 
+Line 167[12,48] <27, Error, Syntax> - Syntax error : Function 'PublicProcedures.case3' expected parameter 'result' of type BOOL and received 'fakeDate' of type Alphanumeric 
+Line 173[12,48] <27, Error, Syntax> - Syntax error : No suitable function signature found for 'PublicProcedures.case4' input(Alphanumeric, DATE, ?) output(Alphanumeric, BOOL)
+Line 192[12,39] <27, Error, Syntax> - Syntax error : No function or variable found for 'PublicProcedures.case7'(no arguments)
+Line 195[12,39] <27, Error, Syntax> - Syntax error : No function or variable found for 'PublicProcedures.case8'(no arguments)
+Line 198[12,39] <27, Error, Syntax> - Syntax error : No function or variable found for 'PublicProcedures.case9'(no arguments)
+Line 202[12,48] <27, Error, Syntax> - Syntax error : Function 'PublicProcedures.case10' only takes 0 parameter(s)
+Line 208[12,40] <27, Error, Syntax> - Syntax error : Function 'PublicProcedures.case11' is missing parameter 'mydate' of type DATE and length 1
+Line 208[12,40] <27, Error, Syntax> - Syntax error : Function 'PublicProcedures.case11' is missing parameter 'fakeDate' of type Alphanumeric and length 8
+Line 208[12,40] <27, Error, Syntax> - Syntax error : Function 'PublicProcedures.case11' is missing parameter 'result' of type BOOL and length 1
+Line 212[12,40] <27, Error, Syntax> - Syntax error : Function 'PublicProcedures.case12' is missing parameter 'mydate' of type DATE and length 1
+Line 212[12,40] <27, Error, Syntax> - Syntax error : Function 'PublicProcedures.case12' is missing parameter 'fakeDate' of type Alphanumeric and length 8
+Line 212[12,40] <27, Error, Syntax> - Syntax error : Function 'PublicProcedures.case12' is missing parameter 'result' of type BOOL and length 1
+Line 215[12,40] <27, Error, Syntax> - Syntax error : No suitable function signature found for 'PublicProcedures.case13(no arguments)'
+Line 219[12,40] <27, Error, Syntax> - Syntax error : No suitable function signature found for 'PublicProcedures.case14(no arguments)'
+Line 222[12,40] <27, Error, Syntax> - Syntax error : No suitable function signature found for 'PublicProcedures.case15(no arguments)'
 
 --- Program ---
 PROGRAM: CallToPublicProcedure common:False initial:False recursive:False
