﻿using System;
using System.Collections.Generic;
using System.IO;
using System.Linq;
using System.Text;
using TypeCobol.Compiler;
using TypeCobol.Compiler.CodeElements;
using TypeCobol.Compiler.CodeModel;
using TypeCobol.Compiler.Diagnostics;
using TypeCobol.Compiler.Directives;
using TypeCobol.Compiler.Nodes;
using TypeCobol.Compiler.Parser;
#if EUROINFO_RULES
using TypeCobol.Compiler.Preprocessor;
#endif

namespace TypeCobol.Test.Utils
{
    internal class TestUnit
    {
        public FileCompiler Compiler { get; }
        public FilesComparator Comparator { get; }
        public TestObserver Observer { get; }

        public TestUnit(FilesComparator comparator1, string[] copyExtensions = null, bool antlrProfiler = false)
        {
            Comparator = comparator1;
            Observer = new TestObserver();

            string filePath = Comparator.paths.SamplePath;
            DirectoryInfo localDirectory = new DirectoryInfo(Path.GetDirectoryName(filePath));
            DocumentFormat format = Comparator?.GetSampleFormat();

            var sampleExtension = Path.GetExtension(filePath);
            HashSet<string> compilerExtensions = new HashSet<string>(StringComparer.OrdinalIgnoreCase)
                                                 {
                                                     sampleExtension
                                                 };
            if (copyExtensions == null || copyExtensions.Length == 0)
            {
                copyExtensions = new[] {".cpy"};
            }
            foreach (var copyExtension in copyExtensions)
            {
                compilerExtensions.Add(copyExtension);
            }

            TypeCobolOptions options = new TypeCobolOptions();
            CompilationProject project = new CompilationProject("TEST",
                localDirectory.FullName, compilerExtensions.ToArray(),
                format, options, null);
            
            string filename = Comparator.paths.SampleName;
            bool isCopy = copyExtensions.Contains(sampleExtension, StringComparer.OrdinalIgnoreCase);
            Compiler = new FileCompiler(null, filename, format.ColumnsLayout, isCopy, project.SourceFileProvider, project, options, null, project);

            if (antlrProfiler)
            {
                Compiler.CompilationResultsForProgram.PerfStatsForCodeElementsParser.ActivateDetailedAntlrPofiling = true;
                Compiler.CompilationResultsForProgram.PerfStatsForTemporarySemantic.ActivateDetailedAntlrPofiling = true;
            }
        }

        public void Parse()
        {
            try
            {
#if EUROINFO_RULES
                Compiler.CompilerOptions.CpyCopyNameMap = Comparator.GetCopyNameMap();
#endif
                Compiler.CompileOnce();
            }
            catch (Exception e)
            {
                Observer.OnError(e);
            }
#if EUROINFO_RULES
            finally
            {
                Compiler.CompilerOptions.CpyCopyNameMap = null;
            }
#endif
        }

        public string ToJSON() {
			return new TestJSONSerializer().ToJSON(Compiler.CompilationResultsForProgram.CodeElementsDocumentSnapshot.CodeElements);
		}

		public void Compare() {
            
            using (StreamReader reader = new StreamReader(new FileStream(Comparator.paths.Result, FileMode.Open))) {
				Comparator.Compare(Compiler.CompilationResultsForProgram, reader, Comparator.paths.Result);
            }
		}

        public void Compare(string parsingResult)
        {
            using (StreamReader reader = new StreamReader(new FileStream(Comparator.paths.Result, FileMode.Open)))
            {
                ParserUtils.CheckWithResultReader(Comparator.paths.SamplePath, parsingResult, reader, Comparator.paths.Result);
            }
        }

       
    }

    internal class TestObserver
    {
        private readonly IList<Exception> errors = new List<Exception>();
        public bool HasErrors { get { return errors.Count > 0; } }

        public string DumpErrors()
        {
            var str = new StringBuilder();
            foreach (var error in errors) str.AppendLine(error.ToString());
            return str.ToString();
        }
        public void OnError(Exception error) { errors.Add(error); }
    }

    internal class FolderTester
    {
        private static readonly IList<Names> Names = new List<Names>
            {
                new EmptyName(),
                new CodeElementName(),
                new RPNName(),
                new NYName(),
                new PGMName(),
                new SYMName(),
                new MixDiagIntoSourceName(),
                new MemoryName(),
                new NodeName(),
                new TokenName(),
                new AntlrName(),
                new DocumentationName(),
                new DocumentationPropName(),
#if EUROINFO_RULES
                new EIEmptyName(),
                new EICodeElementName(),
                new EIRPNName(),
                new EINYName(),
                new EIPGMName(),
                new EISYMName(),
                new EIMixDiagIntoSourceName(),
                new EIMemoryName(),
                new EINodeName(),
                new EITokenName(),
#endif
        };

        private IList<string> samples;
        private string _sampleRoot;
        private string _resultsRoot;
        private string[] _copyExtensions;
        private int _nbOfTests;

        internal FolderTester(string sampleRoot, string resultsRoot, string folder, string[] fileToTestsExtensions, string[] copyExtensions = null, string[] ignored = null, bool deep = true) {
			_sampleRoot = sampleRoot;
			_resultsRoot = resultsRoot;
            _copyExtensions = copyExtensions;
			var option = deep? SearchOption.AllDirectories : SearchOption.TopDirectoryOnly;
			string[] samples = new string[0];
			foreach(var ext in fileToTestsExtensions) {
				string[] paths = Directory.GetFiles(folder, "*" + ext, option);
				var tmp = new string[samples.Length+paths.Length];
				samples.CopyTo(tmp, 0);
				paths.CopyTo(tmp, samples.Length);
				samples = tmp;
			}
			this.samples = Filter(samples, (ignored ?? new string[0]));
		}

        private IList<string> Filter(string[] paths, string[] ignored)
        {
            var names = new List<string>();
            foreach (string path in paths)
            {
                string shortname = Path.GetFileNameWithoutExtension(path);
                if (!ignored.Contains(shortname)) names.Add(path);
            }
            return names;
        }

        /// <summary>
        /// Return the number of test runs
        /// </summary>
        /// <returns></returns>
        public int GetTestCount()
        {
            return _nbOfTests;
        }

		public void Test(bool debug = false, bool json = false, bool autoRemarks = false, bool isCobolLanguage = false) {
			var errors = new StringBuilder();
			foreach (var samplePath in samples) {
				IList<FilesComparator> comparators = GetComparators(_sampleRoot, _resultsRoot, samplePath, debug);
				if (comparators.Count < 1) {
					Console.WriteLine(" /!\\ ERROR: Missing result file \"" + samplePath + "\"");
					errors.AppendLine("Missing result file \"" + samplePath + "\"");
					continue;
				}
                foreach (var comparator in comparators) {
                    Console.WriteLine(comparator.paths.Result + " checked with " + comparator.GetType().Name);
<<<<<<< HEAD
					var unit = new TestUnit(comparator, _copyExtensions);
=======
                    var unit = new TestUnit(comparator, _copyExtensions);
>>>>>>> 2b0cd721
#if EUROINFO_RULES
                    unit.Compiler.CompilerOptions.AutoRemarksEnable = autoRemarks;
#endif
                    unit.Compiler.CompilerOptions.IsCobolLanguage = isCobolLanguage;
                    unit.Parse();
				    if (unit.Observer.HasErrors)
				    {
				        Console.WriteLine(" /!\\ EXCEPTION\n" + unit.Observer.DumpErrors());
				        errors.AppendLine(unit.Observer.DumpErrors());
				    }
				    else
				    {
				        if (json)
				        {
				            string filename = comparator.paths.Result;
				            //string name = Path.GetFileName(filename);
				            string extension = Path.GetExtension(filename);
				            if (extension != null) filename = filename.Substring(0, filename.Length - extension.Length);
				            string[] lines = {unit.ToJSON()};
				            System.IO.File.WriteAllLines(filename + ".json", lines);
				        }

                        _nbOfTests++;
                        try
				        {
				            unit.Compare();
				        }
				        catch (Exception ex)
				        {
				            Console.WriteLine(" /!\\ MISMATCH\n" + ex);
				            errors.Append("E");
				        }
				    }
				}
			}
			if (errors.Length > 0)
                throw new Exception(errors.ToString());
		}

        private IList<FilesComparator> GetComparators(string sampleRoot, string resultsRoot, string samplePath, bool debug) {
            IList<FilesComparator> comparators = new List<FilesComparator>();
            foreach (var names in Names) {
                Paths path = new Paths(sampleRoot, resultsRoot, samplePath, names);
                if (System.IO.File.Exists(path.Result)) {
                    Type type = names.GetComparatorType();
                    var isEI = names.IsEI();
                    System.Reflection.ConstructorInfo constructor = type.GetConstructor(new[] { typeof(Paths), typeof(bool), typeof(bool) });
                    comparators.Add((FilesComparator)constructor?.Invoke(new object[] { path, debug, isEI }));
                }
            }
#if EUROINFO_RULES
            if(comparators.Any(c => c.IsEI))
            {
                //If any -EI result file exists => Remove all comparators without isEI flag to true. 
                //We only want to check EI results files. 
                foreach (var comparatorToRemove in comparators.Where(c => !(c.IsEI)).ToList())
                {
                    comparators.Remove(comparatorToRemove);
                }
            }
#endif
            return comparators;
        }
    }

#region Comparators
    
    internal interface Comparator
    {
        void Compare(CompilationUnit result, StreamReader expected, string expectedResultPath);
    }

    internal class FilesComparator : Comparator
	{
		internal Paths paths;
		internal bool debug;
        internal bool IsEI { get; private set; }

        public FilesComparator(string name, bool debug) /*: this(name, null, debug)*/
	    {
	        
	    }
		public FilesComparator(Paths path, bool debug = false, bool isEI = false)
		{
		    paths = path;
			this.debug = debug;
            IsEI = isEI;
		}

		public virtual void Compare(CompilationUnit result, StreamReader reader, string expectedResultPath) {
            //Warning by default we only want All codeElementDiagnostics (Node Diagnostics and Quality Diagnostics are not compared)
			Compare(result.CodeElementsDocumentSnapshot.CodeElements, result.AllDiagnostics(false, false), reader, expectedResultPath);
		}

		internal virtual void Compare(IEnumerable<CodeElement> elements, IEnumerable<Diagnostic> codeElementDiagnostics, StreamReader expected, string expectedResultPath) {
			string result = ParserUtils.DumpResult(elements, codeElementDiagnostics);
			if (debug) Console.WriteLine("\"" + paths.SamplePath + "\" result:\n" + result);
			ParserUtils.CheckWithResultReader(paths.SamplePath, result, expected, expectedResultPath);
		}

		internal DocumentFormat GetSampleFormat() {
			if (paths.SamplePath.Contains(".rdz"))
				return DocumentFormat.RDZReferenceFormat;
			return DocumentFormat.FreeUTF8Format;
		}

#if EUROINFO_RULES
        /// <summary>
        /// CopyNameMap cache
        /// </summary>
        private static readonly Dictionary<string, CopyNameMapFile> _CopyNameMaps = new Dictionary<string, CopyNameMapFile>(StringComparer.OrdinalIgnoreCase);

        internal CopyNameMapFile GetCopyNameMap()
        {
            //Key is directory full path
            string directory = Path.GetDirectoryName(paths.SamplePath);
            System.Diagnostics.Debug.Assert(directory != null);

            if (!_CopyNameMaps.TryGetValue(directory, out var copyNameMap))
            {
                //No CopyNameMap info in cache, check for the presence of a 'CpyCopies.lst' file.
                string copyNameMapFilePath = Path.Combine(directory, "CpyCopies.lst");
                copyNameMap = File.Exists(copyNameMapFilePath) ? new CopyNameMapFile(copyNameMapFilePath) : null;

                //Add to cache for future tests
                _CopyNameMaps.Add(directory, copyNameMap);
            }

            return copyNameMap;
        }
#endif
    }

    internal class ArithmeticComparator : FilesComparator
    {
        public ArithmeticComparator(Paths path, bool debug = false, bool isEI = false) : base(path, debug, isEI) { }
        internal override void Compare(IEnumerable<CodeElement> elements, IEnumerable<Diagnostic> codeElementDiagnostics, StreamReader expected, string expectedResultPath)
        {
            var errors = new System.Text.StringBuilder();
            int c = 0, line = 1;
            foreach (var e in elements)
            {
                c++;
                var operation = e as ArithmeticStatement;
                if (operation == null) continue;
                string rpn = expected.ReadLine();
                if (rpn == null) errors.AppendFormat("RPN number {0} not provided.", line);
                string dump = ToString(operation);
                if (dump != rpn) errors.AppendFormat("line {0}: \"{1}\", expected \"{2}\"\n", line, dump, rpn);
                line++;
            }
            if (c < 1) throw new Exception("No CodeElements found!");
            if (expected.ReadLine() != null) errors.AppendLine("Number of CodeElements (" + (line - 1) + ") lesser than expected.");
            if (errors.Length > 0)
            {
                errors.Insert(0, paths.SamplePath + ":\n");
                throw new Exception(errors.ToString());
            }
        }
        private string ToString(ArithmeticStatement statement)
        {
            if (statement == null) return null;
            var str = new System.Text.StringBuilder();
            foreach (var operations in statement.Affectations)
                foreach (var operation in operations.Value)
                    str.Append(operations.Key).Append(" = ").Append(operation).Append(", ");
            if (statement.Affectations.Count > 0) str.Length -= 2;
            return str.ToString();
        }
    }

    internal class NYComparator : FilesComparator
    {
        public NYComparator(Paths path, bool debug = false, bool isEI = false) : base(path, debug, isEI) { }

        internal override void Compare(IEnumerable<CodeElement> elements, IEnumerable<Diagnostic> codeElementDiagnostics, StreamReader expected, string expectedResultPath)
        {
            int c = 0;
            StringBuilder errors = new StringBuilder();
            foreach (var e in elements)
            {
                if (e is SentenceEnd) continue;
                string line = expected.ReadLine();
                if (line != "Y") errors.AppendFormat("line {0}: \"Y\", expected \"{1}\"\n", c, line);
                c++;
            }
            foreach (var d in codeElementDiagnostics)
            {
                string line = expected.ReadLine();
                if (line != "N") errors.AppendFormat("line {0}: \"N\", expected \"{1}\"\n", c, line);
                c++;
            }
            if (expected.ReadLine() != null) errors.AppendLine("Number of CodeElements (" + c + ") lesser than expected.");
            if (errors.Length > 0)
            {
                errors.Insert(0, paths.SamplePath + ":\n");
                throw new Exception(errors.ToString());
            }
        }
    }

    internal class Outputter : FilesComparator
    {

        public Outputter(Paths path, bool debug = false, bool isEI = false) : base(path, debug, isEI) { }

        internal override void Compare(IEnumerable<CodeElement> elements, IEnumerable<Diagnostic> codeElementDiagnostics, StreamReader expected, string expectedResultPath)
        {
            foreach (var e in elements)
            {
                if (e.GetType() == typeof(SentenceEnd)) continue;
                string line = expected.ReadLine();
                TestLine(e, line);
            }
        }

        private static void TestLine(CodeElement e, string line)
        {
            Console.WriteLine("TODO TestLine( " + e + " , \"" + line + "\")");
        }
    }

    internal class Multipass : FilesComparator
    {
        public Multipass(Paths path, bool debug = false, bool isEI = false) : base(path, debug, isEI) { }

        internal class IndexNames : AbstractNames
        {
            internal int index = 0;
            public override string CreateName(string name) { return name+'.'+index + Rextension; }
            public override Type GetComparatorType() { return typeof(Multipass); }
        }
    }

    internal class ProgramsComparator : FilesComparator
    {
        public ProgramsComparator(Paths path, bool debug = false, bool isEI = false) : base(path, debug, isEI) { }

        public override void Compare(CompilationUnit compilationUnit, StreamReader reader, string expectedResultPath)
        {
            IList<Diagnostic> diagnostics = compilationUnit.AllDiagnostics();
            ProgramClassDocument pcd = compilationUnit.ProgramClassDocumentSnapshot;
            
            Compare(pcd.Root.Programs, pcd.Root.Classes, diagnostics, reader, expectedResultPath);
        }

        internal void Compare(IEnumerable<Program> programs, IEnumerable<TypeCobol.Compiler.Nodes.Class> classes, IList<Diagnostic> diagnostics, StreamReader expected, string expectedResultPath)
        {
            string result = ParserUtils.DumpResult(programs, classes, diagnostics);
            if (debug) Console.WriteLine("\"" + paths.SamplePath+ "\" result:\n" + result);
            ParserUtils.CheckWithResultReader(paths.SamplePath, result, expected, expectedResultPath);
        }
    }

    internal class SymbolComparator : FilesComparator
    {
        public SymbolComparator(Paths path, bool debug = false, bool isEI = false)
            : base(path, debug, isEI)
        {

        }

        public override void Compare(CompilationUnit compilationUnit, StreamReader reader, string expectedResultPath)
        {
            var diagnostics = compilationUnit.AllDiagnostics();
            var programs = compilationUnit.ProgramClassDocumentSnapshot.Root.Programs.ToList();

            var builder = new StringBuilder();

            //Write diagnostics
            if (diagnostics.Count > 0)
            {
                builder.AppendLine(ParserUtils.DiagnosticsToString(diagnostics));
            }

            //Write program symbols
            if (programs.Count > 0)
            {
                foreach (var program in programs)
                {
                    builder.AppendLine("--- Program ---");
                    builder.AppendLine(program.SemanticData?.ToString() ?? "No Semantic Data !");
                }
            }

            //TODO Comparison for classes ?

            string result = builder.ToString();
            if (debug) Console.WriteLine("\"" + paths.SamplePath + "\" result:\n" + result);
            ParserUtils.CheckWithResultReader(paths.SamplePath, result, reader, expectedResultPath);
        }
    }

    /// <summary>
    /// Create a result file which contains:
    /// The original source file with all diagnostics inserted at corresponding lines
    /// </summary>
    internal class ProgramsComparator2 : FilesComparator
    {
        public ProgramsComparator2(Paths path, bool debug = false, bool isEI = false) : base(path, debug, isEI) { }

        public override void Compare(CompilationUnit compilationUnit, StreamReader reader, string expectedResultPath)
        {
            var sortedDiags = compilationUnit.AllDiagnostics().OrderBy(d => d.Line).GetEnumerator();

            //Create result file

            //Read original source file
            using (StreamReader sourceReader = new StreamReader(new FileStream(paths.SamplePath, FileMode.Open)))
            {
                StringBuilder resultBuilder = new StringBuilder();
                int linePos = 0;

                Diagnostic nextDiag = sortedDiags.MoveNext() ? sortedDiags.Current : null;
                while (!sourceReader.EndOfStream)
                {
                    string line = sourceReader.ReadLine();
                    linePos++;


                    while (nextDiag != null && nextDiag.Line <= linePos)
                    {
                        resultBuilder.Append(nextDiag).Append("\n");
                        nextDiag = sortedDiags.MoveNext() ? sortedDiags.Current : null;
                    }
                    resultBuilder.Append(line).Append("\n");
                }

                //Print all remaining diags
                while (nextDiag != null)
                {
                    resultBuilder.Append(nextDiag).Append("\n");
                    nextDiag = sortedDiags.MoveNext() ? sortedDiags.Current : null;
                }


                string result = resultBuilder.ToString();
                if (debug) Console.WriteLine("\"" + paths.SamplePath + "\" result:\n" + result);
                ParserUtils.CheckWithResultReader(paths.SamplePath, result, reader, expectedResultPath);
            }
        }
    }

    internal class NodeComparator : FilesComparator
    {
        public NodeComparator(Paths path, bool debug = false, bool isEI = false) : base(path, debug, isEI) { }

        public override void Compare(CompilationUnit compilationUnit, StreamReader reader, string expectedResultPath) {
            ProgramClassDocument pcd = compilationUnit.ProgramClassDocumentSnapshot;
            IList<Diagnostic> diagnostics = compilationUnit.AllDiagnostics();
            
            StringBuilder sb = new StringBuilder();
            foreach (var diagnostic in diagnostics) {
                sb.AppendLine(diagnostic.ToString());
            }
           
            sb.AppendLine("--- Nodes ---");
            sb.Append(pcd.Root);

            string result = sb.ToString();
            if (debug) Console.WriteLine("\"" + paths.SamplePath + "\" result:\n" + result);
            ParserUtils.CheckWithResultReader(paths.SamplePath, result, reader, expectedResultPath);
        }
    }

    internal class TokenComparator : FilesComparator
    {
        public TokenComparator(Paths path, bool debug = false, bool isEI = false) : base(path, debug, isEI) { }

        public override void Compare(CompilationUnit compilationUnit, StreamReader reader, string expectedResultPath)
        {
            IList<Diagnostic> diagnostics = compilationUnit.AllDiagnostics();

            StringBuilder sb = new StringBuilder();
            foreach (var diagnostic in diagnostics)
            {
                sb.AppendLine(diagnostic.ToString());
            }

            sb.AppendLine("--- Tokens ---");
            foreach (var tokensLine in compilationUnit.TokensLines) {
                sb.AppendLine("---------------------------------");
                sb.AppendLine("_" + tokensLine.SourceText + "_");
                foreach (var sourceToken in tokensLine.SourceTokens) {
                    sb.AppendLine("    _" + sourceToken.SourceText + "_    " +  sourceToken);
                }
            }

            string result = sb.ToString();
            if (debug) Console.WriteLine("\"" + paths.SamplePath + "\" result:\n" + result);
            ParserUtils.CheckWithResultReader(paths.SamplePath, result, reader, expectedResultPath);
        }
    }

    internal class MemoryComparator: FilesComparator
	{
	    public MemoryComparator(Paths path, bool debug = false, bool isEI = false) : base(path, debug, isEI) { }

        public override void Compare(CompilationUnit result, StreamReader reader, string expectedResultPath)
        {
			ProgramClassDocument pcd = result.ProgramClassDocumentSnapshot;
            var programs = new List<Program>();
            foreach (var pgm in pcd.Root.Programs)
            {
                programs.Add(pgm);
            }
            
			Compare(result, programs, reader, expectedResultPath);
		}

		internal void Compare(CompilationUnit compUnit, List<Program> programs, StreamReader expected, string expectedResultPath)
		{
			string result = Dump(compUnit, programs);
			if (debug) Console.WriteLine("\"" + paths.SamplePath + "\" result:\n" + result);
			ParserUtils.CheckWithResultReader(paths.SamplePath, result, expected, expectedResultPath);
		}

		private string Dump(CompilationUnit compUnit, List<Program> programs)
		{
			var str = new StringBuilder();
            List<DataDefinition> dataDefinitions = new List<DataDefinition>();
            str.AppendLine("Diagnostics");
            str.AppendLine("------------");
            var diags = compUnit.AllDiagnostics();
            if (diags.Count > 0)
            {
                foreach (var diag in compUnit.AllDiagnostics())
                {
                    str.AppendLine(diag.ToString());
                }
            } else
            {
                str.AppendLine("  None");
            }

            str.AppendLine("   ");
            str.AppendLine("--------- FIELD LEVEL|NAME ---------- START     END  LENGTH");

            foreach (var program in programs)
            {
                foreach (Node node in program.Children.First(c => c is DataDivision).Children.Where(c => c is DataSection))
                {
                    dataDefinitions.AddRange(GetDataDefinitions(node));
                }

                foreach (var dataDefinition in dataDefinitions)
                {
                    //TODO: Issue #1192 handle correctly a DataRenames
                    if (dataDefinition is DataRenames == false && dataDefinition.CodeElement?.LevelNumber?.Value != 88)
                        str.AppendLine(CreateLine(dataDefinition, dataDefinition.SlackBytes == 0));
                }
            }
			
			return str.ToString();
		}

        private List<DataDefinition> GetDataDefinitions(Node node)
        {
            List<DataDefinition> dataDefinitions = new List<DataDefinition>();
            foreach (var child in node.Children)
            {
                if (child is DataDefinition)
                {
                    dataDefinitions.Add(child as DataDefinition);
                    if (child.Children.Count > 0)
                    {
                        dataDefinitions.AddRange(GetDataDefinitions(child));
                    }
                }
            }

            return dataDefinitions;
        }

		private string CreateLine(DataDefinition data, bool slackByteIsHandled)
		{
		    Node parentData = data.Parent;
			var res = new StringBuilder();
		    int indent = 4;

		    while (parentData is DataSection == false)
		    {
		        parentData = parentData.Parent;
		        res.Append(new string(' ', indent));
		    }

		    if (!slackByteIsHandled)
		    {
		        res.Append("SlackByte");

		        res.AppendLine(InsertValues(res.Length, (data.StartPosition - data.SlackBytes).ToString(), (data.StartPosition - 1).ToString(),
		            data.SlackBytes.ToString()));

		        res.Append(CreateLine(data, true));
		    }
		    else
		    {
		        var dataEntry = data.CodeElement as DataDefinitionEntry;

		        if (dataEntry != null)
		        {
		            if (data.IsTableOccurence)
		                res.Append($"{dataEntry.LevelNumber} {data.Name} ({data.MaxOccurencesCount})");
		            else
		                res.Append($"{dataEntry.LevelNumber} {data.Name}");

		            res.Append(InsertValues(res.Length, data.StartPosition.ToString(), data.PhysicalPosition.ToString(),
		                data.PhysicalLength.ToString()));
		        }
		    }

            return res.ToString();
		}


        private string InsertValues(int lineLength, string startPosition, string physicalPosition, string physicalLength)
	    {
            StringBuilder str = new StringBuilder();
	        const int columnStartPosition = 60;
	        const int offsetBetweenValue = 8;


	        str.Append(new string(' ', Math.Max(columnStartPosition - lineLength - startPosition.Length,0)) + startPosition);
	        str.Append(new string(' ', offsetBetweenValue - physicalPosition.Length) + physicalPosition);
	        str.Append(new string(' ', offsetBetweenValue - physicalLength.Length) + physicalLength);
	        
            return str.ToString();
	    }
	}

    internal class AntlrComparator : FilesComparator
    {
        public AntlrComparator(Paths path, bool debug = false, bool isEI = false) : base(path, debug, isEI) { }

        public override void Compare(CompilationUnit result, StreamReader reader, string expectedResultPath)
        {
            Compare(result.AntlrResult, reader, expectedResultPath);
        }

        internal void Compare(string AntlrResult, StreamReader reader, string expectedResultPath)
        {
            if (debug) Console.WriteLine("\"" + paths.SamplePath + "\" result:\n" + AntlrResult);
            ParserUtils.CheckWithResultReader(paths.SamplePath, AntlrResult, reader, expectedResultPath);
        }

    }

    internal class DocumentationComparator : FilesComparator
    {
        public DocumentationComparator(Paths path, bool debug = false, bool isEI = false) : base(path, debug, isEI) { }

        public override void Compare(CompilationUnit compilationUnit, StreamReader reader, string expectedResultPath)
        {
            ProgramClassDocument pcd = compilationUnit.ProgramClassDocumentSnapshot;
            IList<Diagnostic> diagnostics = compilationUnit.AllDiagnostics();

            StringBuilder sb = new StringBuilder();
            foreach (var diagnostic in diagnostics)
            {
                sb.AppendLine(diagnostic.ToString());
            }
            List<IDocumentable> documentedNodes = ParserUtils.GetDocumentedNodes(pcd.Root);

            sb.AppendLine("======================== Documentation ========================");
            foreach (var node in documentedNodes)
            {
                var doc = Documentation.CreateAppropriateDocumentation(node);
                sb.Append(doc.SerializeToJson(true));
                sb.AppendLine();
                sb.AppendLine("---------------------");
                sb.AppendLine();
            }

            string result = sb.ToString();
            if (debug) Console.WriteLine("\"" + paths.SamplePath + "\" result:\n" + result);
            ParserUtils.CheckWithResultReader(paths.SamplePath, result, reader, expectedResultPath);
        }
    }

    internal class DocumentationPropertiesComparator : FilesComparator
    {
        public DocumentationPropertiesComparator(Paths path, bool debug = false, bool isEI = false) : base(path, debug, isEI) { }

        public override void Compare(CompilationUnit compilationUnit, StreamReader reader, string expectedResultPath)
        {
            ProgramClassDocument pcd = compilationUnit.ProgramClassDocumentSnapshot;
            IList<Diagnostic> diagnostics = compilationUnit.AllDiagnostics();

            StringBuilder sb = new StringBuilder();
            foreach (var diagnostic in diagnostics)
            {
                sb.AppendLine(diagnostic.ToString());
            }

            List<IDocumentable> documentedNodes = ParserUtils.GetDocumentedNodes(pcd.Root);

            sb.AppendLine("======================== Nodes properties ========================");
            foreach (var node in documentedNodes)
            {
                var doc = Documentation.CreateAppropriateDocumentation(node);
                WriteDocumentedNodeProperties(doc, sb);
                sb.AppendLine();
                sb.AppendLine("---------------------");
                sb.AppendLine();
            }

            sb.AppendLine("======================== Code Element properties ========================");
            foreach (var node in documentedNodes)
            {
                var doc = Documentation.CreateAppropriateDocumentation(node);
                WriteDocumentedCodeElementProperties(doc, sb);
                sb.AppendLine();
                sb.AppendLine("---------------------");
                sb.AppendLine();
            }


            string result = sb.ToString();
            if (debug) Console.WriteLine("\"" + paths.SamplePath + "\" result:\n" + result);
            ParserUtils.CheckWithResultReader(paths.SamplePath, result, reader, expectedResultPath);
        }

        private void WriteDocumentedNodeProperties(Documentation doc, StringBuilder sb)
        {
            sb.AppendLine("Name : " + doc.Name);
            sb.AppendLine("Description : " + doc.Description);
            sb.AppendLine("Visibility : " + doc.Visibility);
            sb.AppendLine("Namespace : " + doc.Namespace);
            sb.AppendLine("NodeType : " + (doc.IsTypeDef ? "TypeDef" :
                                               doc.IsFunction ? "Function" :
                                               doc.IsProgram ? "Program" : ""));

            sb.AppendLine("IsDeprecated : " + doc.IsDeprecated);
            sb.AppendLine("Deprecated : " + doc.Deprecated);
            sb.AppendLine("ReplacedBy : " + doc.ReplacedBy);
            sb.AppendLine("Restriction : " + doc.Restriction);
            sb.AppendLine("See : " + doc.See);
            sb.AppendLine("Needs : ");
            foreach (var need in doc.Needs ?? Enumerable.Empty<string>())
                sb.AppendLine("    " + need);
            sb.AppendLine("ToDo : ");
            foreach (var toDo in doc.ToDo ?? Enumerable.Empty<string>())
                sb.AppendLine("    " + toDo);

            // Typedefs Specific:
            DocumentationForType typeDoc = doc as DocumentationForType;
            if (typeDoc != null)
            {
                sb.AppendLine("IsBlankWhenZero : " + typeDoc.IsBlankWhenZero);
                sb.AppendLine("Justified : " + typeDoc.Justified);
                sb.AppendLine("DocDataType : " + typeDoc.DocDataType);
                WriteDocDataType(sb, typeDoc.DocDataType);
                // Childrens is not initialized with an empty list to prevent the documentation export flooding
                if (typeDoc.Childrens != null)
                {
                    foreach (var child in typeDoc.Childrens)
                    {
                        WriteTypeDefChildrens(sb, child);
                    }
                }
            }

            // Programs and Functions Specific:
            DocumentationForFunction funcDoc = doc as DocumentationForFunction;
            DocumentationForProgram pgmDoc = doc as DocumentationForProgram;
            if (funcDoc != null || pgmDoc != null)
            {
                sb.AppendLine("Parameters : ");
                bool isFirstParam = true;
                foreach (var param in (funcDoc?.Parameters ?? pgmDoc?.Parameters) ?? Enumerable.Empty<DocumentationParameter>())
                {
                    if (isFirstParam)
                        isFirstParam = false;
                    else
                        sb.AppendLine("    --------");
                    sb.AppendLine("    " + "Name : " + param.Name);
                    sb.AppendLine("    " + "Info : " + param.Info);
                    sb.AppendLine("    " + "PassingType : " + param.PassingType);
                    WriteDocDataType(sb, param.DocDataType, 1);
                }
            }
        }

        private void WriteDocumentedCodeElementProperties(Documentation doc, StringBuilder sb)
        {

            sb.AppendLine("== " + doc.Name + " ==");
            FormalizedCommentDocumentation formCom = doc.FormCom;

            if (formCom != null)
            {
                sb.AppendLine("Description : " + formCom.Description);
                sb.AppendLine("Deprecated : "  + (formCom.Deprecated == "" ? "*is present*" : formCom.Deprecated));
                sb.AppendLine("ReplacedBy : "  + formCom.ReplacedBy);
                sb.AppendLine("Restriction : " + formCom.Restriction);
                sb.AppendLine("See : "         + formCom.See);
                sb.AppendLine("Needs : ");
                foreach (var need in formCom.Needs ?? Enumerable.Empty<string>())
                    sb.AppendLine("    " + need);
                sb.AppendLine("ToDo : ");
                foreach (var toDo in formCom.ToDo ?? Enumerable.Empty<string>())
                    sb.AppendLine("    " + toDo);
                sb.AppendLine("Parameters : ");
                foreach (var parameter in formCom.Parameters ?? new Dictionary<string, string>())
                {
                    sb.AppendLine("    " + parameter.Key + " : " + parameter.Value);

                }
            }
            else
                sb.AppendLine("No formalized comment found");
        }

        private void WriteDocDataType(StringBuilder sb, DocumentationDataType docDataType, int level = 0)
        {
            sb.AppendLine(new string(' ', level * 4) + "DataType : ");
            sb.AppendLine(new string(' ', (level + 1) * 4) + "Usage : " + docDataType.Usage);
            sb.AppendLine(new string(' ', (level + 1) * 4) + "MaxOccurence : " + docDataType.MaxOccurence);
            sb.AppendLine(new string(' ', (level + 1) * 4) + "DefaultValue : " + docDataType.DefaultValue);
            sb.AppendLine(new string(' ', (level + 1) * 4) + "TypeName : " + docDataType.TypeName);
            sb.AppendLine(new string(' ', (level + 1) * 4) + "Picture : " + docDataType.Picture);
        }

        private void WriteTypeDefChildrens(StringBuilder sb, DocumentationTypeChildren child, int level = 0)
        {
            sb.AppendLine(new string(' ', level * 4) + "TypeDefChild : ");
            sb.AppendLine(new string(' ', (level + 1) * 4) + "Name : " + child.Name);
            sb.AppendLine(new string(' ', (level + 1) * 4) + "IsBlankWhenZero : " + child.IsBlankWhenZero);
            sb.AppendLine(new string(' ', (level + 1) * 4) + "Justified : " + child.Justified);
            sb.AppendLine(new string(' ', (level + 1) * 4) + "IsLevel77 : " + child.IsLevel77);
            sb.AppendLine(new string(' ', (level + 1) * 4) + "IsLevel88 : " + child.IsLevel88);

            sb.AppendLine(new string(' ', (level + 1) * 4) + "ConditionValues : ");
            for (int i = 0; i < (child.ConditionValues?.Length ?? 0); i++)
            {
                sb.AppendLine(new string(' ', (level + 2) * 4) + $"Condition{i} : {child.ConditionValues[i]}");
            }

            sb.AppendLine(new string(' ', (level + 1) * 4) + "ConditionValuesRanges : ");
            for (int i = 0; i < (child.ConditionValuesRanges?.Length ?? 0) ; i++)
            {
                sb.AppendLine(new string(' ', (level + 2) * 4) + $"ConditionRanges{i} : {child.ConditionValuesRanges[i].MinValue} -> {child.ConditionValuesRanges[i].MaxValue}");
            }

            WriteDocDataType(sb, child.DocDataType, level + 1);

            if (child.Childrens != null)
            {
                foreach (var subChild in child.Childrens)
                {
                    WriteTypeDefChildrens(sb, subChild, level + 1);
                }
            }
        }
    }

#endregion

    internal interface Names
    {
        string CreateName(string name);
        Type GetComparatorType();
        bool IsEI();
    }

    internal abstract class AbstractNames : Names {
        public abstract string CreateName(string name);
        public abstract Type GetComparatorType();

        public virtual bool IsEI() {
            return false;
        }
        public string Rextension => ".txt";
    }

    internal abstract class AbstractEINames : AbstractNames
    {
        public override bool IsEI() {
            return true;
        }
    }

#region DefaultNames
    internal class EmptyName : AbstractNames
    {
        private Names _namesImplementation;
        public override string CreateName(string name) { return name + Rextension; }
        public override Type GetComparatorType() { return typeof(FilesComparator); }
    }

    internal class CodeElementName : AbstractNames
    {
        public override string CreateName(string name) { return name + "CodeElements" + Rextension; }
        public override Type GetComparatorType() { return typeof(FilesComparator); }
    }

    internal class RPNName : AbstractNames
    {
        public override string CreateName(string name) { return name + "RPN" + Rextension; }
        public override Type GetComparatorType() { return typeof(ArithmeticComparator); }
    }

    internal class NYName : AbstractNames
    {
        public override string CreateName(string name) { return name + "NY" + Rextension; }
        public override Type GetComparatorType() { return typeof(NYComparator); }
    }

    internal class PGMName : AbstractNames
    {
        public override string CreateName(string name) { return name + "PGM" + Rextension; }
        public override Type GetComparatorType() { return typeof(ProgramsComparator); }
    }

    internal class SYMName : AbstractNames
    {
        public override string CreateName(string name) { return name + "SYM" + Rextension; }
        public override Type GetComparatorType() { return typeof(SymbolComparator); }
    }

    internal class MixDiagIntoSourceName : AbstractNames
    {
        public override string CreateName(string name) { return name + "Mix" + Rextension; }
        public override Type GetComparatorType() { return typeof(ProgramsComparator2); }
    }

    internal class NodeName : AbstractNames
    {
        public override string CreateName(string name) { return name + "-Nodes" + Rextension; }
        public override Type GetComparatorType() { return typeof(NodeComparator); }
    }

    internal class TokenName : AbstractNames
    {
        public override string CreateName(string name) { return name + "-Tokens" + Rextension; }
        public override Type GetComparatorType() { return typeof(TokenComparator); }
    }

    internal class MemoryName : AbstractNames
    {
        public override string CreateName(string name) { return name + "MEM" + Rextension; }
        public override Type GetComparatorType() { return typeof(MemoryComparator); }
    }

    internal class AntlrName : AbstractNames
    {
        public override string CreateName(string name) { return name + "ANTLR" + Rextension; }
        public override Type GetComparatorType() { return typeof(AntlrComparator); }
    }

    internal class DocumentationName : AbstractNames
    {
        public override string CreateName(string name) { return name + Rextension; }
        public override Type GetComparatorType() { return typeof(DocumentationComparator); }
        public new string Rextension => ".json";
    }

    internal class DocumentationPropName : AbstractNames
    {
        public override string CreateName(string name) { return name + "Doc" + Rextension; }
        public override Type GetComparatorType() { return typeof(DocumentationPropertiesComparator); }
    }
#endregion

#region EINames
#if EUROINFO_RULES
    internal class EIEmptyName : AbstractEINames
    {
        public override string CreateName(string name) { return name + "-EI" + Rextension; }
        public override Type GetComparatorType() { return typeof(FilesComparator); }
    }

    internal class EICodeElementName : AbstractEINames
    {
        public override string CreateName(string name) { return name + "CodeElements-EI" + Rextension; }
        public override Type GetComparatorType() { return typeof(FilesComparator); }
    }

    internal class EIRPNName : AbstractEINames
    {
        public override string CreateName(string name) { return name + "RPN-EI" + Rextension; }
        public override Type GetComparatorType() { return typeof(ArithmeticComparator); }
    }

    internal class EINYName : AbstractEINames
    {
        public override string CreateName(string name) { return name + "NY-EI" + Rextension; }
        public override Type GetComparatorType() { return typeof(NYComparator); }
    }

    internal class EIPGMName : AbstractEINames
    {
        public override string CreateName(string name) { return name + "PGM-EI" + Rextension; }
        public override Type GetComparatorType() { return typeof(ProgramsComparator); }
    }

    internal class EISYMName : AbstractEINames
    {
        public override string CreateName(string name) { return name + "SYM-EI" + Rextension; }
        public override Type GetComparatorType() { return typeof(SymbolComparator); }
    }

    internal class EIMixDiagIntoSourceName : AbstractEINames
    {
        public override string CreateName(string name) { return name + "Mix-EI" + Rextension; }
        public override Type GetComparatorType() { return typeof(ProgramsComparator2); }
    }

    internal class EINodeName : AbstractEINames
    {
        public override string CreateName(string name) { return name + "-Nodes-EI" + Rextension; }
        public override Type GetComparatorType() { return typeof(NodeComparator); }
    }

    internal class EITokenName : AbstractEINames
    {
        public override string CreateName(string name) { return name + "-Tokens-EI" + Rextension; }
        public override Type GetComparatorType() { return typeof(TokenComparator); }
    }

    internal class EIMemoryName : AbstractEINames
    {
        public override string CreateName(string name) { return name + "MEM-EI" + Rextension; }
        public override Type GetComparatorType() { return typeof(MemoryComparator); }
    }
#endif
#endregion

    internal class Paths
    {
        private readonly string _sampleRoot;
        private readonly string _resultRoot;

        /// <summary>
        /// The complete path to the sample file
        /// </summary>
        public string SamplePath { get; private set; }

        public Names Resultnames { get; private set; }

        public Paths(string sampleRoot, string resultRoot, string samplePath, Names resultnames)
        {
            _sampleRoot = sampleRoot;
            _resultRoot = resultRoot;
            SamplePath = samplePath;
            Resultnames = resultnames;
        }
        
        /// <summary>
        /// Returns the sample filename with its extension
        /// </summary>
        internal string SampleName { get { return Path.GetFileName(SamplePath); } }

        /// <summary>
        /// Return the complete path to the result file
        /// </summary>
        internal string Result
        {
            get
            {
                string ResultFilePath = Path.GetDirectoryName(SamplePath)?.Substring(_sampleRoot.Length);
                string ResultFileName = Path.GetFileNameWithoutExtension(SamplePath);
                return _resultRoot + Path.DirectorySeparatorChar + ResultFilePath  + Path.DirectorySeparatorChar + Resultnames.CreateName(ResultFileName);
            }
        }
    }
}<|MERGE_RESOLUTION|>--- conflicted
+++ resolved
@@ -202,11 +202,7 @@
 				}
                 foreach (var comparator in comparators) {
                     Console.WriteLine(comparator.paths.Result + " checked with " + comparator.GetType().Name);
-<<<<<<< HEAD
-					var unit = new TestUnit(comparator, _copyExtensions);
-=======
                     var unit = new TestUnit(comparator, _copyExtensions);
->>>>>>> 2b0cd721
 #if EUROINFO_RULES
                     unit.Compiler.CompilerOptions.AutoRemarksEnable = autoRemarks;
 #endif
