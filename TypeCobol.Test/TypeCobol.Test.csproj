--- conflicted
+++ resolved
@@ -18,58 +18,6 @@
     <SolutionDir Condition="$(SolutionDir) == '' Or $(SolutionDir) == '*Undefined*'">..\</SolutionDir>
     <RestorePackages>true</RestorePackages>
   </PropertyGroup>
-<<<<<<< HEAD
-  <PropertyGroup Condition=" '$(Configuration)|$(Platform)' == 'Debug|AnyCPU' ">
-    <DebugSymbols>true</DebugSymbols>
-    <DebugType>full</DebugType>
-    <Optimize>false</Optimize>
-    <DefineConstants>TRACE;DEBUG</DefineConstants>
-    <ErrorReport>prompt</ErrorReport>
-    <WarningLevel>4</WarningLevel>
-  </PropertyGroup>
-  <PropertyGroup Condition=" '$(Configuration)|$(Platform)' == 'Release|AnyCPU' ">
-    <DebugType>pdbonly</DebugType>
-    <Optimize>true</Optimize>
-    <DefineConstants>TRACE</DefineConstants>
-    <ErrorReport>prompt</ErrorReport>
-    <WarningLevel>4</WarningLevel>
-  </PropertyGroup>
-  <PropertyGroup Condition=" '$(Configuration)|$(Platform)' == 'EI_Debug|AnyCPU' ">
-    <DebugSymbols>true</DebugSymbols>
-    <DefineConstants>TRACE;DEBUG;EUROINFO_RULES, EUROINFO_LEGACY_REPLACING_SYNTAX, EUROINFO_LEGACY_TYPEDEF, NET45</DefineConstants>
-    <DebugType>full</DebugType>
-    <PlatformTarget>AnyCPU</PlatformTarget>
-    <ErrorReport>prompt</ErrorReport>
-    <CodeAnalysisRuleSet>MinimumRecommendedRules.ruleset</CodeAnalysisRuleSet>
-  </PropertyGroup>
-  <PropertyGroup Condition=" '$(Configuration)|$(Platform)' == 'EI_Release|AnyCPU' ">
-    <DefineConstants>TRACE;EUROINFO_RULES, EUROINFO_LEGACY_REPLACING_SYNTAX, EUROINFO_LEGACY_TYPEDEF, NET45</DefineConstants>
-    <Optimize>true</Optimize>
-    <DebugType>pdbonly</DebugType>
-    <PlatformTarget>AnyCPU</PlatformTarget>
-    <ErrorReport>prompt</ErrorReport>
-    <CodeAnalysisRuleSet>MinimumRecommendedRules.ruleset</CodeAnalysisRuleSet>
-  </PropertyGroup>
-  <PropertyGroup Condition="'$(Configuration)|$(Platform)' == 'EI_Debug_Net40|AnyCPU'">
-    <DebugSymbols>true</DebugSymbols>
-    <OutputPath>..\bin\EI_Debug_Net40\</OutputPath>
-    <DefineConstants>TRACE;DEBUG;EUROINFO_RULES, EUROINFO_LEGACY_REPLACING_SYNTAX, EUROINFO_LEGACY_TYPEDEF, NET40</DefineConstants>
-    <DebugType>full</DebugType>
-    <PlatformTarget>AnyCPU</PlatformTarget>
-    <ErrorReport>prompt</ErrorReport>
-    <CodeAnalysisRuleSet>MinimumRecommendedRules.ruleset</CodeAnalysisRuleSet>
-  </PropertyGroup>
-  <PropertyGroup Condition="'$(Configuration)|$(Platform)' == 'EI_Release_Net40|AnyCPU'">
-    <OutputPath>..\bin\EI_Release_Net40\</OutputPath>
-    <DefineConstants>TRACE;EUROINFO_RULES, EUROINFO_LEGACY_REPLACING_SYNTAX, EUROINFO_LEGACY_TYPEDEF, NET40</DefineConstants>
-    <Optimize>true</Optimize>
-    <DebugType>pdbonly</DebugType>
-    <PlatformTarget>AnyCPU</PlatformTarget>
-    <ErrorReport>prompt</ErrorReport>
-    <CodeAnalysisRuleSet>MinimumRecommendedRules.ruleset</CodeAnalysisRuleSet>
-  </PropertyGroup>
-=======
->>>>>>> e1cddc11
   <ItemGroup>
     <Reference Include="Antlr4.Runtime, Version=4.6.0.0, Culture=neutral, PublicKeyToken=e9931a4108ef2354, processorArchitecture=MSIL">
       <HintPath>..\packages\Antlr4.Runtime.4.6.6-rc001\lib\net45\Antlr4.Runtime.dll</HintPath>
@@ -129,7 +77,6 @@
       <SubType>Designer</SubType>
     </None>
   </ItemGroup>
-  <ItemGroup />
   <Choose>
     <When Condition="'$(VisualStudioVersion)' == '10.0' And '$(IsCodedUITest)' == 'True'">
       <ItemGroup>
