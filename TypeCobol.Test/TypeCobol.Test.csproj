<Project Sdk="Microsoft.NET.Sdk">

  <Import Project="..\Common.props" />

  <PropertyGroup>
    <ImplicitUsings>enable</ImplicitUsings>
<<<<<<< HEAD
    <Nullable>enable</Nullable>
=======
    <Nullable>disable</Nullable>
>>>>>>> 07b623d9
    <IsPackable>false</IsPackable>
    <GenerateProgramFile>false</GenerateProgramFile>
  </PropertyGroup>

  <ItemGroup>
    <PackageReference Include="Antlr4.Runtime" Version="4.6.6" />
    <PackageReference Include="Microsoft.NET.Test.Sdk" Version="17.3.2" />
    <PackageReference Include="MSTest.TestAdapter" Version="2.2.10" />
    <PackageReference Include="MSTest.TestFramework" Version="2.2.10" />
    <PackageReference Include="coverlet.collector" Version="3.1.2" />
  </ItemGroup>

  <ItemGroup>
    <ProjectReference Include="..\Codegen\src\Codegen.csproj" />
  </ItemGroup>

  <ItemGroup>
    <None Update="**\*">
      <CopyToOutputDirectory>Always</CopyToOutputDirectory>
    </None>
  </ItemGroup>

</Project><|MERGE_RESOLUTION|>--- conflicted
+++ resolved
@@ -4,11 +4,7 @@
 
   <PropertyGroup>
     <ImplicitUsings>enable</ImplicitUsings>
-<<<<<<< HEAD
-    <Nullable>enable</Nullable>
-=======
     <Nullable>disable</Nullable>
->>>>>>> 07b623d9
     <IsPackable>false</IsPackable>
     <GenerateProgramFile>false</GenerateProgramFile>
   </PropertyGroup>
