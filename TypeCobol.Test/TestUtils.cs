--- conflicted
+++ resolved
@@ -67,10 +67,7 @@
 
         public static void CompareLines(string testName, string[] actualLines, string[] expectedLines, FileInfo expected)
         {
-<<<<<<< HEAD
-=======
             // Set to true to automatically replace content in expected file.
->>>>>>> 1a19ef45
             bool autoReplace = false;
 
             if (testName == null && actualLines == null && expectedLines == null && expected == null)
