--- conflicted
+++ resolved
@@ -8,7 +8,6 @@
     [TestClass]
     public class TestPictureParsing {
 
-<<<<<<< HEAD
         [TestMethod]
         [TestCategory("Parsing")]
         [TestProperty("Time","fast")]
@@ -24,80 +23,34 @@
             TestConversion("XXXXXXXXX",     DataType.Alphanumeric);
             TestConversion("xxxxxxxxx",     DataType.Alphanumeric);
             TestConversion("****.**",       DataType.NumericEdited);
+            TestConversion("****,**",       DataType.NumericEdited, true);
             TestConversion("ZZZZ.ZZ",       DataType.NumericEdited);
             TestConversion("99,B999,B000",  DataType.NumericEdited);
-            TestConversion("99,999",        DataType.Numeric);
+            TestConversion("99,999",        DataType.NumericEdited);
             TestConversion("GGBBGG",        DataType.DBCS);
-            TestConversion("+999,99E+99",   DataType.FloatingPoint);
+            TestConversion("+999.99E+99",   DataType.FloatingPoint);
+            TestConversion("+999,99E+99",   DataType.FloatingPoint, true);
             TestConversion("-9v9(9)E-99",   DataType.FloatingPoint);
 
-            TestConversion("$,99", DataType.Numeric);
-            TestConversion("$,99", DataType.NumericEdited, new char[] {'$'});
-            TestConversion("€,99", DataType.NumericEdited, new char[] {'€'});
-            TestConversion("$,99", DataType.NumericEdited, new char[] {'$','€'});
-            TestConversion("SVU",  DataType.NumericEdited, new char[] {'U'});
-            TestConversion("SV",   DataType.Numeric);
+            TestConversion("999",  DataType.Numeric);
+            TestConversion("$,99", DataType.NumericEdited);
+            TestConversion("$,99", DataType.NumericEdited, '$');
+            TestConversion("€,99", DataType.NumericEdited, '€');
+            TestConversion("$,99", DataType.NumericEdited, '$', '€');
+            
+            
+            TestConversion("U9V", DataType.NumericEdited, 'U');
+            TestConversion("S9V", DataType.Numeric);
+
             // the following syntaxes are recognized, although wrong
             // this method tries to detect intent, it's not its job to detect syntax errors
-            TestConversion("UX",   DataType.Alphanumeric,  new char[] {'U'});
-            TestConversion("UN",   DataType.DBCS,          new char[] {'U'});
-            TestConversion("UA",   DataType.Alphabetic,    new char[] {'U'});
-            TestConversion("$,50", DataType.NumericEdited);
-            TestConversion("$,50", DataType.NumericEdited, new char[] {'$'});
+            TestConversion("SVU",  DataType.Unknown, 'U');
+            TestConversion("UX",   DataType.Unknown, 'U');
+            TestConversion("UN",   DataType.Unknown, 'U');
+            TestConversion("UA",   DataType.Unknown, 'U');
+            TestConversion("$,50", DataType.Unknown);
+            TestConversion("$,50", DataType.Unknown, '$');
         }
-
-        private static bool TestConversion(string picture, DataType expected, char[] currencies = null) {
-            DataType result;
-            if (currencies == null) result = DataType.Create(picture);
-            else result = DataType.Create(picture, currencies);
-            if (result != expected) throw new System.Exception("\""+picture+"\">"+result+" vs expected: "+expected);
-            return result == expected;
-        }
-    }
-=======
-		[TestMethod]
-		[TestCategory("Parsing")]
-		[TestProperty("Time","fast")]
-		public void Check_PictureToType() {
-			TestConversion("",              DataType.Unknown);
-			TestConversion("WWW",           DataType.Unknown);
-			TestConversion("AAA",           DataType.Alphabetic);
-			TestConversion("AAaaaAaaaAA",   DataType.Alphabetic);
-			TestConversion("0X",            DataType.AlphanumericEdited);
-			TestConversion("X(10)/XX",      DataType.AlphanumericEdited);
-			TestConversion("X(5)BX(7)",     DataType.AlphanumericEdited);
-			TestConversion("X(5)X(10)",     DataType.Alphanumeric);
-			TestConversion("XXXXXXXXX",     DataType.Alphanumeric);
-			TestConversion("xxxxxxxxx",     DataType.Alphanumeric);
-			TestConversion("****.**",       DataType.NumericEdited);
-			TestConversion("****,**",       DataType.NumericEdited, true);
-			TestConversion("ZZZZ.ZZ",       DataType.NumericEdited);
-			TestConversion("99,B999,B000",  DataType.NumericEdited);
-			TestConversion("99,999",        DataType.NumericEdited);
-			TestConversion("GGBBGG",        DataType.DBCS);
-			TestConversion("+999.99E+99",   DataType.FloatingPoint);
-			TestConversion("+999,99E+99",   DataType.FloatingPoint, true);
-			TestConversion("-9v9(9)E-99",   DataType.FloatingPoint);
-
-			TestConversion("999",  DataType.Numeric);
-			TestConversion("$,99", DataType.NumericEdited);
-			TestConversion("$,99", DataType.NumericEdited, '$');
-			TestConversion("€,99", DataType.NumericEdited, '€');
-			TestConversion("$,99", DataType.NumericEdited, '$', '€');
-			
-			
-			TestConversion("U9V", DataType.NumericEdited, 'U');
-			TestConversion("S9V", DataType.Numeric);
-
-			// the following syntaxes are recognized, although wrong
-			// this method tries to detect intent, it's not its job to detect syntax errors
-			TestConversion("SVU",  DataType.Unknown, 'U');
-			TestConversion("UX",   DataType.Unknown, 'U');
-			TestConversion("UN",   DataType.Unknown, 'U');
-			TestConversion("UA",   DataType.Unknown, 'U');
-			TestConversion("$,50", DataType.Unknown);
-			TestConversion("$,50", DataType.Unknown, '$');
-		}
 
         private static void TestConversion(string picture, DataType expected, params char[] currencies)
         {
@@ -115,7 +68,6 @@
             var dataType = DataType.Create(result);
             if (dataType != expected) throw new System.Exception("\""+picture+"\">"+result.Category+" vs expected: "+expected);
         }
-	}
->>>>>>> 1ec00807
+    }
 
 }